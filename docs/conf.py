# Copyright 2023-2025 Canonical Ltd.
#
# This program is free software; you can redistribute it and/or
# modify it under the terms of the GNU Lesser General Public
# License version 3 as published by the Free Software Foundation.
#
# This program is distributed in the hope that it will be useful,
# but WITHOUT ANY WARRANTY; without even the implied warranty of
# MERCHANTABILITY or FITNESS FOR A PARTICULAR PURPOSE.  See the GNU
# Lesser General Public License for more details.
#
# You should have received a copy of the GNU Lesser General Public License
# along with this program; if not, write to the Free Software Foundation,
# Inc., 51 Franklin Street, Fifth Floor, Boston, MA  02110-1301, USA.
#

import datetime
import os
import pathlib
import sys

import craft_parts_docs
import snapcraft

project = "Snapcraft"
author = "Canonical Group Ltd"
# The full version, including alpha/beta/rc tags
release = snapcraft.__version__
# The commit hash in the dev release version confuses the spellchecker
if ".post" in release:
    release = "dev"

copyright = "2015-%s, %s" % (datetime.date.today().year, author)

# region Configuration for canonical-sphinx
ogp_site_url = "https://documentation.ubuntu.com/snapcraft"
ogp_site_name = project

# Project slug; see https://meta.discourse.org/t/what-is-category-slug/87897
#
# TODO: If your documentation is hosted on https://docs.ubuntu.com/,
#       uncomment and update as needed.

slug = "snapcraft"

html_context = {
    "product_page": "snapcraft.io",
    "github_url": "https://github.com/canonical/snapcraft",
    "repo_default_branch": "main",
    "repo_folder": "/docs/",
    "github_issues": "enabled",
    "matrix": "https://matrix.to/#/#snapcraft:ubuntu.com",
    "discourse": "https://forum.snapcraft.io",
    "display_contributors": False,
}

# Target repository for the edit button on pages
html_theme_options = {
    "source_edit_link": "https://github.com/canonical/snapcraft",
}

extensions = [
    "canonical_sphinx",
    "sphinx_sitemap",
    "pydantic_kitbash",
]

sphinx_tabs_disable_tab_closing = True
# endregion

extensions.extend(
    (
        "sphinx.ext.ifconfig",
        "sphinx.ext.intersphinx",
        "sphinxcontrib.details.directive",
        "sphinx_toolbox.collapse",
        "sphinxext.rediraffe",
    )
)

rst_epilog = """
.. include:: /reuse/links.txt
"""

exclude_patterns = [
    "sphinx-resources",
    # Excluded because Snapcraft doesn't use overlays
    "common/craft-parts/overlay_parameters.rst",
    # Excluded here because they are either included explicitly in other
    # documents (so they generate "duplicate label" errors) or they aren't
    # used in this documentation at all (so they generate "unreferenced"
    # errors).
    "common/craft-parts/explanation/dump_plugin.rst",
    "common/craft-parts/explanation/file-migration.rst",
    "common/craft-parts/explanation/gradle_plugin.rst",
    "common/craft-parts/explanation/how_parts_are_built.rst",
    "common/craft-parts/explanation/lifecycle.rst",
    "common/craft-parts/explanation/overlay_parameters.rst",
    "common/craft-parts/explanation/overlays.rst",
    "common/craft-parts/explanation/parts.rst",
    "common/craft-parts/how-to/craftctl.rst",
    "common/craft-parts/how-to/override_build.rst",
    "common/craft-parts/reference/part_properties.rst",
    "common/craft-parts/reference/parts_steps.rst",
    "common/craft-parts/reference/step_execution_environment.rst",
    "common/craft-parts/reference/step_output_directories.rst",
    "common/craft-parts/reference/plugins/maven_plugin.rst",
    "common/craft-parts/reference/plugins/poetry_plugin.rst",
    "common/craft-parts/reference/plugins/python_plugin.rst",
    "common/craft-parts/reference/plugins/uv_plugin.rst",
    # Extra non-craft-parts exclusions can be added after this comment
    # Staged files for Discourse migration
    "how-to/crafting/add-a-part.rst",
    "how-to/publishing/build-snaps-remotely.rst",
    "release-notes/snapcraft-8-11.rst",
]

# region Options for extensions

<<<<<<< HEAD
intersphinx_mapping = {
    "craft-parts": (
        "https://canonical-craft-parts.readthedocs-hosted.com/en/latest/",
        None,
    ),
}

=======
>>>>>>> 3927cdf0
# Client-side page redirects.
rediraffe_redirects = "redirects.txt"

# Sitemap configuration: https://sphinx-sitemap.readthedocs.io/
html_baseurl = "https://documentation.ubuntu.com/snapcraft/"

if "READTHEDOCS_VERSION" in os.environ:
    version = os.environ["READTHEDOCS_VERSION"]
    sitemap_url_scheme = "{version}{link}"
else:
    sitemap_url_scheme = "latest/{link}"

# endregion

# region Automated documentation

project_dir = pathlib.Path(__file__).parents[1].resolve()
sys.path.insert(0, str(project_dir.absolute()))

# Add directories to sys path to simplify kitbash arguments
model_dir = (project_dir / "snapcraft/models").resolve()
sys.path.append(str(model_dir.absolute()))

library_dir = (project_dir / ".venv/lib/python3.12/site-packages").resolve()
sys.path.append(str(library_dir.absolute()))

def generate_cli_docs(nil):
    gen_cli_docs_path = (project_dir / "tools/docs/gen_cli_docs.py").resolve()
    os.system("%s %s" % (gen_cli_docs_path, project_dir / "docs"))

def setup(app):
    app.connect("builder-inited", generate_cli_docs)

# Setup libraries documentation snippets for use in snapcraft docs.
common_docs_path = pathlib.Path(__file__).parent / "common"
craft_parts_docs_path = pathlib.Path(craft_parts_docs.__file__).parent / "craft-parts"
(common_docs_path / "craft-parts").unlink(missing_ok=True)
(common_docs_path / "craft-parts").symlink_to(
    craft_parts_docs_path, target_is_directory=True
)

# endregion<|MERGE_RESOLUTION|>--- conflicted
+++ resolved
@@ -117,16 +117,6 @@
 
 # region Options for extensions
 
-<<<<<<< HEAD
-intersphinx_mapping = {
-    "craft-parts": (
-        "https://canonical-craft-parts.readthedocs-hosted.com/en/latest/",
-        None,
-    ),
-}
-
-=======
->>>>>>> 3927cdf0
 # Client-side page redirects.
 rediraffe_redirects = "redirects.txt"
 
