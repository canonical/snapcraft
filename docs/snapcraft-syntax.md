# snapcraft.yaml syntax

The `snapcraft.yaml` file is the main entry point to create a snap through
Snapcraft. The main building blocks are parts and each defined part is
independent from each other. In addition to parts, there are attributes
that define the metadata for the snap package.

What follows is a list of all the attributes the `snapcraft.yaml` file can
contain.

* `name` (string)
  The name of the resulting snap.
* `version` (string)
  The version of the resulting snap.
* `summary` (string)
  A 78 character long summary for the snap.
* `description` (string)
  The description for the snap, this can and is expected to be a longer
  explanation for the snap.
<<<<<<< HEAD
* `epoch` (string)
  The epoch to which this revision of the snap belongs. This is used to specify
  upgrade paths. For example, `0` is epoch 0; `1*` is the upgrade path from 0 to
  1; `1` is epoch 1, etc.
=======
* `confinement` (string)
  The type of confinement supported by the snap. Can be either "devmode" (i.e.
  this snap doesn't support running under confinement) or "strict" (i.e. full
  confinement supported via interfaces).
>>>>>>> 3c04cd23
* `apps` (yaml subsection)
  A map of keys for applications. These are either daemons or command line
  accessible binaries.
    * `command` (string)
      Specifies the internal command to expose. If it is a `daemon` this
      command is used to start the service.
    * `daemon` (string)
      If present, integrates the runnable as a system service. Valid values are
      `forking` and `simple`.
      If set to `simple`, it is expected that the command configured is the main
      process.
      If set to `forking`, it is expected that the configured command will call
      fork() as part of its start-up. The parent process is expected to exit
      when start-up is complete and all communication channels are set up.
      The child continues to run as the main daemon process. This is the
      behavior of traditional UNIX daemons.
    * `stop-command` (string)
      Requires `daemon` to be specified and represents the command to run to
      stop the service.
    * `stop-timeout` (integer)
      Requires `daemon` to be specified. It is the length of time in seconds
      that the system will wait for the service to stop before terminating it
      via `SIGTERM` (and `SIGKILL` if that doesn't work).
* `icon` (string)
  Path to the icon that will be used for the snap.
* `license` (string)
  Path to a license file.
* `license-agreement` (string)
  Requires `license` to be set. The only valid value for this entry is
  `explicit` which requires the license to be accepted for the snap to
  install.
  A good example for this one is the Sun JRE/JDK being bundled in a snap.
* `license-version` (string)
  Requires `license` to be set. The version for the license.
  A change in version when `license-accept` is set to `explicit` requires
  a license to be reaccepted.
* `parts` (yaml subsection)
  A map of part names to their own part configuration. Order in the file is
  not relevant (to aid copy-and-pasting). Check out the
  [parts section](snapcraft-parts.md) for some more concrete examples.
    * `plugin` (string)
      Specifies the plugin name that will manage this part. Snapcraft will pass
      to it all the other user-specified part options. If plugin is not
      defined, [the wiki](https://wiki.ubuntu.com/Snappy/Parts) will be
      searched for the part, the local values defined in the part will be used
      to compose the final part.
    * `after` (list of strings)
      Specifies any parts that should be built before this part is. This is
      mostly useful when a part needs a library or build tool built by another
      part. If the part defined in after is not defined locally, the part will
      be searched for in [the wiki](https://wiki.ubuntu.com/Snappy/Parts).
      *If a part is supposed to run after another, the prerequisite part will
      be staged before the dependent part starts its lifecycle.*
    * `stage-packages` (list of strings)
      A list of Ubuntu packages to use that would support the part creation.
    * `build-packages` (list of strings)
      A list of Ubuntu packages to be installed on the host to aid in building
      the part. These packages will not go into the final snap.
    * `filesets` (yaml subsection)
      A dictionary with filesets, the key being a recognizable user defined
      string and its value a list of strings of files to be included or
      excluded. Globbing is achieved with `*` for either inclusions or
      exclusion. Exclusions are denoted by a `-`. Globbing is computed from
      the private sections of the part.
    * `organize` (yaml subsection)
      A dictionary exposing replacements, the key is the internal name whilst
      the value the exposed name, filesets will refer to the exposed named
      applied after organization is applied.
    * `stage` (list of strings)
      A list of files from a part's installation to expose in stage. Rules
      applying to the list here are the same as those of filesets. Referencing
      of fileset keys is done with a $ prefixing the fileset key, which will
      expand with the value of such key.
    * `snap` (list of strings)
      A list of files from a part's installation to expose in snap. Rules
      applying to the list here are the same as those of filesets. Referencing
      of fileset keys is done with a `$` prefixing the fileset key, which will
      expand with the value of such key.

The `snapcraft.yaml` in any project is validated to be compliant to these
keywords, if there is any missing expected component or invalid value,
`snapcraft` will exit with an error.

Review the [metadata section](metadata.md) for some more explicit examples on
how to define commands, daemons or `config` declarations.<|MERGE_RESOLUTION|>--- conflicted
+++ resolved
@@ -17,17 +17,14 @@
 * `description` (string)
   The description for the snap, this can and is expected to be a longer
   explanation for the snap.
-<<<<<<< HEAD
+* `confinement` (string)
+  The type of confinement supported by the snap. Can be either "devmode" (i.e.
+  this snap doesn't support running under confinement) or "strict" (i.e. full
+  confinement supported via interfaces).
 * `epoch` (string)
   The epoch to which this revision of the snap belongs. This is used to specify
   upgrade paths. For example, `0` is epoch 0; `1*` is the upgrade path from 0 to
   1; `1` is epoch 1, etc.
-=======
-* `confinement` (string)
-  The type of confinement supported by the snap. Can be either "devmode" (i.e.
-  this snap doesn't support running under confinement) or "strict" (i.e. full
-  confinement supported via interfaces).
->>>>>>> 3c04cd23
 * `apps` (yaml subsection)
   A map of keys for applications. These are either daemons or command line
   accessible binaries.
