--- conflicted
+++ resolved
@@ -17,13 +17,6 @@
 test-codespell:
 	tox run -e codespell
 
-<<<<<<< HEAD
-.PHONY: test-flake8
-test-flake8:
-	tox run -e flake
-
-=======
->>>>>>> a6e7d5f9
 .PHONY: test-isort
 test-isort:
 	tox run -e isort
