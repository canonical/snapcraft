--- conflicted
+++ resolved
@@ -2,7 +2,6 @@
 
 SRC_DIR ?= .
 
-<<<<<<< HEAD
 PLATFORM_DIR         := $(DESTDIR)/gnome-platform
 DATA_DIR             := $(DESTDIR)/data-dir
 BIN_DIR              := $(DESTDIR)/snap/command-chain
@@ -10,32 +9,20 @@
 DEST_LAUNCHER        := desktop-launch
 BINDTEXTDOMAIN       := bindtextdomain.so
 DEST_CONFIGURE_HOOK  := hooks-configure-desktop
-=======
-PLATFORM_DIR := $(DESTDIR)/gnome-platform
-DATA_DIR     := $(DESTDIR)/data-dir
-BIN_DIR      := $(DESTDIR)/snap/command-chain
-LIB_DIR	     := $(DESTDIR)/lib
-DEST_LAUNCHER	:= desktop-launch
-BINDTEXTDOMAIN	:= bindtextdomain.so
-HW_PLATFORM     := $(shell uname --hardware-platform)
-ARCH            := $(HW_PLATFORM)-linux-gnu
->>>>>>> ff3c80e7
+HW_PLATFORM          := $(shell uname --hardware-platform)
+ARCH                 := $(HW_PLATFORM)-linux-gnu
 
 build: $(DEST_LAUNCHER) $(DEST_CONFIGURE_HOOK)
 
 clean:
 	rm -f $(DEST_LAUNCHER)
 	rm -f $(FLAVOR_FILE)
-<<<<<<< HEAD
-	rm -f $(BINDTEXTDOMAIN)
 	rm -f $(DEST_CONFIGURE_HOOK)
-=======
 	rm -rf $(ARCH)
->>>>>>> ff3c80e7
 
 $(DEST_LAUNCHER):
 	@cat $(SRC_DIR)/init >> $(DEST_LAUNCHER)
-    # tail -n +2 to remove the shebang
+# tail -n +2 to remove the shebang
 	@tail -n +2 $(SRC_DIR)/desktop-exports >> $(DEST_LAUNCHER)
 	@tail -n +2 $(SRC_DIR)/launcher-specific >> $(DEST_LAUNCHER)
 	@tail -n +2 $(SRC_DIR)/mark-and-exec >> $(DEST_LAUNCHER)
@@ -52,9 +39,5 @@
 	install -d $(DATA_DIR)/sounds
 	install -d $(DATA_DIR)/themes
 	install -D -m755 $(DEST_LAUNCHER) "$(BIN_DIR)"/$(DEST_LAUNCHER)
-<<<<<<< HEAD
-	install -D -m644 $(BINDTEXTDOMAIN) "$(LIB_DIR)"/$(BINDTEXTDOMAIN)
-	install -D -m755 $(DEST_CONFIGURE_HOOK) "$(BIN_DIR)"/$(DEST_CONFIGURE_HOOK)
-=======
 	install -D -m644 $(ARCH)/$(BINDTEXTDOMAIN) "$(LIB_DIR)"/$(ARCH)/$(BINDTEXTDOMAIN)
->>>>>>> ff3c80e7
+	install -D -m755 $(DEST_CONFIGURE_HOOK) "$(BIN_DIR)"/$(DEST_CONFIGURE_HOOK)