--- conflicted
+++ resolved
@@ -6,13 +6,8 @@
       echo "error: $ROS_WORKSPACE_CURRENT_PREFIX/local_setup.bash not found"
       exit 1
     fi
-<<<<<<< HEAD
-    # shellcheck disable=SC1090
+    # shellcheck disable=SC1090,SC1091
     source "$ROS_WORKSPACE_CURRENT_PREFIX/local_setup.bash"
-=======
-    # shellcheck disable=SC1090,SC1091
-    source "$COLCON_CURRENT_PREFIX/local_setup.bash"
->>>>>>> 1fa5484b
 }
 
 # Save off parameters, the sourced setup scripts may manipulate them.
