sudo: required
dist: trusty

services: [docker]

language: python
python: [3.4]
virtualenv:
  system_site_packages: true

env:
  matrix:
  - DOCKER=1 CHECK_CLA=1 DEPENDENCIES="apt install -y git python-launchpadlib"
  - DOCKER=1 TEST_SUITE=static DEPENDENCIES="apt install -y python3-pip && python3 -m pip install -r requirements-devel.txt"
<<<<<<< HEAD
  - DOCKER=1 TEST_SUITE=unit DEPENDENCIES="apt install -y git bzr libnacl-dev libsodium-dev libffi-dev libapt-pkg-dev libarchive-dev python3-pip squashfs-tools xdelta3 && python3 -m pip install -r requirements-devel.txt -r requirements.txt && python3 -m pip uninstall -y coverage && apt install -y python3-coverage"
=======
  - DOCKER=1 TEST_SUITE=unit DEPENDENCIES="apt install -y git subversion libnacl-dev libsodium-dev libffi-dev libapt-pkg-dev libarchive-dev python3-pip squashfs-tools xdelta3 && python3 -m pip install -r requirements-devel.txt -r requirements.txt && python3 -m pip uninstall -y coverage && apt install -y python3-coverage"
>>>>>>> d79ed733
  - DOCKER=1 TEST_SUITE=integration DEPENDENCIES="apt install -y bzr curl git libnacl-dev libsodium-dev libffi-dev libapt-pkg-dev libarchive-dev mercurial python3-pip subversion squashfs-tools sudo snapd xdelta3 && python3 -m pip install -r requirements-devel.txt -r requirements.txt"
  - DOCKER=1 GEN_DOCS=1 DEPENDENCIES="apt install libnacl-dev libsodium-dev libffi-dev libapt-pkg-dev libarchive-dev git make python3-pip python3-sphinx -y && python3 -m pip install -r requirements-devel.txt -r requirements.txt"
  - DOCKER=1 TEST_SUITE=beta DEPENDENCIES="apt install -y python3-git python3-github wget"

addons:
  apt:
    packages:
      - python3-coverage

install:
  - if [ ! -z $DOCKER ]; then docker run --name builder
    -e TRAVIS_COMMIT_RANGE=$TRAVIS_COMMIT_RANGE
    -e TEST_USER_EMAIL=$TEST_USER_EMAIL -e TEST_USER_PASSWORD=$TEST_USER_PASSWORD
    -e TEST_STORE=$TEST_STORE -e TEST_SNAP_WITH_TRACKS=$TEST_SNAP_WITH_TRACKS
    -e GITHUB_TEST_USER_NAME=$GITHUB_TEST_USER_NAME -e GITHUB_TEST_PASSWORD=$GITHUB_TEST_PASSWORD
    -e SNAPCRAFT_AUTOPKGTEST_SECRET=$SNAPCRAFT_AUTOPKGTEST_SECRET -e GH_TOKEN=$GH_TOKEN
    -e LC_ALL=en_US.UTF-8
    -v $PWD:$PWD -w $PWD -td ubuntu:xenial; fi
  - if [ ! -z $DOCKER ]; then docker exec -i builder locale-gen en_US.UTF-8; fi
  - if [ ! -z $DOCKER ]; then docker exec -i builder sed -i s/archive.ubuntu.com/us.archive.ubuntu.com/g /etc/apt/sources.list; fi
  - if [ ! -z $DOCKER ]; then docker exec -i builder apt update; fi
  - if [ ! -z $DOCKER ]; then docker exec -i builder sh -c "$DEPENDENCIES"; fi

script:
  # CLA check, only in pull requests.
  - if [ ! -z $CHECK_CLA ] && [ "$TRAVIS_PULL_REQUEST" != "false" ] && [ "$TRAVIS_EVENT_TYPE" != 'cron' ]; then docker exec -i builder ./tools/cla_check_in_travis.sh; fi
  # Test suites from runtests.sh, in pull requests and landings to master.
  - if [ ! -z $TEST_SUITE ] && [ "$TEST_SUITE" != "beta" ] &&  [ "$TRAVIS_EVENT_TYPE" != "cron" ]; then docker exec -i builder ./runtests.sh $TEST_SUITE; fi
  # Trigger beta tests, only in the daily cron.
  - if [ "$TRAVIS_EVENT_TYPE" = "cron" ] && [ "$TEST_SUITE" == "beta" ]; then docker exec -i builder ./tools/make_beta_pr.py; fi
  # Generate docs, only in pushes to master.
  - if [ ! -z $GEN_DOCS ] && [ "$TRAVIS_EVENT_TYPE" = "push" ] && [ "$TRAVIS_BRANCH" = "master" ]; then docker exec -i builder ./tools/gen_api_docs.sh && ./tools/push_api_gh_pages.sh; fi

after_success:
  - python3 -m coverage xml
  - pip install codecov
  - codecov<|MERGE_RESOLUTION|>--- conflicted
+++ resolved
@@ -12,11 +12,7 @@
   matrix:
   - DOCKER=1 CHECK_CLA=1 DEPENDENCIES="apt install -y git python-launchpadlib"
   - DOCKER=1 TEST_SUITE=static DEPENDENCIES="apt install -y python3-pip && python3 -m pip install -r requirements-devel.txt"
-<<<<<<< HEAD
-  - DOCKER=1 TEST_SUITE=unit DEPENDENCIES="apt install -y git bzr libnacl-dev libsodium-dev libffi-dev libapt-pkg-dev libarchive-dev python3-pip squashfs-tools xdelta3 && python3 -m pip install -r requirements-devel.txt -r requirements.txt && python3 -m pip uninstall -y coverage && apt install -y python3-coverage"
-=======
-  - DOCKER=1 TEST_SUITE=unit DEPENDENCIES="apt install -y git subversion libnacl-dev libsodium-dev libffi-dev libapt-pkg-dev libarchive-dev python3-pip squashfs-tools xdelta3 && python3 -m pip install -r requirements-devel.txt -r requirements.txt && python3 -m pip uninstall -y coverage && apt install -y python3-coverage"
->>>>>>> d79ed733
+  - DOCKER=1 TEST_SUITE=unit DEPENDENCIES="apt install -y git bzr subversion libnacl-dev libsodium-dev libffi-dev libapt-pkg-dev libarchive-dev python3-pip squashfs-tools xdelta3 && python3 -m pip install -r requirements-devel.txt -r requirements.txt && python3 -m pip uninstall -y coverage && apt install -y python3-coverage"
   - DOCKER=1 TEST_SUITE=integration DEPENDENCIES="apt install -y bzr curl git libnacl-dev libsodium-dev libffi-dev libapt-pkg-dev libarchive-dev mercurial python3-pip subversion squashfs-tools sudo snapd xdelta3 && python3 -m pip install -r requirements-devel.txt -r requirements.txt"
   - DOCKER=1 GEN_DOCS=1 DEPENDENCIES="apt install libnacl-dev libsodium-dev libffi-dev libapt-pkg-dev libarchive-dev git make python3-pip python3-sphinx -y && python3 -m pip install -r requirements-devel.txt -r requirements.txt"
   - DOCKER=1 TEST_SUITE=beta DEPENDENCIES="apt install -y python3-git python3-github wget"
