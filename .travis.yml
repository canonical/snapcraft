--- conflicted
+++ resolved
@@ -5,48 +5,6 @@
 
 language: bash
 
-<<<<<<< HEAD
-env:
-  global:
-  - INTEGRATION_DEPENDENCIES="apt install -y bzr curl git libnacl-dev libsodium-dev libffi-dev libapt-pkg-dev libarchive-dev mercurial python3-pip subversion squashfs-tools sudo snapd xdelta3 && python3 -m pip install -r requirements-devel.txt -r requirements.txt"
-  matrix:
-  - DOCKER=1 CHECK_CLA=1 DEPENDENCIES="apt install -y git python-launchpadlib"
-  - DOCKER=1 TEST_SUITE=static DEPENDENCIES="apt install -y python3-pip && python3 -m pip install -r requirements-devel.txt"
-  - DOCKER=1 TEST_SUITE=unit DEPENDENCIES="apt install -y git bzr subversion mercurial libnacl-dev libsodium-dev libffi-dev libapt-pkg-dev libarchive-dev python3-pip squashfs-tools xdelta3 && python3 -m pip install -r requirements-devel.txt -r requirements.txt && apt install -y python3-coverage"
-  - DOCKER=1 TEST_SUITE=unit SNAPCRAFT_TEST_MOCK_MACHINE=armv7l DEPENDENCIES="apt install -y git bzr subversion mercurial libnacl-dev libsodium-dev libffi-dev libapt-pkg-dev libarchive-dev python3-pip squashfs-tools xdelta3 && python3 -m pip install -r requirements-devel.txt -r requirements.txt && apt install -y python3-coverage"
-  - DOCKER=1 TEST_SUITE=integration DEPENDENCIES=$INTEGRATION_DEPENDENCIES
-  - DOCKER=1 TEST_SUITE=store DEPENDENCIES=$INTEGRATION_DEPENDENCIES
-  - DOCKER=1 TEST_SUITE=plugins DEPENDENCIES=$INTEGRATION_DEPENDENCIES
-  - DOCKER=1 GEN_DOCS=1 DEPENDENCIES="apt install libnacl-dev libsodium-dev libffi-dev libapt-pkg-dev libarchive-dev git make python3-pip python3-sphinx -y && python3 -m pip install -r requirements-devel.txt -r requirements.txt"
-  - DOCKER=1 TEST_SUITE=beta DEPENDENCIES="apt install -y python3-git python3-github wget"
-
-install:
-  - if [ ! -z $DOCKER ]; then docker run --name builder
-    -e TRAVIS_COMMIT_RANGE=$TRAVIS_COMMIT_RANGE
-    -e TEST_USER_EMAIL=$TEST_USER_EMAIL -e TEST_USER_PASSWORD=$TEST_USER_PASSWORD
-    -e TEST_STORE=$TEST_STORE -e TEST_SNAP_WITH_TRACKS=$TEST_SNAP_WITH_TRACKS
-    -e GITHUB_TEST_USER_NAME=$GITHUB_TEST_USER_NAME -e GITHUB_TEST_PASSWORD=$GITHUB_TEST_PASSWORD
-    -e SNAPCRAFT_AUTOPKGTEST_SECRET=$SNAPCRAFT_AUTOPKGTEST_SECRET -e GH_TOKEN=$GH_TOKEN
-    -e SNAPCRAFT_TEST_MOCK_MACHINE=$SNAPCRAFT_TEST_MOCK_MACHINE
-    -e LC_ALL=C.UTF-8
-    -v $PWD:$PWD -w $PWD -td ubuntu:xenial; fi
-  - if [ ! -z $DOCKER ]; then docker exec -i builder sed -i s/archive.ubuntu.com/us.archive.ubuntu.com/g /etc/apt/sources.list; fi
-  - if [ ! -z $DOCKER ]; then docker exec -i builder apt update; fi
-  - if [ ! -z $DOCKER ]; then docker exec -i builder sh -c "$DEPENDENCIES"; fi
-
-script:
-  # CLA check, only in pull requests.
-  - if [ ! -z $CHECK_CLA ] && [ "$TRAVIS_PULL_REQUEST" != "false" ] && [ "$TRAVIS_EVENT_TYPE" != 'cron' ]; then docker exec -i builder ./tools/cla_check_in_travis.sh; fi
-  # Test suites from runtests.sh, in pull requests and landings to master.
-  - if [ ! -z $TEST_SUITE ] && [ "$TEST_SUITE" != "beta" ] &&  [ "$TRAVIS_EVENT_TYPE" != "cron" ]; then docker exec -i builder ./runtests.sh $TEST_SUITE; fi
-  # Trigger beta tests, only in the daily cron.
-  - if [ "$TRAVIS_EVENT_TYPE" = "cron" ] && [ "$TEST_SUITE" == "beta" ]; then docker exec -i builder ./tools/make_beta_pr.py; fi
-  # Generate docs, only in pushes to master.
-  - if [ ! -z $GEN_DOCS ] && [ "$TRAVIS_EVENT_TYPE" = "push" ] && [ "$TRAVIS_BRANCH" = "master" ]; then docker exec -i builder ./tools/gen_api_docs.sh && ./tools/push_api_gh_pages.sh; fi
-
-after_success:
-  - if [ "$TEST_SUITE" == "unit" ]; then pip install codecov coverage && python3 -m coverage xml && codecov; fi
-=======
 jobs:
   include:
     # Tests, only when not triggered by the daily cron.
@@ -54,6 +12,7 @@
       script: if [ "$TRAVIS_EVENT_TYPE" != "cron" ]; then ./tools/travis/run_tests.sh static; fi
     - stage: unit
       script: if [ "$TRAVIS_EVENT_TYPE" != "cron" ]; then ./tools/travis/run_tests.sh unit; fi
+    - script: if [ "$TRAVIS_EVENT_TYPE" != "cron" ]; then SNAPCRAFT_TEST_MOCK_MACHINE=armv7l ./tools/travis/run_tests.sh unit; fi
     - stage: integration
       script: if [ "$TRAVIS_EVENT_TYPE" != "cron" ]; then ./tools/travis/run_tests.sh integration; fi
     - script: if [ "$TRAVIS_EVENT_TYPE" != "cron" ]; then ./tools/travis/run_tests.sh plugins; fi
@@ -65,5 +24,4 @@
       script: if [ "$TRAVIS_EVENT_TYPE" = "cron" ]; then ./tools/travis/make_beta_pr.sh; fi
     # Generate docs, only in pushes to master.
     - stage: deploy
-      script: if [ "$TRAVIS_EVENT_TYPE" = "push" ] && [ "$TRAVIS_BRANCH" = "master" ]; then ./tools/travis/deploy_docs.sh; fi
->>>>>>> 6d777f77
+      script: if [ "$TRAVIS_EVENT_TYPE" = "push" ] && [ "$TRAVIS_BRANCH" = "master" ]; then ./tools/travis/deploy_docs.sh; fi