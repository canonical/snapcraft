sudo: required
dist: trusty

services: [docker]

language: bash

jobs:
  include:
    # Tests, only when not triggered by the daily cron.
    - stage: static
      script: if [ "$TRAVIS_EVENT_TYPE" != "cron" ]; then sudo ./tools/travis/run_tests.sh static; fi
    - stage: unit
      script: if [ "$TRAVIS_EVENT_TYPE" != "cron" ]; then sudo ./tools/travis/run_tests.sh unit; fi
    - script: if [ "$TRAVIS_EVENT_TYPE" != "cron" ]; then SNAPCRAFT_TEST_MOCK_MACHINE=armv7l sudo ./tools/travis/run_tests.sh unit; fi
    - stage: integration
      script: if [ "$TRAVIS_EVENT_TYPE" != "cron" ]; then sudo ./tools/travis/run_tests.sh integration; fi
    - script: if [ "$TRAVIS_EVENT_TYPE" != "cron" ]; then sudo ./tools/travis/run_tests.sh plugins; fi
    - script: if [ "$TRAVIS_EVENT_TYPE" != "cron" ]; then sudo ./tools/travis/run_tests.sh store; fi
<<<<<<< HEAD
    - script: if [ "$TRAVIS_EVENT_TYPE" != "cron" ]; then sudo ./tools/travis/run_tests.sh containers; fi
    # CLA check, only in pull requests.
    - script: if [ "$TRAVIS_PULL_REQUEST" != "false" ] && [ "$TRAVIS_EVENT_TYPE" != 'cron' ]; then ./tools/travis/run_cla_check.sh; fi
=======
    # CLA check, only in pull requests, not comming from the bot.
    - script: if [ "$TRAVIS_PULL_REQUEST" != "false" ] && [ "$TRAVIS_EVENT_TYPE" != 'cron' ] && [ "TRAVIS_PULL_REQUEST_SLUG" != 'snappy-m-o/snapcraft' ]; then ./tools/travis/run_cla_check.sh; fi
>>>>>>> 77a3a334
    - stage: snap
      script: if [ "$TRAVIS_EVENT_TYPE" != "cron" ]; then sudo ./tools/travis/build_snapcraft_snap.sh; fi
    # Trigger edge tests, only in the daily cron.
    - stage: edge
      script: if [ "$TRAVIS_EVENT_TYPE" = "cron" ]; then ./runtests.sh spread; fi
    # Trigger beta tests, only in the daily cron.
    - stage: beta
      script: if [ "$TRAVIS_EVENT_TYPE" = "cron" ]; then ./tools/travis/make_beta_pr.sh; fi<|MERGE_RESOLUTION|>--- conflicted
+++ resolved
@@ -17,14 +17,9 @@
       script: if [ "$TRAVIS_EVENT_TYPE" != "cron" ]; then sudo ./tools/travis/run_tests.sh integration; fi
     - script: if [ "$TRAVIS_EVENT_TYPE" != "cron" ]; then sudo ./tools/travis/run_tests.sh plugins; fi
     - script: if [ "$TRAVIS_EVENT_TYPE" != "cron" ]; then sudo ./tools/travis/run_tests.sh store; fi
-<<<<<<< HEAD
     - script: if [ "$TRAVIS_EVENT_TYPE" != "cron" ]; then sudo ./tools/travis/run_tests.sh containers; fi
-    # CLA check, only in pull requests.
-    - script: if [ "$TRAVIS_PULL_REQUEST" != "false" ] && [ "$TRAVIS_EVENT_TYPE" != 'cron' ]; then ./tools/travis/run_cla_check.sh; fi
-=======
     # CLA check, only in pull requests, not comming from the bot.
     - script: if [ "$TRAVIS_PULL_REQUEST" != "false" ] && [ "$TRAVIS_EVENT_TYPE" != 'cron' ] && [ "TRAVIS_PULL_REQUEST_SLUG" != 'snappy-m-o/snapcraft' ]; then ./tools/travis/run_cla_check.sh; fi
->>>>>>> 77a3a334
     - stage: snap
       script: if [ "$TRAVIS_EVENT_TYPE" != "cron" ]; then sudo ./tools/travis/build_snapcraft_snap.sh; fi
     # Trigger edge tests, only in the daily cron.
