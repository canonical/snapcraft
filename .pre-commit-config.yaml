--- conflicted
+++ resolved
@@ -13,11 +13,7 @@
       - id: fix-byte-order-marker
       - id: mixed-line-ending
   - repo: https://github.com/astral-sh/ruff-pre-commit
-<<<<<<< HEAD
-    rev: "v0.13.2"
-=======
     rev: "v0.14.0"
->>>>>>> 885a3bfc
     hooks:
       # Run the linter
       - id: ruff
