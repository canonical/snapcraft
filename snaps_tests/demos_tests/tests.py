# -*- Mode:Python; indent-tabs-mode:nil; tab-width:4 -*-
#
# Copyright (C) 2015, 2016 Canonical Ltd
#
# This program is free software: you can redistribute it and/or modify
# it under the terms of the GNU General Public License version 3 as
# published by the Free Software Foundation.
#
# This program is distributed in the hope that it will be useful,
# but WITHOUT ANY WARRANTY; without even the implied warranty of
# MERCHANTABILITY or FITNESS FOR A PARTICULAR PURPOSE.  See the
# GNU General Public License for more details.
#
# You should have received a copy of the GNU General Public License
# along with this program.  If not, see <http://www.gnu.org/licenses/>.

import testscenarios

import snaps_tests


class TestSnapcraftExamples(
        testscenarios.WithScenarios, snaps_tests.SnapsTestCase):

    scenarios = [
        ('downloader-with-wiki-parts', {
            'snap_content_dir': 'downloader-with-wiki-parts',
            'name': 'downloader',
            'version': '1.0',
            }),
        ('godd', {
            'snap_content_dir': 'godd',
            'name': 'godd',
            'version': '1.0',
            }),
<<<<<<< HEAD
=======
        ('git', {
            'snap_content_dir': 'git',
            'name': 'git',
            'version': '2.8.0',
            }),
>>>>>>> 250a350b
        ('py2-project', {
            'snap_content_dir': 'py2-project',
            'name': 'spongeshaker',
            'version': '0',
            }),
        ('py3-project', {
            'snap_content_dir': 'py3-project',
            'name': 'spongeshaker',
            'version': '0',
            }),
    ]

    def test_demo(self):
        # Build snap will raise an exception in case of error.
        self.build_snap(self.snap_content_dir)
        # Install snap will raise an exception in case of error.
        self.install_snap(self.snap_content_dir, self.name, self.version)<|MERGE_RESOLUTION|>--- conflicted
+++ resolved
@@ -33,14 +33,11 @@
             'name': 'godd',
             'version': '1.0',
             }),
-<<<<<<< HEAD
-=======
         ('git', {
             'snap_content_dir': 'git',
             'name': 'git',
             'version': '2.8.0',
             }),
->>>>>>> 250a350b
         ('py2-project', {
             'snap_content_dir': 'py2-project',
             'name': 'spongeshaker',
