--- conflicted
+++ resolved
@@ -35,15 +35,6 @@
             'version': '1.0',
             'update_cache': False,
             }),
-<<<<<<< HEAD
-=======
-        ('git', {
-            'snap_content_dir': 'git',
-            'name': 'git',
-            'version': '2.8.0',
-            'update_cache': False,
-            }),
->>>>>>> 8a4d204d
         ('py2-project', {
             'snap_content_dir': 'py2-project',
             'name': 'spongeshaker',
