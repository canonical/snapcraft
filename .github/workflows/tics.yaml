name: TICS
on:
  push:
    branches:
      - "main"
<<<<<<< HEAD
      # to easy test changes to the workflow
      - "tiobe"
=======
      # For troubleshooting
      - "work/tiobe**"
>>>>>>> 3cc0e96f

jobs:
  TICS:
    uses: canonical/starflow/.github/workflows/tics.yaml@main
    with:
      project: "snapcraft"
    secrets: inherit<|MERGE_RESOLUTION|>--- conflicted
+++ resolved
@@ -3,13 +3,8 @@
   push:
     branches:
       - "main"
-<<<<<<< HEAD
-      # to easy test changes to the workflow
-      - "tiobe"
-=======
       # For troubleshooting
       - "work/tiobe**"
->>>>>>> 3cc0e96f
 
 jobs:
   TICS:
