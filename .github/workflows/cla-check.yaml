name: cla-check
on: [pull_request]

jobs:
  cla-check:
<<<<<<< HEAD
    runs-on: ubuntu-22.04
=======
    runs-on: ubuntu-latest
>>>>>>> 654871d4
    steps:
      - name: Check if CLA signed
        uses: canonical/has-signed-canonical-cla@v1<|MERGE_RESOLUTION|>--- conflicted
+++ resolved
@@ -3,11 +3,7 @@
 
 jobs:
   cla-check:
-<<<<<<< HEAD
-    runs-on: ubuntu-22.04
-=======
     runs-on: ubuntu-latest
->>>>>>> 654871d4
     steps:
       - name: Check if CLA signed
         uses: canonical/has-signed-canonical-cla@v1