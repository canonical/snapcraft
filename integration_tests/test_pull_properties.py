--- conflicted
+++ resolved
@@ -104,7 +104,6 @@
 
         # Verify that the correct version of 'hello' is installed
         self.assertTrue(len(state.assets['stage-packages']) > 0)
-<<<<<<< HEAD
         self.assertTrue(len(state.assets['build-packages']) > 0)
         self.assertIn('hello=2.10-1', state.assets['stage-packages'])
         self.assertIn('hello=2.10-1', state.assets['build-packages'])
@@ -119,8 +118,8 @@
 
         state_file = os.path.join(
             self.parts_dir, project_dir, 'state', 'pull')
-=======
-        self.assertIn('hello=2.10-1', state.assets['stage-packages'])
+        with open(state_file) as f:
+            state = yaml.load(f)
 
         self.assertIn('source-details', state.assets)
 
@@ -163,15 +162,9 @@
 
         state_file = os.path.join(
             self.parts_dir, part, 'state', 'pull')
->>>>>>> 8c985877
         self.assertThat(state_file, FileExists())
         with open(state_file) as f:
             state = yaml.load(f)
 
-<<<<<<< HEAD
-        self.assertTrue(len(state.assets['build-packages']) == 0)
-        self.assertNotIn('hello=2.10-1', state.assets['build-packages'])
-=======
         self.assertIn('source-details', state.assets)
-        self.assertEqual('feature-tag', state.assets['source-details']['tag'])
->>>>>>> 8c985877
+        self.assertEqual('feature-tag', state.assets['source-details']['tag'])