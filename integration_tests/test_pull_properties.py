# -*- Mode:Python; indent-tabs-mode:nil; tab-width:4 -*-
#
# Copyright (C) 2016-2017 Canonical Ltd
#
# This program is free software: you can redistribute it and/or modify
# it under the terms of the GNU General Public License version 3 as
# published by the Free Software Foundation.
#
# This program is distributed in the hope that it will be useful,
# but WITHOUT ANY WARRANTY; without even the implied warranty of
# MERCHANTABILITY or FITNESS FOR A PARTICULAR PURPOSE.  See the
# GNU General Public License for more details.
#
# You should have received a copy of the GNU General Public License
# along with this program.  If not, see <http://www.gnu.org/licenses/>.

from collections import namedtuple
import os
import subprocess
import yaml

import testscenarios
from testtools.matchers import (
    Equals,
    FileExists
)

import integration_tests
from snapcraft.tests import fixture_setup


class PullPropertiesTestCase(integration_tests.TestCase):

    def test_pull(self):
        self.assert_expected_pull_state('local-plugin-pull-properties')

    def test_pull_legacy_pull_properties(self):
        self.assert_expected_pull_state('local-plugin-legacy-pull-properties')

    def assert_expected_pull_state(self, project_dir):
        self.run_snapcraft('pull', project_dir)

        state_file = os.path.join(
            self.parts_dir, 'x-local-plugin', 'state', 'pull')
        self.assertThat(state_file, FileExists())
        with open(state_file) as f:
            state = yaml.load(f)

        # Verify that the correct schema dependencies made it into the state.
        self.assertTrue('foo' in state.schema_properties)
        self.assertTrue('stage-packages' in state.schema_properties)

        # Verify that the contents of the dependencies made it in as well.
        self.assertTrue('foo' in state.properties)
        self.assertTrue(len(state.assets['stage-packages']) > 0)
        self.assertIn('build-packages', state.assets)
        self.assertTrue('stage-packages' in state.properties)
        self.assertEqual('bar', state.properties['foo'])
        self.assertEqual(['curl'], state.properties['stage-packages'])


class AssetTrackingTestCase(integration_tests.TestCase):

<<<<<<< HEAD
    def _create_git_repo(self, name):
        def _call(cmd):
            subprocess.check_call(cmd, stdout=subprocess.DEVNULL,
                                  stderr=subprocess.DEVNULL)

        def _call_with_output(cmd):
            return subprocess.check_output(cmd).decode('utf-8').strip()

        def _add_and_commit_file(path, filename, contents=None, message=None):
            if not contents:
                contents = filename
            if not message:
                message = filename

            with open(os.path.join(path, filename), 'w') as fp:
                fp.write(contents)

            _call(['git', '-C', name, 'add', filename])
            _call(['git', '-C', name, 'commit', '-am', message])

        os.makedirs(name)
        _call(['git', '-C', name, 'init'])
        _call(['git', '-C', name, 'config',
               'user.name', 'Test User'])
        _call(['git', '-C', name, 'config',
               'user.email', 'testuser@example.com'])

        _add_and_commit_file(name, 'testing')
        _call(['git', '-C', name, 'branch', 'feature'])

        _add_and_commit_file(name, 'testing-2')
        _call(['git', '-C', name, 'tag', 'feature-tag'])

        _add_and_commit_file(name, 'testing-3')

        return _call_with_output(['git', '-C', name, 'rev-parse', 'HEAD'])
=======
    def setUp(self):
        super().setUp()
        hello_version = integration_tests.get_package_version(
            'hello', self.distro_series, self.deb_arch)
        self.hello_package = 'hello={}'.format(hello_version)

    def _set_hello_package_version(self, snapcraft_yaml_file):
        with open(snapcraft_yaml_file) as f:
            snapcraft_yaml = yaml.load(f)
        if 'build-packages' in snapcraft_yaml:
            snapcraft_yaml['build-packages'] = [self.hello_package]
        else:
            snapcraft_yaml['parts']['asset-tracking']['stage-packages'] = \
                [self.hello_package]
            snapcraft_yaml['parts']['asset-tracking']['build-packages'] = \
                [self.hello_package]
        with open(snapcraft_yaml_file, 'w') as f:
            yaml.dump(snapcraft_yaml, f)
>>>>>>> 57bcbdce

    def test_pull(self):
        self.copy_project_to_cwd('asset-tracking')
        self._set_hello_package_version('snapcraft.yaml')
        self.run_snapcraft('pull')

        state_file = os.path.join(
            self.parts_dir, 'asset-tracking', 'state', 'pull')
        self.assertThat(state_file, FileExists())
        with open(state_file) as f:
            state = yaml.load(f)

        # Verify that the correct version of 'hello' is installed
        self.assertTrue(len(state.assets['stage-packages']) > 0)
        self.assertTrue(len(state.assets['build-packages']) > 0)
        self.assertIn(self.hello_package, state.assets['stage-packages'])
        self.assertIn(self.hello_package, state.assets['build-packages'])
        self.assertIn('source-details', state.assets)

    def test_pull_global_build_packages_are_excluded(self):
        """
        Ensure global build-packages are not included in each part's
        build-packages data.
        """
        self.copy_project_to_cwd('build-package-version-global')
        self._set_hello_package_version(os.path.join('snap', 'snapcraft.yaml'))
        self.run_snapcraft('pull')

        state_file = os.path.join(
            self.parts_dir, 'build-package-version-global', 'state', 'pull')
        self.assertThat(state_file, FileExists())
        with open(state_file) as f:
            state = yaml.load(f)

        self.assertIn('source-details', state.assets)
        self.assertTrue(len(state.assets['build-packages']) == 0)
        self.assertNotIn(self.hello_package, state.assets['build-packages'])


TestDetail = namedtuple('TestDetail', ['field', 'value'])


class GitAssetTrackingTestCase(testscenarios.WithScenarios,
                               integration_tests.TestCase):

    scenarios = [
        ('plain', {
            'part_name': 'git-part',
            'expected_details': None,
        }),
        ('branch', {
            'part_name': 'git-part-branch',
            'expected_details': TestDetail('source-branch', 'test-branch'),
        }),
        ('tag', {
            'part_name': 'git-part-tag',
            'expected_details': TestDetail('source-tag', 'feature-tag'),
        }),
    ]

    def test_pull_git(self):
        repo_fixture = fixture_setup.GitRepo()
        self.useFixture(repo_fixture)
        project_dir = 'asset-tracking-git'

        self.run_snapcraft(['pull', self.part_name], project_dir)

        state_file = os.path.join(
            self.parts_dir, self.part_name, 'state', 'pull')
        self.assertThat(state_file, FileExists())
        with open(state_file) as f:
            state = yaml.load(f)

        self.assertIn('source-details', state.assets)

        # fall back to the commit if no other source option is provided
        # snapcraft.source.Git doesn't allow both a tag and a commit
        if self.expected_details:
            self.assertThat(
                state.assets['source-details'][self.expected_details.field],
                Equals(self.expected_details.value))
        else:
            self.assertThat(
                state.assets['source-details']['source-commit'],
                Equals(repo_fixture.commit))


class BazaarAssetTrackingTestCase(testscenarios.WithScenarios,
                                  integration_tests.TestCase):
    scenarios = [
        ('plain', {
            'part_name': 'bzr-part',
            'expected_details': None,
        }),
        ('tag', {
            'part_name': 'bzr-part-tag',
            'expected_details': TestDetail('source-tag', 'feature-tag'),
        }),
    ]

    def test_pull_bzr(self):
        repo_fixture = fixture_setup.BzrRepo('bzr-source')
        self.useFixture(repo_fixture)
        project_dir = 'asset-tracking-bzr'
        part = self.part_name
        self.run_snapcraft(['pull', part], project_dir)

        state_file = os.path.join(
            self.parts_dir, part, 'state', 'pull')
        self.assertThat(state_file, FileExists())
        with open(state_file) as f:
            state = yaml.load(f)

        self.assertIn('source-details', state.assets)

        if self.expected_details:
            self.assertThat(
                state.assets['source-details'][self.expected_details.field],
                Equals(self.expected_details.value))
        else:
            self.assertThat(
                state.assets['source-details']['source-commit'],
                Equals(repo_fixture.commit))


class MercurialAssetTrackingTestCase(testscenarios.WithScenarios,
                                     integration_tests.TestCase):
    scenarios = [
        ('plain', {
            'part_name': 'hg-part',
            'expected_details': None,
        }),
        ('tag', {
            'part_name': 'hg-part-tag',
            'expected_details': TestDetail('source-tag', 'feature-tag'),
        }),
    ]

    def test_pull_hg(self):
        repo_fixture = fixture_setup.HgRepo('hg-source')
        self.useFixture(repo_fixture)
        project_dir = 'asset-tracking-hg'
        part = self.part_name
        self.run_snapcraft(['pull', part], project_dir)

        state_file = os.path.join(
            self.parts_dir, part, 'state', 'pull')
        self.assertThat(state_file, FileExists())
        with open(state_file) as f:
            state = yaml.load(f)

        self.assertIn('source-details', state.assets)

        if self.expected_details:
            self.assertThat(
                state.assets['source-details'][self.expected_details.field],
                Equals(self.expected_details.value))
        else:
            self.assertThat(
                state.assets['source-details']['source-commit'],
                Equals(repo_fixture.commit))


class SubversionAssetTrackingTestCase(integration_tests.TestCase):

    def test_pull_svn(self):
        repo_fixture = fixture_setup.SvnRepo('svn-source')
        self.useFixture(repo_fixture)
        project_dir = 'asset-tracking-svn'
        part = 'svn-part'
        expected_commit = repo_fixture.commit
        self.run_snapcraft(['pull', part], project_dir)

        state_file = os.path.join(
            self.parts_dir, part, 'state', 'pull')
        self.assertThat(state_file, FileExists())
        with open(state_file) as f:
            state = yaml.load(f)

        self.assertIn('source-details', state.assets)
        self.assertEqual(expected_commit,
                         state.assets['source-details']['source-commit'])<|MERGE_RESOLUTION|>--- conflicted
+++ resolved
@@ -61,7 +61,6 @@
 
 class AssetTrackingTestCase(integration_tests.TestCase):
 
-<<<<<<< HEAD
     def _create_git_repo(self, name):
         def _call(cmd):
             subprocess.check_call(cmd, stdout=subprocess.DEVNULL,
@@ -98,7 +97,7 @@
         _add_and_commit_file(name, 'testing-3')
 
         return _call_with_output(['git', '-C', name, 'rev-parse', 'HEAD'])
-=======
+
     def setUp(self):
         super().setUp()
         hello_version = integration_tests.get_package_version(
@@ -117,7 +116,6 @@
                 [self.hello_package]
         with open(snapcraft_yaml_file, 'w') as f:
             yaml.dump(snapcraft_yaml, f)
->>>>>>> 57bcbdce
 
     def test_pull(self):
         self.copy_project_to_cwd('asset-tracking')
