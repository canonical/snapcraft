# -*- Mode:Python; indent-tabs-mode:nil; tab-width:4 -*-
#
# Copyright (C) 2016 Canonical Ltd
#
# This program is free software: you can redistribute it and/or modify
# it under the terms of the GNU General Public License version 3 as
# published by the Free Software Foundation.
#
# This program is distributed in the hope that it will be useful,
# but WITHOUT ANY WARRANTY; without even the implied warranty of
# MERCHANTABILITY or FITNESS FOR A PARTICULAR PURPOSE.  See the
# GNU General Public License for more details.
#
# You should have received a copy of the GNU General Public License
# along with this program.  If not, see <http://www.gnu.org/licenses/>.

import os
import subprocess
import uuid

from testtools.matchers import Contains

import integration_tests
from snapcraft.tests import fixture_setup


class RegisterTestCase(integration_tests.TestCase):

    def setUp(self):
        super().setUp()
        if not os.getenv('TEST_USER_PASSWORD', None):
            self.useFixture(fixture_setup.FakeStore())
        else:
            self.useFixture(fixture_setup.StagingStore())

    def test_successful_registration(self):
        self.login(expect_success=True)
        snap_name = 'u1test{}'.format(uuid.uuid4().int)
        self.register(snap_name)

    def test_failed_registration_already_registered(self):
        self.login(expect_success=True)
        # The snap name is already registered.
        error = self.assertRaises(
            subprocess.CalledProcessError,
            self.register, 'test-already-registered-snap-name')
        expected = (
            'The name \'test-already-registered-snap-name\' is already '
            'taken.'
            '\n\n'
            'We can if needed rename snaps to ensure they match the '
            'expectations of most users. If you are the publisher most '
            'users expect for \'test-already-registered-snap-name\' then '
<<<<<<< HEAD
            'claim the name at \'https://myapps.com/register-name-dispute/'
            '\'\n')
        self.assertThat(str(error.output), EndsWith(expected))

    def test_registration_of_reserved_name(self):
        self.login(expect_success=True)
        # The snap name is already registered.
        error = self.assertRaises(
            subprocess.CalledProcessError,
            self.register, 'test-reserved-snap-name')
        expected = (
            'The name \'test-reserved-snap-name\' is reserved.\n\n'
            'If you are the publisher most users expect for '
            '\'test-reserved-snap-name\' then please claim the name at '
            '\'https://myapps.com/register-name-dispute/\'\n')
        self.assertThat(str(error.output), EndsWith(expected))
=======
            'claim the name at')
        self.assertThat(str(error.output), Contains(expected))
        self.assertThat(str(error.output), Contains('register-name-dispute'))
>>>>>>> 6fd4c0c3
<|MERGE_RESOLUTION|>--- conflicted
+++ resolved
@@ -51,10 +51,9 @@
             'We can if needed rename snaps to ensure they match the '
             'expectations of most users. If you are the publisher most '
             'users expect for \'test-already-registered-snap-name\' then '
-<<<<<<< HEAD
-            'claim the name at \'https://myapps.com/register-name-dispute/'
-            '\'\n')
-        self.assertThat(str(error.output), EndsWith(expected))
+            'claim the name at')
+        self.assertThat(str(error.output), Contains(expected))
+        self.assertThat(str(error.output), Contains('register-name-dispute'))
 
     def test_registration_of_reserved_name(self):
         self.login(expect_success=True)
@@ -67,9 +66,4 @@
             'If you are the publisher most users expect for '
             '\'test-reserved-snap-name\' then please claim the name at '
             '\'https://myapps.com/register-name-dispute/\'\n')
-        self.assertThat(str(error.output), EndsWith(expected))
-=======
-            'claim the name at')
-        self.assertThat(str(error.output), Contains(expected))
-        self.assertThat(str(error.output), Contains('register-name-dispute'))
->>>>>>> 6fd4c0c3
+        self.assertThat(str(error.output), EndsWith(expected))