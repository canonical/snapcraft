--- conflicted
+++ resolved
@@ -19,7 +19,6 @@
 
 import fixtures
 import testscenarios
-from testtools.matchers import FileExists
 
 import snapcraft
 import integration_tests
@@ -40,37 +39,22 @@
 
 class SnapcraftRecordingTestCase(SnapcraftRecordingBaseTestCase):
 
-    def test_prime_records_snapcraft_yaml(self):
+    def test_prime_with_architectures(self):
         """Test the recorded snapcraft.yaml for a basic snap
 
         This snap doesn't have stage or build packages and is declared that it
         works on all architectures.
         """
         self.run_snapcraft('prime', project_dir='basic')
-        recorded_yaml_path = os.path.join(
-            self.prime_dir, 'snap', 'snapcraft.yaml')
-        self.assertThat(recorded_yaml_path, FileExists())
-
-        # Annotate the source snapcraft.yaml with the expected values.
-        with open(os.path.join('snap', 'snapcraft.yaml')) as source_yaml_file:
-            source_yaml = yaml.load(source_yaml_file)
-        for key in ('build-packages', 'prime', 'stage', 'stage-packages'):
-            # prime and stage come from when the yaml is loaded.
-            # stage-packages comes from the annotation from state.
-            source_yaml['parts']['dummy-part'].update({key: []})
-        source_yaml.update(grade='stable')
-        # build packages end up at the start.
-        source_yaml['parts']['dummy-part'].move_to_end(
-            'build-packages', last=False)
-
-        source_yaml.update({'build-packages': []})
-
-        with open(recorded_yaml_path) as recorded_yaml_file:
-            recorded_yaml = yaml.load(recorded_yaml_file)
-
-        self.assertEqual(recorded_yaml, source_yaml)
-
-    def test_prime_without_arch_records_current_arch(self):
+
+        recorded_yaml_path = os.path.join(
+            self.prime_dir, 'snap', 'snapcraft.yaml')
+        with open(recorded_yaml_path) as recorded_yaml_file:
+            recorded_yaml = yaml.load(recorded_yaml_file)
+
+        self.assertEqual(recorded_yaml['architectures'], ['all'])
+
+    def test_prime_without_architectures_records_current_arch(self):
         """Test the recorded snapcraft.yaml for a basic snap
 
         This snap doesn't have stage or build packages and it is not declared
@@ -78,30 +62,15 @@
         current architecture.
         """
         self.run_snapcraft('prime', project_dir='basic-without-arch')
-        recorded_yaml_path = os.path.join(
-            self.prime_dir, 'snap', 'snapcraft.yaml')
-        self.assertThat(recorded_yaml_path, FileExists())
-
-        # Annotate the source snapcraft.yaml with the expected values.
-        with open(os.path.join('snap', 'snapcraft.yaml')) as source_yaml_file:
-            source_yaml = yaml.load(source_yaml_file)
-        for key in ('build-packages', 'prime', 'stage', 'stage-packages'):
-            # prime and stage come from when the yaml is loaded.
-            # stage-packages comes from the annotation from state.
-            source_yaml['parts']['dummy-part'].update({key: []})
-        source_yaml.update(grade='stable')
-        source_yaml.update(
-            architectures=[snapcraft.ProjectOptions().deb_arch])
-        # build packages end up at the start.
-        source_yaml['parts']['dummy-part'].move_to_end(
-            'build-packages', last=False)
-
-        source_yaml.update({'build-packages': []})
-
-        with open(recorded_yaml_path) as recorded_yaml_file:
-            recorded_yaml = yaml.load(recorded_yaml_file)
-
-        self.assertEqual(recorded_yaml, source_yaml)
+
+        recorded_yaml_path = os.path.join(
+            self.prime_dir, 'snap', 'snapcraft.yaml')
+        with open(recorded_yaml_path) as recorded_yaml_file:
+            recorded_yaml = yaml.load(recorded_yaml_file)
+
+        self.assertEqual(
+            recorded_yaml['architectures'],
+            [snapcraft.ProjectOptions().deb_arch])
 
     def test_prime_with_global_build_packages(self):
         """Test the recorded snapcraft.yaml for a snap with build packages
@@ -111,33 +80,13 @@
         """
         self.run_snapcraft('prime', 'build-package-global')
 
-<<<<<<< HEAD
         expected_packages = [
-=======
-        # Annotate the source snapcraft.yaml with the expected values.
-        with open(os.path.join('snap', 'snapcraft.yaml')) as source_yaml_file:
-            source_yaml = yaml.load(source_yaml_file)
-        part_name = 'empty-part'
-        # Append the default values.
-        for key in ('build-packages', 'prime', 'stage', 'stage-packages'):
-            source_yaml['parts'][part_name].update({key: []})
-        # build packages end up at the start.
-        source_yaml['parts'][part_name].move_to_end(
-            'build-packages', last=False)
-        # annotate the yaml with the global build packages installed.
-        source_yaml['build-packages'] = [
->>>>>>> 1132baf7
             '{}={}'.format(
                 package,
                 integration_tests.get_package_version(
                     package, self.distro_series, self.deb_arch))
             for package in ['hello', 'libc6', 'libgcc1', 'gcc-6-base']
         ]
-<<<<<<< HEAD
-=======
-        source_yaml.update(
-            architectures=[snapcraft.ProjectOptions().deb_arch])
->>>>>>> 1132baf7
 
         recorded_yaml_path = os.path.join(
             self.prime_dir, 'snap', 'snapcraft.yaml')
@@ -180,221 +129,45 @@
         with open(os.path.join('snap', 'snapcraft.yaml')) as source_yaml_file:
             source_yaml = yaml.load(source_yaml_file)
 
-        # Annotate the source snapcraft.yaml with the expected values.
-        for key in ('prime', 'stage'):
-            source_yaml['parts'][part_name].update({key: []})
-        # Add the default value for the other package type.
-        if 'build-packages' not in source_yaml['parts'][part_name]:
-            source_yaml['parts'][part_name].update({'build-packages': []})
-        if 'stage-packages' not in source_yaml['parts'][part_name]:
-            source_yaml['parts'][part_name].update({'stage-packages': []})
-        # build packages end up at the start.
-        source_yaml['parts'][part_name].move_to_end(
-            'build-packages', last=False)
-        # stage packages end up at the end.
-        source_yaml['parts'][part_name].move_to_end(
-            'stage-packages', last=True)
-
-        source_yaml.update(
-            architectures=[snapcraft.ProjectOptions().deb_arch])
-        source_yaml.update({'build-packages': []})
-
-        recorded_yaml_path = os.path.join(
-            self.prime_dir, 'snap', 'snapcraft.yaml')
-        with open(recorded_yaml_path) as recorded_yaml_file:
-            recorded_yaml = yaml.load(recorded_yaml_file)
-
-        self.assertEqual(recorded_yaml, source_yaml)
+        recorded_yaml_path = os.path.join(
+            self.prime_dir, 'snap', 'snapcraft.yaml')
+        with open(recorded_yaml_path) as recorded_yaml_file:
+            recorded_yaml = yaml.load(recorded_yaml_file)
+
+        self.assertEqual(
+            recorded_yaml['parts'][part_name][self.packages_type],
+            source_yaml['parts'][part_name][self.packages_type])
 
     def test_prime_without_packages_version(self):
         """Test the recorded snapcraft.yaml for a snap with packages
 
         This snap declares all the packages that it requires, there are
-        no additional depenencies. The packages dont' specify their
+        no additional dependencies. The packages don't specify their
         version.
         """
         self.run_snapcraft(
             'prime',
             project_dir='{}-without-dependencies'.format(self.packages_type))
 
-        # Annotate the source snapcraft.yaml with the expected values.
         with open(os.path.join('snap', 'snapcraft.yaml')) as source_yaml_file:
             source_yaml = yaml.load(source_yaml_file)
         part_name = 'part-with-{}'.format(self.packages_type)
-        for key in ('prime', 'stage'):
-            source_yaml['parts'][part_name].update({key: []})
-        # Add the default value for the other package type.
-        if 'build-packages' not in source_yaml['parts'][part_name]:
-            source_yaml['parts'][part_name].update({'build-packages': []})
-        if 'stage-packages' not in source_yaml['parts'][part_name]:
-            source_yaml['parts'][part_name].update({'stage-packages': []})
-        # build packages end up at the start.
-        source_yaml['parts'][part_name].move_to_end(
-            'build-packages', last=False)
-        # stage packages end up at the end.
-        source_yaml['parts'][part_name].move_to_end('stage-packages')
-        # annotate the yaml with the package versions.
-        source_yaml['parts'][part_name][self.packages_type] = [
+        # Add the versions recorded by snapcraft.
+        expected_packages = [
             '{}={}'.format(
                 package, integration_tests.get_package_version(
                     package, self.distro_series, self.deb_arch)) for
             package in source_yaml['parts'][part_name][self.packages_type]
         ]
-        source_yaml.update(
-            architectures=[snapcraft.ProjectOptions().deb_arch])
-        source_yaml.update({'build-packages': []})
-
-        recorded_yaml_path = os.path.join(
-            self.prime_dir, 'snap', 'snapcraft.yaml')
-        with open(recorded_yaml_path) as recorded_yaml_file:
-            recorded_yaml = yaml.load(recorded_yaml_file)
-
-        self.assertEqual(recorded_yaml, source_yaml)
-
-    def test_prime_without_arch_records_current_arch(self):
-        """Test the recorded snapcraft.yaml for a basic snap
-
-        This snap doesn't have stage or build packages and it is not declared
-        that it works on all architectures, which makes it specific to the
-        current architecture.
-        """
-        self.run_snapcraft('prime', project_dir='basic-without-arch')
-        recorded_yaml_path = os.path.join(
-            self.prime_dir, 'snap', 'snapcraft.yaml')
-        self.assertThat(recorded_yaml_path, FileExists())
-
-        # Annotate the source snapcraft.yaml with the expected values.
-        with open(os.path.join('snap', 'snapcraft.yaml')) as source_yaml_file:
-            source_yaml = yaml.load(source_yaml_file)
-        for key in ('prime', 'stage', 'stage-packages'):
-            # prime and stage come from when the yaml is loaded.
-            # stage-packages comes from the annotation from state.
-            source_yaml['parts']['dummy-part'].update({key: []})
-        source_yaml.update(grade='stable')
-        source_yaml.update(
-            architectures=[snapcraft.ProjectOptions().deb_arch])
-
-        with open(recorded_yaml_path) as recorded_yaml_file:
-            recorded_yaml = yaml.load(recorded_yaml_file)
-
-<<<<<<< HEAD
-=======
-        self.assertEqual(recorded_yaml, source_yaml)
-
-    def test_prime_records_stage_packages_version(self):
-        """Test the recorded snapcraft.yaml for a snap with stage packages
-
-        This snap declares all the stage packages that it requires, there are
-        no additional dependencies. The stage packages specify their version.
-        """
-        self.copy_project_to_cwd('stage-packages-without-dependencies')
-        part_name = 'part-with-stage-packages'
-        self.set_stage_package_version(
-            os.path.join('snap', 'snapcraft.yaml'),
-            part_name, package='hello')
-        self.set_stage_package_version(
-            os.path.join('snap', 'snapcraft.yaml'),
-            part_name, package='gcc-6-base')
-
-        self.run_snapcraft('prime')
-
-        with open(os.path.join('snap', 'snapcraft.yaml')) as source_yaml_file:
-            source_yaml = yaml.load(source_yaml_file)
-
-        # Safeguard assertion for the version in the source.
-        self.assertThat(
-            source_yaml['parts'][part_name]['stage-packages'][0],
-            MatchesRegex('gcc-6-base=.+'))
-        self.assertThat(
-            source_yaml['parts'][part_name]['stage-packages'][1],
-            MatchesRegex('hello=.+'))
-
-        # Annotate the source snapcraft.yaml with the expected values.
-        for key in ('prime', 'stage'):
-            source_yaml['parts'][part_name].update({key: []})
-        # stage packages end up at the end.
-        source_yaml['parts'][part_name].move_to_end('stage-packages')
-
-        source_yaml.update(
-            architectures=[snapcraft.ProjectOptions().deb_arch])
-
-        recorded_yaml_path = os.path.join(
-            self.prime_dir, 'snap', 'snapcraft.yaml')
-        with open(recorded_yaml_path) as recorded_yaml_file:
-            recorded_yaml = yaml.load(recorded_yaml_file)
-
-        self.assertEqual(recorded_yaml, source_yaml)
-
-    def test_prime_without_stage_packages_version(self):
-        """Test the recorded snapcraft.yaml for a snap with stage packages
-
-        This snap declares all the stage packages that it requires, there are
-        no additional dependencies. The stage packages don't specify their
-        version.
-        """
-        self.run_snapcraft(
-            'prime', project_dir='stage-packages-without-dependencies')
-
-        # Annotate the source snapcraft.yaml with the expected values.
-        with open(os.path.join('snap', 'snapcraft.yaml')) as source_yaml_file:
-            source_yaml = yaml.load(source_yaml_file)
-        part_name = 'part-with-stage-packages'
-        for key in ('prime', 'stage'):
-            source_yaml['parts'][part_name].update({key: []})
-        # stage packages end up at the end.
-        source_yaml['parts'][part_name].move_to_end('stage-packages')
-        # annotate the yaml with the staged versions.
-        source_yaml['parts'][part_name]['stage-packages'] = [
-            '{}={}'.format(
-                package, integration_tests.get_package_version(
-                    package, self.distro_series, self.deb_arch)) for
-            package in source_yaml['parts'][part_name]['stage-packages']
-        ]
-        source_yaml.update(
-            architectures=[snapcraft.ProjectOptions().deb_arch])
-        source_yaml.update({'build-packages': []})
-
-        recorded_yaml_path = os.path.join(
-            self.prime_dir, 'snap', 'snapcraft.yaml')
-        with open(recorded_yaml_path) as recorded_yaml_file:
-            recorded_yaml = yaml.load(recorded_yaml_file)
-
-        self.assertEqual(recorded_yaml, source_yaml)
-
-    def test_prime_with_stage_package_missing_dependecy(self):
-        """Test the recorded snapcraft.yaml for a snap with stage packages
-
-        This snap declares one stage packages that has one undeclared
-        dependency.
-        """
-        self.copy_project_to_cwd('stage-package-missing-dependency')
-        part_name = 'part-with-stage-package'
-        self.set_stage_package_version(
-            os.path.join('snap', 'snapcraft.yaml'), part_name, package='hello')
-        self.run_snapcraft('prime')
-
-        # Annotate the source snapcraft.yaml with the expected values.
-        with open(os.path.join('snap', 'snapcraft.yaml')) as source_yaml_file:
-            source_yaml = yaml.load(source_yaml_file)
-        part_name = 'part-with-stage-package'
-        # Append the default values.
-        for key in ('prime', 'stage'):
-            source_yaml['parts'][part_name].update({key: []})
-        # stage packages end up at the end.
-        source_yaml['parts'][part_name].move_to_end('stage-packages')
-        # annotate the yaml with the installed version.
-        source_yaml['parts'][part_name]['stage-packages'].insert(
-            0, 'gcc-6-base={}'.format(integration_tests.get_package_version(
-                'gcc-6-base', self.distro_series, self.deb_arch)))
-        source_yaml.update(
-            architectures=[snapcraft.ProjectOptions().deb_arch])
-
-        recorded_yaml_path = os.path.join(
-            self.prime_dir, 'snap', 'snapcraft.yaml')
-        with open(recorded_yaml_path) as recorded_yaml_file:
-            recorded_yaml = yaml.load(recorded_yaml_file)
-
-        self.assertEqual(recorded_yaml, source_yaml)
+
+        recorded_yaml_path = os.path.join(
+            self.prime_dir, 'snap', 'snapcraft.yaml')
+        with open(recorded_yaml_path) as recorded_yaml_file:
+            recorded_yaml = yaml.load(recorded_yaml_file)
+
+        self.assertEqual(
+            recorded_yaml['parts'][part_name][self.packages_type],
+            expected_packages)
 
     def test_prime_with_packages_missing_dependency(self):
         """Test the recorded snapcraft.yaml for a snap with packages
@@ -409,37 +182,19 @@
             os.path.join('snap', 'snapcraft.yaml'), part_name, package='hello')
         self.run_snapcraft('prime')
 
-        # Annotate the source snapcraft.yaml with the expected values.
-        with open(os.path.join('snap', 'snapcraft.yaml')) as source_yaml_file:
-            source_yaml = yaml.load(source_yaml_file)
-        # Append the default values.
-        for key in ('prime', 'stage'):
-            source_yaml['parts'][part_name].update({key: []})
-        # Add the default value for the other package type.
-        if 'build-packages' not in source_yaml['parts'][part_name]:
-            source_yaml['parts'][part_name].update({'build-packages': []})
-        if 'stage-packages' not in source_yaml['parts'][part_name]:
-            source_yaml['parts'][part_name].update({'stage-packages': []})
-        # build packages end up at the start.
-        source_yaml['parts'][part_name].move_to_end(
-            'build-packages', last=False)
-        # stage packages end up at the end.
-        source_yaml['parts'][part_name].move_to_end('stage-packages')
-        # annotate the yaml with the installed version.
-        source_yaml['parts'][part_name][self.packages_type] = [
+        expected_packages = [
             '{}={}'.format(
                 package,
                 integration_tests.get_package_version(
                     package, self.distro_series, self.deb_arch))
             for package in self.expected_packages
         ]
-        source_yaml.update(
-            architectures=[snapcraft.ProjectOptions().deb_arch])
-
-        recorded_yaml_path = os.path.join(
-            self.prime_dir, 'snap', 'snapcraft.yaml')
-        with open(recorded_yaml_path) as recorded_yaml_file:
-            recorded_yaml = yaml.load(recorded_yaml_file)
-
->>>>>>> 1132baf7
-        self.assertEqual(recorded_yaml, source_yaml)+
+        recorded_yaml_path = os.path.join(
+            self.prime_dir, 'snap', 'snapcraft.yaml')
+        with open(recorded_yaml_path) as recorded_yaml_file:
+            recorded_yaml = yaml.load(recorded_yaml_file)
+
+        self.assertEqual(
+            recorded_yaml['parts'][part_name][self.packages_type],
+            expected_packages)