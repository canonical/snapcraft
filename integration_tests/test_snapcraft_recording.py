# -*- Mode:Python; indent-tabs-mode:nil; tab-width:4 -*-
#
# Copyright (C) 2017 Canonical Ltd
#
# This program is free software: you can redistribute it and/or modify
# it under the terms of the GNU General Public License version 3 as
# published by the Free Software Foundation.
#
# This program is distributed in the hope that it will be useful,
# but WITHOUT ANY WARRANTY; without even the implied warranty of
# MERCHANTABILITY or FITNESS FOR A PARTICULAR PURPOSE.  See the
# GNU General Public License for more details.
#
# You should have received a copy of the GNU General Public License
# along with this program.  If not, see <http://www.gnu.org/licenses/>.

import os
import yaml

import fixtures
<<<<<<< HEAD
import testscenarios
=======
>>>>>>> 9b3f7a05
from testtools.matchers import (
    FileExists,
    MatchesRegex
)

import snapcraft
import integration_tests


class SnapcraftRecordingBaseTestCase(integration_tests.TestCase):
    """Test that the prime step records an annotated snapcraft.yaml

    The annotated file will be in prime/snap/snapcraft.yaml.

    """

    def setUp(self):
        super().setUp()
        self.useFixture(fixtures.EnvironmentVariable(
            'SNAPCRAFT_BUILD_INFO', '1'))

<<<<<<< HEAD

class SnapcraftRecordingTestCase(SnapcraftRecordingBaseTestCase):

=======
>>>>>>> 9b3f7a05
    def test_prime_records_snapcraft_yaml(self):
        """Test the recorded snapcraft.yaml for a basic snap

        This snap doesn't have stage or build packages and is declared that it
        works on all architectures.
        """
        self.run_snapcraft('prime', project_dir='basic')
        recorded_yaml_path = os.path.join(
            self.prime_dir, 'snap', 'snapcraft.yaml')
        self.assertThat(recorded_yaml_path, FileExists())

        # Annotate the source snapcraft.yaml with the expected values.
        with open(os.path.join('snap', 'snapcraft.yaml')) as source_yaml_file:
            source_yaml = yaml.load(source_yaml_file)
<<<<<<< HEAD
        for key in ('build-packages', 'prime', 'stage', 'stage-packages'):
=======
        for key in ('prime', 'stage', 'stage-packages'):
>>>>>>> 9b3f7a05
            # prime and stage come from when the yaml is loaded.
            # stage-packages comes from the annotation from state.
            source_yaml['parts']['dummy-part'].update({key: []})
        source_yaml.update(grade='stable')
        # build packages end up at the start.
        source_yaml['parts']['dummy-part'].move_to_end(
            'build-packages', last=False)

        with open(recorded_yaml_path) as recorded_yaml_file:
            recorded_yaml = yaml.load(recorded_yaml_file)

        self.assertEqual(recorded_yaml, source_yaml)

    def test_prime_without_arch_records_current_arch(self):
        """Test the recorded snapcraft.yaml for a basic snap

        This snap doesn't have stage or build packages and it is not declared
        that it works on all architectures, which makes it specific to the
        current architecture.
        """
        self.run_snapcraft('prime', project_dir='basic-without-arch')
        recorded_yaml_path = os.path.join(
            self.prime_dir, 'snap', 'snapcraft.yaml')
        self.assertThat(recorded_yaml_path, FileExists())

        # Annotate the source snapcraft.yaml with the expected values.
        with open(os.path.join('snap', 'snapcraft.yaml')) as source_yaml_file:
            source_yaml = yaml.load(source_yaml_file)
        for key in ('build-packages', 'prime', 'stage', 'stage-packages'):
            # prime and stage come from when the yaml is loaded.
            # stage-packages comes from the annotation from state.
            source_yaml['parts']['dummy-part'].update({key: []})
        source_yaml.update(grade='stable')
        source_yaml.update(
            architectures=[snapcraft.ProjectOptions().deb_arch])
        # build packages end up at the start.
        source_yaml['parts']['dummy-part'].move_to_end(
            'build-packages', last=False)

        with open(recorded_yaml_path) as recorded_yaml_file:
            recorded_yaml = yaml.load(recorded_yaml_file)

        self.assertEqual(recorded_yaml, source_yaml)

    def test_prime_with_stage_package_missing_dependecy(self):
        """Test the recorded snapcraft.yaml for a snap with stage packages

        This snap declares one stage package that has one undeclared
        dependency.
        """
        self.copy_project_to_cwd('stage-package-missing-dependency')
        part_name = 'part-with-stage-package'
        self.set_stage_package_version(
            os.path.join('snap', 'snapcraft.yaml'), part_name, package='hello')
        self.run_snapcraft('prime')

        # Annotate the source snapcraft.yaml with the expected values.
        with open(os.path.join('snap', 'snapcraft.yaml')) as source_yaml_file:
            source_yaml = yaml.load(source_yaml_file)
        # Append the default values.
        for key in ('prime', 'stage', 'build-packages'):
            source_yaml['parts'][part_name].update({key: []})
        # build packages end up at the start.
        source_yaml['parts'][part_name].move_to_end(
            'build-packages', last=False)
        # stage packages end up at the end.
        source_yaml['parts'][part_name].move_to_end('stage-packages')
        # annotate the yaml with the installed version.
        source_yaml['parts'][part_name]['stage-packages'].insert(
            0, 'gcc-6-base={}'.format(integration_tests.get_package_version(
                'gcc-6-base', self.distro_series, self.deb_arch)))
        source_yaml.update(
            architectures=[snapcraft.ProjectOptions().deb_arch])

        recorded_yaml_path = os.path.join(
            self.prime_dir, 'snap', 'snapcraft.yaml')
        with open(recorded_yaml_path) as recorded_yaml_file:
            recorded_yaml = yaml.load(recorded_yaml_file)

        self.assertEqual(recorded_yaml, source_yaml)


class SnapcraftRecordingPackagesTestCase(
        testscenarios.WithScenarios, SnapcraftRecordingBaseTestCase):

    scenarios = (
        ('stage-packages', {
            'packages_type': 'stage-packages'
         }),
        ('build-packages', {
            'packages_type': 'build-packages'
         })
    )

    def test_prime_records_packages_version(self):
        """Test the recorded snapcraft.yaml for a snap with packages

        This snap declares all the packages that it requires, there are
        no additional dependencies. The packages specify their version.
        """
        self.copy_project_to_cwd(
            '{}-without-dependencies'.format(self.packages_type))
        part_name = 'part-with-{}'.format(self.packages_type)
        self.set_package_version(
            self.packages_type,
            os.path.join('snap', 'snapcraft.yaml'),
            part_name, package='hello')
        self.set_package_version(
            self.packages_type,
            os.path.join('snap', 'snapcraft.yaml'),
            part_name, package='gcc-6-base')

        self.run_snapcraft('prime')

        with open(os.path.join('snap', 'snapcraft.yaml')) as source_yaml_file:
            source_yaml = yaml.load(source_yaml_file)

        # Safeguard assertion for the version in the source.
        self.assertThat(
            source_yaml['parts'][part_name][self.packages_type][0],
            MatchesRegex('gcc-6-base=.+'))
        self.assertThat(
            source_yaml['parts'][part_name][self.packages_type][1],
            MatchesRegex('hello=.+'))

        # Annotate the source snapcraft.yaml with the expected values.
        for key in ('prime', 'stage'):
            source_yaml['parts'][part_name].update({key: []})
        # Add the default value for the other package type.
        if 'build-packages' not in source_yaml['parts'][part_name]:
            source_yaml['parts'][part_name].update({'build-packages': []})
        if 'stage-packages' not in source_yaml['parts'][part_name]:
            source_yaml['parts'][part_name].update({'stage-packages': []})
        # build packages end up at the start.
        source_yaml['parts'][part_name].move_to_end(
            'build-packages', last=False)
        # stage packages end up at the end.
        source_yaml['parts'][part_name].move_to_end(
            'stage-packages', last=True)

        source_yaml.update(
            architectures=[snapcraft.ProjectOptions().deb_arch])

        recorded_yaml_path = os.path.join(
            self.prime_dir, 'snap', 'snapcraft.yaml')
        with open(recorded_yaml_path) as recorded_yaml_file:
            recorded_yaml = yaml.load(recorded_yaml_file)

        self.assertEqual(recorded_yaml, source_yaml)

    def test_prime_without_packages_version(self):
        """Test the recorded snapcraft.yaml for a snap with packages

        This snap declares all the packages that it requires, there are
        no additional depenencies. The packages dont' specify their
        version.
        """
        self.run_snapcraft(
            'prime',
            project_dir='{}-without-dependencies'.format(self.packages_type))

        # Annotate the source snapcraft.yaml with the expected values.
        with open(os.path.join('snap', 'snapcraft.yaml')) as source_yaml_file:
            source_yaml = yaml.load(source_yaml_file)
        part_name = 'part-with-{}'.format(self.packages_type)
        for key in ('prime', 'stage'):
            source_yaml['parts'][part_name].update({key: []})
        # Add the default value for the other package type.
        if 'build-packages' not in source_yaml['parts'][part_name]:
            source_yaml['parts'][part_name].update({'build-packages': []})
        if 'stage-packages' not in source_yaml['parts'][part_name]:
            source_yaml['parts'][part_name].update({'stage-packages': []})
        # build packages end up at the start.
        source_yaml['parts'][part_name].move_to_end(
            'build-packages', last=False)
        # stage packages end up at the end.
        source_yaml['parts'][part_name].move_to_end('stage-packages')
        # annotate the yaml with the package versions.
        source_yaml['parts'][part_name][self.packages_type] = [
            '{}={}'.format(
                package, integration_tests.get_package_version(
                    package, self.distro_series, self.deb_arch)) for
            package in source_yaml['parts'][part_name][self.packages_type]
        ]
        source_yaml.update(
            architectures=[snapcraft.ProjectOptions().deb_arch])

        recorded_yaml_path = os.path.join(
            self.prime_dir, 'snap', 'snapcraft.yaml')
        with open(recorded_yaml_path) as recorded_yaml_file:
            recorded_yaml = yaml.load(recorded_yaml_file)

        self.assertEqual(recorded_yaml, source_yaml)

    def test_prime_without_arch_records_current_arch(self):
        """Test the recorded snapcraft.yaml for a basic snap

        This snap doesn't have stage or build packages and it is not declared
        that it works on all architectures, which makes it specific to the
        current architecture.
        """
        self.run_snapcraft('prime', project_dir='basic-without-arch')
        recorded_yaml_path = os.path.join(
            self.prime_dir, 'snap', 'snapcraft.yaml')
        self.assertThat(recorded_yaml_path, FileExists())

        # Annotate the source snapcraft.yaml with the expected values.
        with open(os.path.join('snap', 'snapcraft.yaml')) as source_yaml_file:
            source_yaml = yaml.load(source_yaml_file)
        for key in ('prime', 'stage', 'stage-packages'):
            # prime and stage come from when the yaml is loaded.
            # stage-packages comes from the annotation from state.
            source_yaml['parts']['dummy-part'].update({key: []})
        source_yaml.update(grade='stable')
        source_yaml.update(
            architectures=[snapcraft.ProjectOptions().deb_arch])

        with open(recorded_yaml_path) as recorded_yaml_file:
            recorded_yaml = yaml.load(recorded_yaml_file)

        self.assertEqual(recorded_yaml, source_yaml)

    def test_prime_records_stage_packages_version(self):
        """Test the recorded snapcraft.yaml for a snap with stage packages

        This snap declares all the stage packages that it requires, there are
        no additional dependencies. The stage packages specify their version.
        """
        self.copy_project_to_cwd('stage-packages-without-dependencies')
        part_name = 'part-with-stage-packages'
        self.set_stage_package_version(
            os.path.join('snap', 'snapcraft.yaml'),
            part_name, package='hello')
        self.set_stage_package_version(
            os.path.join('snap', 'snapcraft.yaml'),
            part_name, package='gcc-6-base')

        self.run_snapcraft('prime')

        with open(os.path.join('snap', 'snapcraft.yaml')) as source_yaml_file:
            source_yaml = yaml.load(source_yaml_file)

        # Safeguard assertion for the version in the source.
        self.assertThat(
            source_yaml['parts'][part_name]['stage-packages'][0],
            MatchesRegex('gcc-6-base=.+'))
        self.assertThat(
            source_yaml['parts'][part_name]['stage-packages'][1],
            MatchesRegex('hello=.+'))

        # Annotate the source snapcraft.yaml with the expected values.
        for key in ('prime', 'stage'):
            source_yaml['parts'][part_name].update({key: []})
        # stage packages end up at the end.
        source_yaml['parts'][part_name].move_to_end('stage-packages')

        source_yaml.update(
            architectures=[snapcraft.ProjectOptions().deb_arch])

        recorded_yaml_path = os.path.join(
            self.prime_dir, 'snap', 'snapcraft.yaml')
        with open(recorded_yaml_path) as recorded_yaml_file:
            recorded_yaml = yaml.load(recorded_yaml_file)

        self.assertEqual(recorded_yaml, source_yaml)

    def test_prime_without_stage_packages_version(self):
        """Test the recorded snapcraft.yaml for a snap with stage packages

        This snap declares all the stage packages that it requires, there are
        no additional dependencies. The stage packages don't specify their
        version.
        """
        self.run_snapcraft(
            'prime', project_dir='stage-packages-without-dependencies')

        # Annotate the source snapcraft.yaml with the expected values.
        with open(os.path.join('snap', 'snapcraft.yaml')) as source_yaml_file:
            source_yaml = yaml.load(source_yaml_file)
        part_name = 'part-with-stage-packages'
        for key in ('prime', 'stage'):
            source_yaml['parts'][part_name].update({key: []})
        # stage packages end up at the end.
        source_yaml['parts'][part_name].move_to_end('stage-packages')
        # annotate the yaml with the staged versions.
        source_yaml['parts'][part_name]['stage-packages'] = [
            '{}={}'.format(
                package, integration_tests.get_package_version(
                    package, self.distro_series, self.deb_arch)) for
            package in source_yaml['parts'][part_name]['stage-packages']
        ]
        source_yaml.update(
            architectures=[snapcraft.ProjectOptions().deb_arch])

        recorded_yaml_path = os.path.join(
            self.prime_dir, 'snap', 'snapcraft.yaml')
        with open(recorded_yaml_path) as recorded_yaml_file:
            recorded_yaml = yaml.load(recorded_yaml_file)

        self.assertEqual(recorded_yaml, source_yaml)

    def test_prime_with_stage_package_missing_dependecy(self):
        """Test the recorded snapcraft.yaml for a snap with stage packages

        This snap declares one stage packages that has one undeclared
        dependency.
        """
        self.copy_project_to_cwd('stage-package-missing-dependency')
        part_name = 'part-with-stage-package'
        self.set_stage_package_version(
            os.path.join('snap', 'snapcraft.yaml'), part_name, package='hello')
        self.run_snapcraft('prime')

        # Annotate the source snapcraft.yaml with the expected values.
        with open(os.path.join('snap', 'snapcraft.yaml')) as source_yaml_file:
            source_yaml = yaml.load(source_yaml_file)
        part_name = 'part-with-stage-package'
        # Append the default values.
        for key in ('prime', 'stage'):
            source_yaml['parts'][part_name].update({key: []})
        # stage packages end up at the end.
        source_yaml['parts'][part_name].move_to_end('stage-packages')
        # annotate the yaml with the installed version.
        source_yaml['parts'][part_name]['stage-packages'].insert(
            0, 'gcc-6-base={}'.format(integration_tests.get_package_version(
                'gcc-6-base', self.distro_series, self.deb_arch)))
        source_yaml.update(
            architectures=[snapcraft.ProjectOptions().deb_arch])

        recorded_yaml_path = os.path.join(
            self.prime_dir, 'snap', 'snapcraft.yaml')
        with open(recorded_yaml_path) as recorded_yaml_file:
            recorded_yaml = yaml.load(recorded_yaml_file)

        self.assertEqual(recorded_yaml, source_yaml)<|MERGE_RESOLUTION|>--- conflicted
+++ resolved
@@ -18,10 +18,7 @@
 import yaml
 
 import fixtures
-<<<<<<< HEAD
 import testscenarios
-=======
->>>>>>> 9b3f7a05
 from testtools.matchers import (
     FileExists,
     MatchesRegex
@@ -43,12 +40,9 @@
         self.useFixture(fixtures.EnvironmentVariable(
             'SNAPCRAFT_BUILD_INFO', '1'))
 
-<<<<<<< HEAD
 
 class SnapcraftRecordingTestCase(SnapcraftRecordingBaseTestCase):
 
-=======
->>>>>>> 9b3f7a05
     def test_prime_records_snapcraft_yaml(self):
         """Test the recorded snapcraft.yaml for a basic snap
 
@@ -63,11 +57,7 @@
         # Annotate the source snapcraft.yaml with the expected values.
         with open(os.path.join('snap', 'snapcraft.yaml')) as source_yaml_file:
             source_yaml = yaml.load(source_yaml_file)
-<<<<<<< HEAD
         for key in ('build-packages', 'prime', 'stage', 'stage-packages'):
-=======
-        for key in ('prime', 'stage', 'stage-packages'):
->>>>>>> 9b3f7a05
             # prime and stage come from when the yaml is loaded.
             # stage-packages comes from the annotation from state.
             source_yaml['parts']['dummy-part'].update({key: []})
