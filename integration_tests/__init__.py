# -*- Mode:Python; indent-tabs-mode:nil; tab-width:4 -*-
#
# Copyright (C) 2015, 2016 Canonical Ltd
#
# This program is free software: you can redistribute it and/or modify
# it under the terms of the GNU General Public License version 3 as
# published by the Free Software Foundation.
#
# This program is distributed in the hope that it will be useful,
# but WITHOUT ANY WARRANTY; without even the implied warranty of
# MERCHANTABILITY or FITNESS FOR A PARTICULAR PURPOSE.  See the
# GNU General Public License for more details.
#
# You should have received a copy of the GNU General Public License
# along with this program.  If not, see <http://www.gnu.org/licenses/>.

import fileinput
import os
import shutil
import subprocess
import time
import uuid

import fixtures
import pexpect
import testtools
from testtools import content

from snapcraft.tests import fixture_setup


class TestCase(testtools.TestCase):

    def setUp(self):
        super().setUp()
        if os.getenv('SNAPCRAFT_FROM_INSTALLED', False):
            self.snapcraft_command = 'snapcraft'
            self.snapcraft_parser_command = 'snapcraft-parser'
        else:
            self.snapcraft_command = os.path.join(
                os.getcwd(), 'bin', 'snapcraft')
            self.snapcraft_parser_command = os.path.join(
                os.getcwd(), 'bin', 'snapcraft-parser')

        self.snaps_dir = os.path.join(os.path.dirname(__file__), 'snaps')
        temp_cwd_fixture = fixture_setup.TempCWD()
        self.useFixture(temp_cwd_fixture)
        self.path = temp_cwd_fixture.path

        self.useFixture(fixtures.EnvironmentVariable(
            'XDG_CONFIG_HOME', os.path.join(self.path, '.config')))
        self.useFixture(fixtures.EnvironmentVariable(
            'XDG_DATA_HOME', os.path.join(self.path, 'data')))

    def run_snapcraft(self, command, project_dir=None, yaml_dir=None):
        if isinstance(command, str):
            command = [command]
        if project_dir:
            if not os.path.exists(project_dir):
                cwd = self.copy_project_to_tmp(project_dir)
            else:
                cwd = os.path.join(self.path, project_dir)
        else:
            cwd = None

        if yaml_dir:
            cwd = os.path.join(self.path, yaml_dir)

        try:
            return subprocess.check_output(
                [self.snapcraft_command, '-d'] + command, cwd=cwd,
                stderr=subprocess.STDOUT, universal_newlines=True)
        except subprocess.CalledProcessError as e:
            self.addDetail('output', content.text_content(e.output))
            raise

    def copy_project_to_tmp(self, project_dir):
        tmp_project_dir = os.path.join(self.path, project_dir)
        shutil.copytree(
            os.path.join(self.snaps_dir, project_dir), tmp_project_dir,
            symlinks=True)
        return tmp_project_dir

    def get_output_ignoring_non_zero_exit(self, binary, cwd):
        # Executing the binaries exists > 0 on trusty.
        # TODO investigate more to understand the cause.
        try:
            output = subprocess.check_output(
                binary, universal_newlines=True, cwd=cwd)
        except subprocess.CalledProcessError as exception:
            output = exception.output
        return output


class StoreTestCase(TestCase):

    def setUp(self):
        super().setUp()
        self.test_store = fixture_setup.TestStore()
        self.useFixture(self.test_store)

    def login(self, email=None, password=None, expect_success=True):
        email = email or self.test_store.user_email
        password = password or self.test_store.user_password

        process = pexpect.spawn(self.snapcraft_command, ['login'])

        process.expect_exact(
            'Enter your Ubuntu One SSO credentials.\r\n'
            'Email: ')
        process.sendline(email)
        process.expect_exact('Password: ')
        process.sendline(password)
        if expect_success:
            process.expect_exact(
                'We strongly recommend enabling multi-factor authentication:')
        result = 'successful' if expect_success else 'failed'
        process.expect_exact('Login {}.'.format(result))

    def logout(self):
        output = self.run_snapcraft('logout')
        expected = ('Clearing credentials for Ubuntu One SSO.\n'
                    'Credentials cleared.\n')
        self.assertEqual(expected, output)

    def register(self, snap_name, wait=True):
        self.run_snapcraft(['register', snap_name])
        # sleep a few seconds to avoid hitting the store restriction on
        # following registrations.
        if wait:
            time.sleep(self.test_store.register_delay)

    def register_key(self, key_name, email=None, password=None,
                     expect_success=True):
        email = email or self.test_store.user_email
        password = password or self.test_store.user_password

        process = pexpect.spawn(
            self.snapcraft_command, ['register-key', key_name])

        process.expect_exact(
            'Enter your Ubuntu One SSO credentials.\r\n'
            'Email: ')
        process.sendline(email)
        process.expect_exact('Password: ')
        process.sendline(password)
        if expect_success:
            process.expect_exact(
                'We strongly recommend enabling multi-factor authentication:')
            process.expect_exact('Login successful.')
            process.expect(
                r'Done\. The key "{}" .* may be used to sign your '
                r'assertions\.'.format(key_name))
        else:
            process.expect_exact('Login failed.')
            process.expect_exact(
                'Cannot continue without logging in successfully.')
        process.expect(pexpect.EOF)
        process.close()
        return process.exitstatus

    def list_keys(self, expected_keys):
        process = pexpect.spawn(self.snapcraft_command, ['list-keys'])

        for enabled, key_name, key_id in expected_keys:
            process.expect('{} *{} *{}'.format(
                '\*' if enabled else '-', key_name, key_id))
        process.expect(pexpect.EOF)
        process.close()
        return process.exitstatus

    def update_name_and_version(self, project_dir, name=None, version=None):
        unique_id = uuid.uuid4().int
        if name is None:
            name = 'u1test-{}'.format(unique_id)
        if version is None:
            # The maximum size is 32 chars.
            version = str(unique_id)[:32]
        updated_project_dir = self.copy_project_to_tmp(project_dir)
        yaml_file = os.path.join(project_dir, 'snapcraft.yaml')
        for line in fileinput.input(yaml_file, inplace=True):
            if 'name: ' in line:
                print('name: {}'.format(name))
            elif 'version: ' in line:
                print('version: {}'.format(version))
            else:
                print(line)
        return updated_project_dir

<<<<<<< HEAD
    def gated(self, snap_name, expected_validations=[], expected_error=None):
        process = pexpect.spawn(self.snapcraft_command, ['gated', snap_name])

        if expected_error:
            process.expect(expected_error)
        else:
            for name, revision in expected_validations:
                process.expect('{} *{}'.format(name, revision))
        process.expect(pexpect.EOF)
        process.close()
        return process.exitstatus

    def validate(self, snap_name, validations, expected_error=None):
        process = pexpect.spawn(self.snapcraft_command,
                                ['validate', snap_name] + validations)
        if expected_error:
            process.expect(expected_error)
        else:
            for v in validations:
                process.expect('Signing validation {}'.format(v))
=======
    def sign_build(self, snap_filename, key_name='default', local=False,
                   expect_success=True):
        cmd = ['sign-build', snap_filename, '--key-name', key_name]
        if local:
            # only sign it, no pushing
            cmd.append('--local')
        process = pexpect.spawn(self.snapcraft_command, cmd)
        if expect_success:
            if local:
                process.expect(
                    'Build assertion {}-build saved to disk.'.format(
                        snap_filename))
            else:
                process.expect(
                    'Build assertion {}-build pushed.'.format(snap_filename))

>>>>>>> ded7281c
        process.expect(pexpect.EOF)
        process.close()
        return process.exitstatus<|MERGE_RESOLUTION|>--- conflicted
+++ resolved
@@ -187,7 +187,6 @@
                 print(line)
         return updated_project_dir
 
-<<<<<<< HEAD
     def gated(self, snap_name, expected_validations=[], expected_error=None):
         process = pexpect.spawn(self.snapcraft_command, ['gated', snap_name])
 
@@ -208,7 +207,10 @@
         else:
             for v in validations:
                 process.expect('Signing validation {}'.format(v))
-=======
+        process.expect(pexpect.EOF)
+        process.close()
+        return process.exitstatus
+
     def sign_build(self, snap_filename, key_name='default', local=False,
                    expect_success=True):
         cmd = ['sign-build', snap_filename, '--key-name', key_name]
@@ -225,7 +227,6 @@
                 process.expect(
                     'Build assertion {}-build pushed.'.format(snap_filename))
 
->>>>>>> ded7281c
         process.expect(pexpect.EOF)
         process.close()
         return process.exitstatus