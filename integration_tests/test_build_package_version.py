# -*- Mode:Python; indent-tabs-mode:nil; tab-width:4 -*-
#
# Copyright (C) 2017 Canonical Ltd
#
# This program is free software: you can redistribute it and/or modify
# it under the terms of the GNU General Public License version 3 as
# published by the Free Software Foundation.
#
# This program is distributed in the hope that it will be useful,
# but WITHOUT ANY WARRANTY; without even the implied warranty of
# MERCHANTABILITY or FITNESS FOR A PARTICULAR PURPOSE.  See the
# GNU General Public License for more details.
#
# You should have received a copy of the GNU General Public License
# along with this program.  If not, see <http://www.gnu.org/licenses/>.
<<<<<<< HEAD

=======
>>>>>>> 57bcbdce
import os
import subprocess

import apt
<<<<<<< HEAD
import fixtures
=======
import testscenarios
import yaml
from testtools.matchers import Equals
>>>>>>> 57bcbdce

import integration_tests


class BuildPackageVersionTestCase(testscenarios.WithScenarios,
                                  integration_tests.TestCase):

    scenarios = (
        ('global', dict(project='build-package-version')),
        ('local', dict(project='build-package-version-global')),
    )

    def setUp(self):
        super().setUp()
        self.pkg_name = 'hello'
        self.pkg_version = integration_tests.get_package_version(
            self.pkg_name, self.distro_series, self.deb_arch)
        self.hello_package = '{}={}'.format(self.pkg_name, self.pkg_version)

    def _set_hello_package_version(self, snapcraft_yaml_file):
        with open(snapcraft_yaml_file) as f:
            snapcraft_yaml = yaml.load(f)
        if 'build-packages' in snapcraft_yaml:
            snapcraft_yaml['build-packages'] = [self.hello_package]
        else:
            snapcraft_yaml['parts']['hello']['build-packages'] = \
                [self.hello_package]
        with open(snapcraft_yaml_file, 'w') as f:
            yaml.dump(snapcraft_yaml, f)

    def test_build_package_gets_version(self):
        self.copy_project_to_cwd(self.project)
        self._set_hello_package_version(os.path.join('snap', 'snapcraft.yaml'))
        self.run_snapcraft('pull')

        with apt.Cache() as apt_cache:
            installed_version = apt_cache[self.pkg_name].candidate.version
        self.assertThat(installed_version, Equals(self.pkg_version))


class BuildPackageVersionErrorsTestCase(integration_tests.TestCase):

    def test_build_package_bad_version(self):
        error = self.assertRaises(
            subprocess.CalledProcessError,
            self.run_snapcraft, 'pull', 'build-package-version-bad')
        self.assertIn(
            "Version 'x.y-z' for 'hello' was not found",
            str(error.output)
        )

    def test_build_packages_annotated_in_snapcraft_yaml(self):
        self.useFixture(fixtures.EnvironmentVariable(
            'SNAPCRAFT_BUILD_INFO', '1'))
        self.run_snapcraft('snap', 'build-package-version')
        snapcraft_yaml_path = os.path.join('prime', 'snap', 'snapcraft.yaml')

        self.assertTrue(os.path.exists(snapcraft_yaml_path))
        with open(snapcraft_yaml_path) as fp:
            self.assertIn("build-packages: [hello=2.10-1]",
                          fp.read())

    def test_build_packages_by_default_no_snapcraft_yaml(self):
        self.run_snapcraft('snap', 'build-package-version')
        snapcraft_yaml_path = os.path.join('prime', 'snap', 'snapcraft.yaml')

        self.assertTrue(not os.path.exists(snapcraft_yaml_path))<|MERGE_RESOLUTION|>--- conflicted
+++ resolved
@@ -13,21 +13,15 @@
 #
 # You should have received a copy of the GNU General Public License
 # along with this program.  If not, see <http://www.gnu.org/licenses/>.
-<<<<<<< HEAD
 
-=======
->>>>>>> 57bcbdce
 import os
 import subprocess
 
 import apt
-<<<<<<< HEAD
 import fixtures
-=======
 import testscenarios
 import yaml
 from testtools.matchers import Equals
->>>>>>> 57bcbdce
 
 import integration_tests
 
