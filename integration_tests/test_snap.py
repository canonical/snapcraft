# -*- Mode:Python; indent-tabs-mode:nil; tab-width:4 -*-
#
# Copyright (C) 2015-2017 Canonical Ltd
#
# This program is free software: you can redistribute it and/or modify
# it under the terms of the GNU General Public License version 3 as
# published by the Free Software Foundation.
#
# This program is distributed in the hope that it will be useful,
# but WITHOUT ANY WARRANTY; without even the implied warranty of
# MERCHANTABILITY or FITNESS FOR A PARTICULAR PURPOSE.  See the
# GNU General Public License for more details.
#
# You should have received a copy of the GNU General Public License
# along with this program.  If not, see <http://www.gnu.org/licenses/>.

import os
import subprocess

import fixtures
import testtools
from testtools.matchers import (
    EndsWith,
    FileContains,
    FileExists,
    Not,
)

import snapcraft
import integration_tests


class SnapTestCase(integration_tests.TestCase):

    def setUp(self):
        super().setUp()
        self.deb_arch = snapcraft.ProjectOptions().deb_arch

    def test_snap(self):
        self.copy_project_to_cwd('assemble')
        self.run_snapcraft('snap')

        snap_file_path = 'assemble_1.0_{}.snap'.format(self.deb_arch)
        self.assertThat(snap_file_path, FileExists())

        binary1_wrapper_path = os.path.join(
            self.prime_dir, 'command-assemble-bin.wrapper')
        with open('binary1.after', 'r') as file_:
            expected_binary1_wrapper = file_.read()
        self.assertThat(
            binary1_wrapper_path, FileContains(expected_binary1_wrapper))

        self.useFixture(
           fixtures.EnvironmentVariable(
                'SNAP', os.path.join(os.getcwd(), self.prime_dir)))
        binary_scenarios = (
            ('command-assemble-service.wrapper', 'service-start\n'),
            ('stop-command-assemble-service.wrapper', 'service-stop\n'),
            ('command-assemble-bin.wrapper', 'binary1\n'),
            ('command-binary2.wrapper', 'binary2\n'),
        )
        for binary, expected_output in binary_scenarios:
            output = subprocess.check_output(
                os.path.join(self.prime_dir, binary), universal_newlines=True)
            self.assertEqual(expected_output, output)

        with testtools.ExpectedException(subprocess.CalledProcessError):
            subprocess.check_output(
                os.path.join(self.prime_dir, 'bin', 'not-wrapped'),
                stderr=subprocess.STDOUT)

        self.assertThat(
            os.path.join(self.prime_dir, 'bin', 'not-wrapped.wrapper'),
            Not(FileExists()))

    def test_snap_default(self):
        self.copy_project_to_cwd('assemble')
        self.run_snapcraft([])

        snap_file_path = 'assemble_1.0_{}.snap'.format(self.deb_arch)
        self.assertThat(snap_file_path, FileExists())

    def test_cleanbuild(self):
        self.skipTest("Fails to run correctly on travis.")
        self.run_snapcraft('cleanbuild', 'assemble')

        snap_source_path = 'assemble_1.0_source.tar.bz2'
        self.assertThat(snap_source_path, FileExists())

        snap_file_path = 'assemble_1.0_{}.snap'.format(self.deb_arch)
        self.assertThat(snap_file_path, FileExists())

    def test_snap_directory(self):
        self.copy_project_to_cwd('assemble')
        self.run_snapcraft('snap')

        snap_file_path = 'assemble_1.0_{}.snap'.format(self.deb_arch)
        os.remove(snap_file_path)

        # Verify that Snapcraft can snap its own snap directory (this will make
        # sure `snapcraft snap` and `snapcraft snap <directory>` are always in
        # sync).
        self.run_snapcraft(['snap', 'prime'])
        self.assertThat(snap_file_path, FileExists())

    def test_snap_long_output_option(self):
        self.run_snapcraft(['snap', '--output', 'mysnap.snap'], 'assemble')
        self.assertThat('mysnap.snap', FileExists())

    def test_snap_short_output_option(self):
        self.run_snapcraft(['snap', '-o', 'mysnap.snap'], 'assemble')
        self.assertThat('mysnap.snap', FileExists())

    def test_error_with_unexistent_build_package(self):
        self.copy_project_to_cwd('assemble')
        with open('snapcraft.yaml', 'a') as yaml_file:
            yaml_file.write('build-packages:\n'
                            '  - inexistent-package\n')

        # We update here to get a clean log/stdout later
        self.run_snapcraft('update')

        exception = self.assertRaises(
            subprocess.CalledProcessError, self.run_snapcraft, 'snap')
        expected = (
            "Could not find a required package in 'build-packages': "
<<<<<<< HEAD
            'inexistent-package\n')
=======
            "inexistent-package\n")
>>>>>>> 148d05fe
        self.assertThat(exception.output, EndsWith(expected))

    def test_snap_with_exposed_files(self):
        self.copy_project_to_cwd('nil-plugin-pkgfilter')
        self.run_snapcraft('stage')
        self.assertThat(
            os.path.join(self.stage_dir, 'usr', 'bin', 'nmcli'),
            FileExists())

        self.run_snapcraft('snap')
        self.assertThat(
            os.path.join(self.prime_dir, 'usr', 'bin', 'nmcli'),
            FileExists())
        self.assertThat(
            os.path.join(self.prime_dir, 'usr', 'bin', 'nmtui'),
            Not(FileExists()))

    def test_snap_from_snapcraft_init(self):
        self.assertThat('snapcraft.yaml', Not(FileExists()))
        self.run_snapcraft('init')
        self.assertThat(os.path.join('snap', 'snapcraft.yaml'), FileExists())

        self.run_snapcraft('snap')

    def test_implicit_command_with_arch(self):
        self.run_snapcraft('init')

        self.run_snapcraft('--target-arch=i386')
        self.assertThat('my-snap-name_0.1_i386.snap', FileExists())

    def test_error_on_bad_yaml(self):
        error = self.assertRaises(
            subprocess.CalledProcessError,
            self.run_snapcraft, 'stage', 'bad-yaml')
        self.assertIn(
            "Issues while validating snapcraft.yaml: found character '\\t' "
            "that cannot start any token on line 13 of snapcraft.yaml",
            str(error.output))<|MERGE_RESOLUTION|>--- conflicted
+++ resolved
@@ -124,11 +124,7 @@
             subprocess.CalledProcessError, self.run_snapcraft, 'snap')
         expected = (
             "Could not find a required package in 'build-packages': "
-<<<<<<< HEAD
-            'inexistent-package\n')
-=======
             "inexistent-package\n")
->>>>>>> 148d05fe
         self.assertThat(exception.output, EndsWith(expected))
 
     def test_snap_with_exposed_files(self):
