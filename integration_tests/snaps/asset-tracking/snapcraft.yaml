--- conflicted
+++ resolved
@@ -9,7 +9,6 @@
   asset-tracking:
     plugin: nil
     stage-packages: ['hello=2.10-1']
-<<<<<<< HEAD
     build-packages: ['hello=2.10-1']
   git-part:
     plugin: nil
@@ -34,9 +33,7 @@
     source: bzr-source
     source-type: bzr
     source-tag: feature-tag
-=======
   svn-part:
     plugin: nil
     source: svn-source
-    source-type: subversion
->>>>>>> d79ed733
+    source-type: subversion