--- conflicted
+++ resolved
@@ -9,9 +9,7 @@
   asset-tracking:
     plugin: nil
     stage-packages: ['hello=2.10-1']
-<<<<<<< HEAD
     build-packages: ['hello=2.10-1']
-=======
   git-part:
     plugin: nil
     source: git-source
@@ -25,5 +23,4 @@
     plugin: nil
     source: git-source
     source-type: git
-    source-tag: feature-tag
->>>>>>> 8c985877
+    source-tag: feature-tag