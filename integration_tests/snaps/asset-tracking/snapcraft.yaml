--- conflicted
+++ resolved
@@ -9,7 +9,6 @@
   asset-tracking:
     plugin: nil
     stage-packages: ['hello=2.10-1']
-<<<<<<< HEAD
     build-packages: ['hello=2.10-1']
   git-part:
     plugin: nil
@@ -24,7 +23,7 @@
     plugin: nil
     source: git-source
     source-type: git
-=======
+    source-tag: feature-tag
   bzr-part:
     plugin: nil
     source: bzr-source
@@ -33,5 +32,4 @@
     plugin: nil
     source: bzr-source
     source-type: bzr
->>>>>>> b7196b3e
     source-tag: feature-tag