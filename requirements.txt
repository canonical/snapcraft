--- conflicted
+++ resolved
@@ -41,11 +41,7 @@
     # via
     #   craft-application
     #   snapcraft (setup.py)
-<<<<<<< HEAD
-craft-parts==2.3.0
-=======
 craft-parts==2.4.1
->>>>>>> befd4e8f
     # via
     #   craft-application
     #   snapcraft (setup.py)
