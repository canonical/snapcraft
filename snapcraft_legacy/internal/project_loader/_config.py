--- conflicted
+++ resolved
@@ -23,10 +23,6 @@
 from typing import List, Set
 
 import jsonschema
-<<<<<<< HEAD
-=======
-from craft_archives.repo import apt_key_manager, apt_sources_manager
->>>>>>> 4c6b1fdc
 
 from snapcraft_legacy import formatting_utils, project
 from snapcraft_legacy.internal import deprecations, repo, states, steps
