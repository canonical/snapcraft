--- conflicted
+++ resolved
@@ -1,10 +1,7 @@
 module: autotools_project
-<<<<<<< HEAD
-systemPackages: [autoconf, automake, autopoint]
-accepts-source-options: true
-=======
 build-tools: [autoconf, automake, autopoint]
->>>>>>> 139cbd0d
 options:
+    source:
+        required: true
     configflags:
         required: false