--- conflicted
+++ resolved
@@ -42,11 +42,8 @@
               'snapcraft.internal',
               'snapcraft.internal.cache',
               'snapcraft.internal.deltas',
-<<<<<<< HEAD
               'snapcraft.internal.pluginhandler',
-=======
               'snapcraft.internal.sources',
->>>>>>> 0ef7dc21
               'snapcraft.internal.states',
               'snapcraft.plugins',
               'snapcraft.storeapi'],
