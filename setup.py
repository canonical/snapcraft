--- conflicted
+++ resolved
@@ -34,11 +34,8 @@
     'snapcraft.internal',
     'snapcraft.internal.cache',
     'snapcraft.internal.deltas',
-<<<<<<< HEAD
+    'snapcraft.internal.lifecycle',
     'snapcraft.internal.lxd',
-=======
-    'snapcraft.internal.lifecycle',
->>>>>>> 70a0c6fb
     'snapcraft.internal.pluginhandler',
     'snapcraft.internal.project_loader',
     'snapcraft.internal.project_loader.grammar',
