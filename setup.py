#!/usr/bin/env python3
# -*- Mode:Python; indent-tabs-mode:nil; tab-width:4 -*-
#
# Copyright 2015-2022 Canonical Ltd.
#
# This program is free software: you can redistribute it and/or modify
# it under the terms of the GNU General Public License version 3 as
# published by the Free Software Foundation.
#
# This program is distributed in the hope that it will be useful,
# but WITHOUT ANY WARRANTY; without even the implied warranty of
# MERCHANTABILITY or FITNESS FOR A PARTICULAR PURPOSE.  See the
# GNU General Public License for more details.
#
# You should have received a copy of the GNU General Public License
# along with this program.  If not, see <http://www.gnu.org/licenses/>.

import os
import re
import sys

from setuptools import find_namespace_packages, setup

from tools.version import determine_version


def recursive_data_files(directory, install_directory):
    data_files = []
    for root, _directories, file_names in os.walk(directory):
        file_paths = [os.path.join(root, file_name) for file_name in file_names]
        data_files.append((os.path.join(install_directory, root), file_paths))
    return data_files


# Common distribution data
name = "snapcraft"
description = "Publish your app for Linux users for desktop, cloud, and IoT."
author_email = "snapcraft@lists.snapcraft.io"
url = "https://github.com/snapcore/snapcraft"
license_ = "GPL v3"
classifiers = [
    "Development Status :: 4 - Beta",
    "Environment :: Console",
    "Intended Audience :: Developers",
    "Intended Audience :: System Administrators",
    "License :: OSI Approved :: GNU General Public License v3 (GPLv3)",
    "Natural Language :: English",
    "Programming Language :: Python",
    "Programming Language :: Python :: 3",
    "Programming Language :: Python :: 3.8",
    "Topic :: Software Development :: Build Tools",
    "Topic :: System :: Software Distribution",
]

# snapcraftctl is not in console_scripts because we need a clean environment.
# Only include it for Linux.
if sys.platform == "linux":
    scripts = ["bin/snapcraftctl", "bin/snapcraftctl-compat"]
else:
    scripts = []

dev_requires = [
    "black==23.1.0",
    "codespell[toml]==2.2.4",
    "coverage[toml]",
    "pyflakes",
    "fixtures",
    "isort==5.11.4",
    "mccabe",
    "mypy",
    "testscenarios",
    "pexpect",
    "pip",
    "pycodestyle",
    "pydocstyle==6.2.3",
    "pyftpdlib",
    "pylint",
    "pylint-fixme-info",
    "pylint-pytest",
    "pyramid",
    "pytest",
    "pytest-cov",
    "pytest-mock",
    "pytest-subprocess",
    "ruff==0.0.220",
    "tox>=4.5",
    "types-PyYAML",
    "types-requests",
    "types-setuptools",
    "types-simplejson",
    "types-tabulate",
<<<<<<< HEAD
    "yamllint==1.29.0",
=======
    "types-toml",
>>>>>>> c5d49711
]

if sys.platform == "win32":
    dev_requires.append("pyinstaller")

install_requires = [
    "attrs",
    "click",
    "craft-archives==0.0.3",
    "craft-cli",
    "craft-grammar",
    "craft-parts",
    "craft-providers",
    "craft-store",
    "docutils<0.20",  # Frozen until we can update sphinx dependencies.
    "cryptography==3.4",
    "gnupg",
    "jsonschema==2.5.1",
    "launchpadlib",
    "lazr.restfulclient",
    "lxml",
    "macaroonbakery",
    "mypy-extensions",
    "overrides",
    "progressbar",
    "pyelftools",
    "pymacaroons",
    "pyxdg",
    "pyyaml",
    "raven",
    "requests-toolbelt",
    "requests-unixsocket",
    "requests",
    # pin setuptools<66 (CRAFT-1598)
    "setuptools<66",
    "simplejson",
    "snap-helpers",
    "tabulate",
    "toml",
    "tinydb",
    "typing-extensions",
    "urllib3<2",  # requests-unixsocket does not yet work with urllib3 v2.0+
]

try:
    ubuntu = bool(
        re.search(
            r"^ID(?:_LIKE)?=.*\bubuntu\b.*$",
            open("/etc/os-release").read(),
            re.MULTILINE,
        )
    )
except FileNotFoundError:
    ubuntu = False

if sys.platform == "linux":
    install_requires += [
        "pylxd",
    ]

if ubuntu:
    install_requires += [
        "catkin-pkg",
        "python-apt@https://launchpad.net/ubuntu/+archive/primary/+sourcefiles/python-apt/2.0.0ubuntu0.20.04.6/python-apt_2.0.0ubuntu0.20.04.6.tar.xz",
        "python-debian",
    ]

extras_requires = {
    "dev": dev_requires,
}

setup(
    name=name,
    version=determine_version(),
    description=description,
    author_email=author_email,
    url=url,
    packages=find_namespace_packages(),
    license=license_,
    classifiers=classifiers,
    scripts=scripts,
    entry_points=dict(
        console_scripts=[
            "snapcraft_legacy = snapcraft_legacy.cli.__main__:run",
            "snapcraft = snapcraft.cli:run",
        ]
    ),
    data_files=(
        recursive_data_files("schema", "share/snapcraft")
        + recursive_data_files("keyrings", "share/snapcraft")
        + recursive_data_files("extensions", "share/snapcraft")
    ),
    install_requires=install_requires,
    extras_require=extras_requires,
    test_suite="tests.unit",
)<|MERGE_RESOLUTION|>--- conflicted
+++ resolved
@@ -89,11 +89,8 @@
     "types-setuptools",
     "types-simplejson",
     "types-tabulate",
-<<<<<<< HEAD
+    "types-toml",
     "yamllint==1.29.0",
-=======
-    "types-toml",
->>>>>>> c5d49711
 ]
 
 if sys.platform == "win32":
