--- conflicted
+++ resolved
@@ -508,9 +508,5 @@
 include:
   - tests/
   - requirements.txt
-<<<<<<< HEAD
   - requirements-devel.txt
-=======
-  - requirements-devel.txt
-  - runtests.sh
->>>>>>> cd3bb7bd
+  - runtests.sh