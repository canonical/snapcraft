project: snapcraft

environment:
  # Tell snapcraft to use the current host to build
  SNAPCRAFT_BUILD_ENVIRONMENT: "host"

  # Generate manifest when building snaps.
  SNAPCRAFT_BUILD_INFO: "1"

  # If SNAPCRAFT_PACKAGE_TYPE is "snap" and this variable is defined, spread
  # will install snapcraft from that channel. Otherwise, it'll look for a snap
  # in the source tree. If SNAPCRAFT_PACKAGE_TYPE is "deb" this variable does
  # nothing.
  SNAPCRAFT_CHANNEL: "$(HOST: echo ${SNAPCRAFT_CHANNEL})"

  # Are these unit tests.
  SNAPCRAFT_UNIT_TESTS: "$(HOST: echo ${SNAPCRAFT_UNIT_TESTS})"

  # Show error tracebacks
  SNAPCRAFT_MANAGED_HOST: "yes"

  # Disable all Sentry error reporting
  SNAPCRAFT_ENABLE_ERROR_REPORTING: "no"

  # Print potentially useful debugging info
  SNAPCRAFT_ENABLE_DEVELOPER_DEBUG: "yes"

  # Ensure that we have the right debian configuration for legacy
  DEBIAN_FRONTEND: noninteractive
  DEBIAN_PRIORITY: critical

  TOOLS_DIR: /snapcraft/tests/spread/tools

backends:
  lxd:
    systems:
      # -native is added for clarity and for ubuntu-20.04* to match.
      - ubuntu-16.04
      - ubuntu-18.04
      - ubuntu-20.04
  google:
    location: computeengine/us-east1-b
    systems:
      - ubuntu-16.04-64:
          workers: 12
          image: ubuntu-1604-64
      - ubuntu-18.04-64:
          workers: 18
          image: ubuntu-1804-64
      - ubuntu-20.04-64:
<<<<<<< HEAD
          workers: 4
          image: ubuntu-2004-64

=======
          workers: 18
          image: ubuntu-2004-64
>>>>>>> d006134d
  multipass:
    type: adhoc
    allocate: |
      if [ "$SPREAD_SYSTEM" = "ubuntu-18.04-64" ]; then
        image="18.04"
        instance_name="spread-18-04"
      elif [ "$SPREAD_SYSTEM" = "ubuntu-20.04-64" ]; then
        image="20.04"
        instance_name="spread-20-04"
      else
        FATAL "$SPREAD_SYSTEM is not supported!"
      fi

      multipass launch --disk 20G --mem 2G --name "$instance_name" "$image"

      # Get the IP from the instance
      ip=$(multipass info --format csv "$instance_name" | tail -1 | cut -d\, -f3)
      # Enable PasswordAuthertication for root over SSH.
      multipass exec "$instance_name" -- \
        sudo sh -c "echo root:ubuntu | sudo chpasswd"
      multipass exec "$instance_name" -- \
        sudo sh -c \
        "sed -i /etc/ssh/sshd_config -e 's/^PasswordAuthentication.*/PasswordAuthentication yes/' -e 's/^#PermitRootLogin.*/PermitRootLogin yes/'"
      multipass exec "$instance_name" -- \
        sudo systemctl restart ssh

      ADDRESS "$ip:22"
    discard: |
      if [ "$SPREAD_SYSTEM" = "ubuntu-18.04-64" ]; then
        instance_name="spread-18-04"
      elif [ "$SPREAD_SYSTEM" = "ubuntu-20.04-64" ]; then
        instance_name="spread-20-04"
      else
        FATAL "$SPREAD_SYSTEM is not supported!"
      fi

      multipass delete --purge "$instance_name"
    systems:
      - ubuntu-18.04-64:
          workers: 1
          username: root
          password: ubuntu
      - ubuntu-20.04-64:
          workers: 1
          username: root
          password: ubuntu

  autopkgtest:
    type: adhoc
    allocate: |
      echo "Allocating ad-hoc $SPREAD_SYSTEM"
      if [ -z "${ADT_ARTIFACTS:-}" ]; then
        FATAL "adhoc only works inside autopkgtest"
        exit 1
      fi
      echo 'ubuntu ALL=(ALL) NOPASSWD:ALL' > /etc/sudoers.d/99-spread-users
      ADDRESS localhost:22
    discard: echo "Discarding ad-hoc $SPREAD_SYSTEM"
    systems:
      # No Trusty systems since the deb doesn't exist there
      # Xenial
      - ubuntu-16.04-amd64:
          username: ubuntu
          password: ubuntu
      - ubuntu-16.04-i386:
          username: ubuntu
          password: ubuntu
      - ubuntu-16.04-ppc64el:
          username: ubuntu
          password: ubuntu
      - ubuntu-16.04-armhf:
          username: ubuntu
          password: ubuntu
      - ubuntu-16.04-s390x:
          username: ubuntu
          password: ubuntu
      - ubuntu-16.04-arm64:
          username: ubuntu
          password: ubuntu
      # Bionic
      - ubuntu-18.04-amd64:
          username: ubuntu
          password: ubuntu
      - ubuntu-18.04-i386:
          username: ubuntu
          password: ubuntu
      - ubuntu-18.04-ppc64el:
          username: ubuntu
          password: ubuntu
      - ubuntu-18.04-armhf:
          username: ubuntu
          password: ubuntu
      - ubuntu-18.04-s390x:
          username: ubuntu
          password: ubuntu
      - ubuntu-18.04-arm64:
          username: ubuntu
          password: ubuntu
<<<<<<< HEAD
      # Focal
=======
      # Bionic
>>>>>>> d006134d
      - ubuntu-20.04-amd64:
          username: ubuntu
          password: ubuntu
      - ubuntu-20.04-ppc64el:
          username: ubuntu
          password: ubuntu
      - ubuntu-20.04-armhf:
          username: ubuntu
          password: ubuntu
      - ubuntu-20.04-s390x:
          username: ubuntu
          password: ubuntu
      - ubuntu-20.04-arm64:
          username: ubuntu
          password: ubuntu

exclude: [snaps-cache/]

prepare: |
  # This unfortunately cannot be extracted into a standalone script since this
  # portion of of YAML runs before the source code has been fetched.

  # 'apt-get update' is hanging on security.ubuntu.com with IPv6. Prefer IPv4 over
  # IPv6
  cat <<EOF > gai.conf
  precedence  ::1/128       50
  precedence  ::/0          40
  precedence  2002::/16     30
  precedence ::/96          20
  precedence ::ffff:0:0/96 100
  EOF
  if ! mv gai.conf /etc/gai.conf; then
      echo "/etc/gai.conf is not writable, ubuntu-core system? apt-get update won't"
      echo "be affected in that case"
      rm -f gai.conf
  fi

  # Now run 'apt-get update', but don't show output unless it fails. The logs are
  # long enough as it is.
  tempfile="$(mktemp)"
  if ! apt-get update > "$tempfile" 2>&1; then
      cat "$tempfile"
      exit 1
  fi

  # Exit now if we are preparing for unit tests.
  if [ "$SNAPCRAFT_UNIT_TESTS" = "Y" ]; then
      exit 0
  fi

  apt-get install -y snapd

  if [ "$SPREAD_SYSTEM" = "ubuntu-16.04-64" ] || [ "$SPREAD_SYSTEM" = "ubuntu-18.04-64" ] || [ "$SPREAD_SYSTEM" = "ubuntu-20.04-64" ]; then
      # Remove lxd and lxd-client deb packages as our implementation (pylxd) does not
      # nicely handle the snap and deb being installed at the same time.
      apt-get remove --purge --yes lxd lxd-client
      # Install and setup the lxd snap
      snap install lxd
      lxd waitready --timeout=30
      lxd init --auto
      # Add the ubuntu user to the lxd group.
      adduser ubuntu lxd
  elif [ "$SPREAD_SYSTEM" = "ubuntu-20.04-64" ]; then
      snap install lxd
      lxd waitready --timeout=30
      lxd init --auto
      # Add the ubuntu user to the lxd group.
      adduser ubuntu lxd
  fi

  # If $SNAPCRAFT_CHANNEL is defined, install snapcraft from that channel.
  # Otherwise, look for it in /snapcraft/.
  if [ -z "$SNAPCRAFT_CHANNEL" ]; then
    if stat /snapcraft/*.snap 2>/dev/null; then
      snap install --classic --dangerous /snapcraft/*.snap
    else
      echo "Expected a snap to exist in /snapcraft/. If your intention"\
           "was to install from the store, set \$SNAPCRAFT_CHANNEL."
      exit 1
    fi
  else
<<<<<<< HEAD
    echo "'$SNAPCRAFT_PACKAGE_TYPE' is not a supported snapcraft package type."\
         " Supported types are 'deb' and 'snap'."
    exit 1
=======
    snap install --classic snapcraft --channel="$SNAPCRAFT_CHANNEL"
>>>>>>> d006134d
  fi

restore-each: |
  "$TOOLS_DIR"/restore.sh

suites:
 # Unit tests
 tests/spread/unit/:
   summary: unit tests for snapcraft
   manual: true
   systems:
   - ubuntu-18*
   prepare: |
     apt-get update
     apt-get install --yes \
       git \
       libapt-pkg-dev \
       libffi-dev \
       libnacl-dev \
       libsodium-dev \
       libssl-dev \
       libxml2-dev \
       libxslt-dev \
       libyaml-dev \
       python3-venv \
       python3-yaml \
       python3.6-dev \
       rpm2cpio \
       squashfs-tools \
       xdelta3
     apt-mark auto \
       git \
       libapt-pkg-dev \
       libffi-dev \
       libnacl-dev \
       libsodium-dev \
       libssl-dev \
       libxml2-dev \
       libxslt-dev \
       libyaml-dev \
       python3-venv \
       python3-yaml \
       python3.6-dev \
       rpm2cpio \
       squashfs-tools \
       xdelta3
     pyvenv "$HOME/venv/snapcraft"
     # shellcheck source=/dev/null
     source "$HOME/venv/snapcraft/bin/activate"
     pip install --upgrade pip wheel setuptools
     pip install -r /snapcraft/requirements.txt -r /snapcraft/requirements-devel.txt codecov
   recover: |
     rm -rf ~/venv

 # General, core suite
 tests/spread/general/:
   summary: tests of snapcraft core functionality
   # TODO: enable once we have python plugin support for core20.
   systems:
<<<<<<< HEAD
   - ubuntu-16.04-64
   - ubuntu-18.04-64
=======
   - ubuntu-16.04*
   - ubuntu-18.04*
>>>>>>> d006134d

 # Use of multipass and lxd build providers
 tests/spread/build-providers/:
   summary: tests of snapcraft using build providers
   systems:
   - ubuntu-16.04-64
   - ubuntu-18.04-64
   kill-timeout: 180m
   warn-timeout: 9m  # Keep less than 10 minutes so Travis can't timeout
   priority: 90  # Run this test relatively early since fetching images can take time

 # Plugin-specific suites
 tests/spread/plugins/v1/ant/:
   summary: tests of snapcraft's Ant plugin
   systems:
   - ubuntu-16.04*
   - ubuntu-18.04*
 tests/spread/plugins/v1/ament/:
   summary: tests of snapcraft's Ament plugin when not using a base
   systems:
   - ubuntu-16.04-amd64
   - ubuntu-16.04-arm64
   - ubuntu-16.04-armhf
   - ubuntu-16.04
   - ubuntu-16.04-64
   kill-timeout: 360m
 tests/spread/plugins/v1/autotools/:
   summary: tests of snapcraft's Autotools plugin
   systems:
   - ubuntu-16.04*
   - ubuntu-18.04*
 tests/spread/plugins/v1/catkin/:
   summary: tests of snapcraft's Catkin plugin
   systems:
   - ubuntu-16.04
   - ubuntu-16.04-64
   - ubuntu-16.04-amd64
   - ubuntu-16.04-arm64
   - ubuntu-16.04-armhf
   - ubuntu-18.04
   - ubuntu-18.04-64
   - ubuntu-18.04-amd64
   - ubuntu-18.04-arm64
   - ubuntu-18.04-armhf
   kill-timeout: 180m
 tests/spread/plugins/v1/colcon/:
   summary: tests of snapcraft's Colcon plugin
   systems:
   - ubuntu-18.04
   - ubuntu-18.04-64
   - ubuntu-18.04-amd64
   - ubuntu-18.04-arm64
   - ubuntu-18.04-armhf
   kill-timeout: 180m
 tests/spread/plugins/v1/conda/:
   summary: tests of snapcraft's Conda plugin
   systems:
   - ubuntu-18.04
   - ubuntu-18.04-64
   # Network errors on autopkgtest infra
   # - ubuntu-18.04-amd64
   - ubuntu-16.04
   - ubuntu-16.04-64
   # Network errors on autopkgtest infra
   # - ubuntu-16.04-amd64
 tests/spread/plugins/v1/copy/:
   summary: tests of snapcraft's Copy plugin when not using a base
   systems:
   - ubuntu-16.04*
   - ubuntu-18.04*
 tests/spread/plugins/v1/cmake/:
   summary: tests of snapcraft's CMake plugin
   systems:
   - ubuntu-16.04*
   - ubuntu-18.04*
 tests/spread/plugins/v1/crystal/:
   summary: tests of snapcraft's Crystal plugin
   systems:
   - ubuntu-18.04
   - ubuntu-18.04-64
   - ubuntu-18.04-amd64
   - ubuntu-16.04
   - ubuntu-16.04-64
   - ubuntu-16.04-amd64
 tests/spread/plugins/v1/dotnet/:
   summary: tests of snapcraft's Dotnet plugin
   # Keep this 16.04 as it is the only supported system for this plugin
   systems:
   - ubuntu-16.04
   - ubuntu-16.04-64
   - ubuntu-16.04-amd64
 tests/spread/plugins/v1/go/:
   summary: tests of snapcraft's Go plugin
   systems:
   - ubuntu-16.04*
   - ubuntu-18.04*
 tests/spread/plugins/v1/godeps/:
   summary: tests of snapcraft's Godeps plugin
   systems:
   - ubuntu-16.04*
   - ubuntu-18.04*
 tests/spread/plugins/v1/gradle/:
   summary: tests of snapcraft's Gradle plugin
   systems:
   - ubuntu-16.04*
   - ubuntu-18.04*
   priority: 50  # Run this test early so we're not waiting for it
   kill-timeout: 40m
   warn-timeout: 9m  # Keep less than 10 minutes so Travis can't timeout
 tests/spread/plugins/v1/kbuild/:
   summary: tests of snapcraft's Kbuild plugin
   systems:
   - ubuntu-16.04*
   - ubuntu-18.04*
 tests/spread/plugins/v1/make/:
   summary: tests of snapcraft's Make plugin
   systems:
   - ubuntu-16.04*
   - ubuntu-18.04*
 tests/spread/plugins/v1/maven/:
   summary: tests of snapcraft's Maven plugin
   systems:
   - ubuntu-16.04*
   - ubuntu-18.04*
 tests/spread/plugins/v1/meson/:
   summary: tests of snapcraft's Meson plugin
   systems:
   - ubuntu-16.04*
   - ubuntu-18.04*
 tests/spread/plugins/v1/nodejs/:
   summary: tests of snapcraft's Nodejs plugin
   systems:
   - ubuntu-16.04*
   - ubuntu-18.04*
 tests/spread/plugins/v1/nil/:
   summary: tests of snapcraft's Nil plugin
   systems:
   - ubuntu-16.04*
   - ubuntu-18.04*
 tests/spread/plugins/v1/plainbox/:
   summary: tests of snapcraft's Plainbox plugin
   systems:
   - ubuntu-16.04*
   - ubuntu-18.04*
   kill-timeout: 20m
   warn-timeout: 9m  # Keep less than 10 minutes so Travis can't timeout
 tests/spread/plugins/v1/python/:
   summary: tests of snapcraft's Python plugin
   systems:
   - ubuntu-16.04*
   - ubuntu-18.04*
 tests/spread/plugins/v1/qmake/:
   summary: tests of snapcraft's qmake plugin
   systems:
   - ubuntu-16.04*
   - ubuntu-18.04*
 tests/spread/plugins/v1/ruby/:
   summary: tests of snapcraft's Ruby plugin
   systems:
   - ubuntu-16.04*
   - ubuntu-18.04*
   kill-timeout: 180m
 tests/spread/plugins/v1/rust/:
   summary: tests of snapcraft's Rust plugin
   systems:
   - ubuntu-18.04
   - ubuntu-18.04-64
   - ubuntu-18.04-amd64
   - ubuntu-18.04-i386
   - ubuntu-18.04-armhf
   - ubuntu-18.04-s390x
   - ubuntu-16.04
   - ubuntu-16.04-64
   - ubuntu-16.04-amd64
   - ubuntu-16.04-i386
   - ubuntu-16.04-armhf
   - ubuntu-16.04-s390x
 tests/spread/plugins/v1/scons/:
   summary: tests of snapcraft's SCons plugin
   systems:
   - ubuntu-16.04*
   - ubuntu-18.04*
 tests/spread/plugins/v1/tar-content/:
   summary: tests of snapcraft's tar-content plugin when not using a base
   systems:
   - ubuntu-16.04*
   - ubuntu-18.04*
 tests/spread/plugins/v1/waf/:
   summary: tests of snapcraft's Waf plugin
   systems:
   - ubuntu-16.04*
   - ubuntu-18.04*
 tests/spread/plugins/v1/x-local/:
   summary: tests of snapcraft's local plugins
<<<<<<< HEAD
   systems:
   - ubuntu-16.04*
   - ubuntu-18.04*
 tests/spread/plugins/v2/nil/:
   summary: tests of snapcraft's v2 Nil plugin
   systems:
   - ubuntu-20.04*

# Extensions tests
=======

 # Extensions tests
>>>>>>> d006134d
 tests/spread/extensions/:
   summary: tests of snapcraft's extensions

# External snap tests
 tests/spread/snaps/:
   systems:
   - ubuntu-18.04-64
   manual: true
   summary: external snaps
   prepare: |
     sudo apt-get install git
     sudo apt-mark auto git

# Legacy tests
 tests/spread/legacy/:
   summary: legacy snapcraft tests

# Legacy pending migration away from python runners
 tests/spread/legacy_python/:
   summary: these tests are pending a migration away from python runners
   kill-timeout: 60m
   warn-timeout: 9m  # Keep less than 10 minutes so Travis can't timeout
   priority: 100  # Run this test early so we're not waiting for it
   systems:
     - ubuntu-18.04*
   environment:
     # TODO: make generic
     PIP_COMMAND: "/root/.local/bin/pip"
     SNAPCRAFT_PACKAGE_TYPE: "snap"
   prepare: |
     apt-get update
     apt-get install --yes gcc g++ make python3-dev python3-pip python3-wheel libffi-dev libsodium-dev libapt-pkg-dev squashfs-tools xdelta3 bzr git mercurial subversion libxml2-dev libxslt-dev
     pip3 install --user --upgrade pip
     $PIP_COMMAND install --user --upgrade wheel setuptools
     $PIP_COMMAND install --user -r /snapcraft/requirements.txt -r /snapcraft/requirements-devel.txt
     # Move the snapcraft modules out of the way
     mv /snapcraft/snapcraft /snapcraft.bak
   restore: |
     mv /snapcraft.bak /snapcraft/snapcraft

path: /snapcraft/<|MERGE_RESOLUTION|>--- conflicted
+++ resolved
@@ -48,14 +48,9 @@
           workers: 18
           image: ubuntu-1804-64
       - ubuntu-20.04-64:
-<<<<<<< HEAD
           workers: 4
           image: ubuntu-2004-64
 
-=======
-          workers: 18
-          image: ubuntu-2004-64
->>>>>>> d006134d
   multipass:
     type: adhoc
     allocate: |
@@ -154,11 +149,7 @@
       - ubuntu-18.04-arm64:
           username: ubuntu
           password: ubuntu
-<<<<<<< HEAD
       # Focal
-=======
-      # Bionic
->>>>>>> d006134d
       - ubuntu-20.04-amd64:
           username: ubuntu
           password: ubuntu
@@ -240,13 +231,7 @@
       exit 1
     fi
   else
-<<<<<<< HEAD
-    echo "'$SNAPCRAFT_PACKAGE_TYPE' is not a supported snapcraft package type."\
-         " Supported types are 'deb' and 'snap'."
-    exit 1
-=======
     snap install --classic snapcraft --channel="$SNAPCRAFT_CHANNEL"
->>>>>>> d006134d
   fi
 
 restore-each: |
@@ -306,13 +291,8 @@
    summary: tests of snapcraft core functionality
    # TODO: enable once we have python plugin support for core20.
    systems:
-<<<<<<< HEAD
-   - ubuntu-16.04-64
-   - ubuntu-18.04-64
-=======
-   - ubuntu-16.04*
-   - ubuntu-18.04*
->>>>>>> d006134d
+   - ubuntu-16.04*
+   - ubuntu-18.04*
 
  # Use of multipass and lxd build providers
  tests/spread/build-providers/:
@@ -507,7 +487,6 @@
    - ubuntu-18.04*
  tests/spread/plugins/v1/x-local/:
    summary: tests of snapcraft's local plugins
-<<<<<<< HEAD
    systems:
    - ubuntu-16.04*
    - ubuntu-18.04*
@@ -517,10 +496,6 @@
    - ubuntu-20.04*
 
 # Extensions tests
-=======
-
- # Extensions tests
->>>>>>> d006134d
  tests/spread/extensions/:
    summary: tests of snapcraft's extensions
 
