_snapcraft()
{
    local cur prev opts
    COMPREPLY=()
    cur="${COMP_WORDS[COMP_CWORD]}"
    prev="${COMP_WORDS[COMP_CWORD-1]}"
<<<<<<< HEAD
    opts="help init list-plugins login logout register-key register tour push release clean cleanbuild pull build sign-build stage prime snap update define search history status"
=======
    opts="help init list-plugins login logout register-key register tour push release clean cleanbuild pull build sign-build stage prime snap update define search gated validate"
>>>>>>> 2d429cf1

    COMPREPLY=( $(compgen -W "$opts" -- $cur) )
    return 0
}
complete -F _snapcraft snapcraft<|MERGE_RESOLUTION|>--- conflicted
+++ resolved
@@ -4,11 +4,7 @@
     COMPREPLY=()
     cur="${COMP_WORDS[COMP_CWORD]}"
     prev="${COMP_WORDS[COMP_CWORD-1]}"
-<<<<<<< HEAD
-    opts="help init list-plugins login logout register-key register tour push release clean cleanbuild pull build sign-build stage prime snap update define search history status"
-=======
-    opts="help init list-plugins login logout register-key register tour push release clean cleanbuild pull build sign-build stage prime snap update define search gated validate"
->>>>>>> 2d429cf1
+    opts="help init list-plugins login logout register-key register tour push release clean cleanbuild pull build sign-build stage prime snap update define search gated validate history status"
 
     COMPREPLY=( $(compgen -W "$opts" -- $cur) )
     return 0
