_snapcraft()
{
    local cur prev opts
    _init_completion -s || return

    COMPREPLY=()
    cur="${COMP_WORDS[COMP_CWORD]}"
    prev="${COMP_WORDS[COMP_CWORD-1]}"
<<<<<<< HEAD
    opts="help init list-plugins login logout list-keys keys create-key register-key register registered list-registered tour push release clean cleanbuild pull build sign-build stage prime snap update define search gated validate history status close enable-ci"
=======
    opts="help init list-plugins plugins login logout list-keys keys create-key register-key register tour push release clean cleanbuild pull build sign-build stage prime snap update define search gated validate history status close enable-ci"
>>>>>>> 4fe26ab4

    case "$prev" in
    help)
        plugins=$(snapcraft list-plugins)
        COMPREPLY=( $(compgen -W "$plugins" -- $cur))
        return 0
        ;;
    snap | tour)
        _filedir -d
        return 0
        ;;
    upload | push | sign-build)
        _filedir 'snap'
        return 0
        ;;
    enable-ci)
        COMREPLY=( travis )
        return 0
        ;;
    *)
        ;;
    esac

    COMPREPLY=( $(compgen -W "$opts" -- $cur) )
    return 0
}
complete -F _snapcraft snapcraft
<|MERGE_RESOLUTION|>--- conflicted
+++ resolved
@@ -6,11 +6,7 @@
     COMPREPLY=()
     cur="${COMP_WORDS[COMP_CWORD]}"
     prev="${COMP_WORDS[COMP_CWORD-1]}"
-<<<<<<< HEAD
-    opts="help init list-plugins login logout list-keys keys create-key register-key register registered list-registered tour push release clean cleanbuild pull build sign-build stage prime snap update define search gated validate history status close enable-ci"
-=======
-    opts="help init list-plugins plugins login logout list-keys keys create-key register-key register tour push release clean cleanbuild pull build sign-build stage prime snap update define search gated validate history status close enable-ci"
->>>>>>> 4fe26ab4
+    opts="help init list-plugins plugins login logout list-keys keys create-key register-key register registered list-registered tour push release clean cleanbuild pull build sign-build stage prime snap update define search gated validate history status close enable-ci"
 
     case "$prev" in
     help)
