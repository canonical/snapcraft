# -*- Mode:Python; indent-tabs-mode:nil; tab-width:4 -*-
#
# Copyright 2022 Canonical Ltd.
#
# This program is free software: you can redistribute it and/or modify
# it under the terms of the GNU General Public License version 3 as
# published by the Free Software Foundation.
#
# This program is distributed in the hope that it will be useful,
# but WITHOUT ANY WARRANTY; without even the implied warranty of
# MERCHANTABILITY or FITNESS FOR A PARTICULAR PURPOSE.  See the
# GNU General Public License for more details.
#
# You should have received a copy of the GNU General Public License
# along with this program.  If not, see <http://www.gnu.org/licenses/>.

"""A base class for ROS plugins."""

import abc
import os
import pathlib
import re
import subprocess
import sys
from pathlib import Path
from typing import Dict, Iterable, List, Set, cast

import catkin_pkg.package
import click
from catkin_pkg import packages as catkin_packages
from craft_parts import plugins
from craft_parts.packages import Repository as Repo
from craft_parts.packages.snaps import _get_parsed_snap
from overrides import overrides

from snapcraft.errors import SnapcraftError


class RosdepError(SnapcraftError):
    """Base class for rosdep errors."""


class RosdepUnexpectedResultError(RosdepError):
    """Error for unexpected rosdep results."""

    def __init__(self, dependency, output):
        super().__init__(
            message="Received unexpected result from rosdep when trying to resolve "
            f"{dependency!r}:\n{output}"
        )


def _parse_rosdep_resolve_dependencies(
    dependency_name: str, output: str
) -> Dict[str, Set[str]]:
    # The output of rosdep follows the pattern:
    #
    #    #apt
    #    package1
    #    package2
    #    #pip
    #    pip-package1
    #    pip-package2
    #
    # Split these out into a dict of dependency type -> dependencies.
    delimiters = re.compile(r"\n|\s")
    lines = delimiters.split(output)
    dependencies: Dict[str, Set[str]] = {}
    dependency_set = None
    for line in lines:
        line = line.strip()  # noqa PLW2901
        if line.startswith("#"):
            key = line.strip("# ")
            dependencies[key] = set()
            dependency_set = dependencies[key]
        elif line:
            if dependency_set is None:
                raise RosdepUnexpectedResultError(dependency_name, output)
            dependency_set.add(line)

    return dependencies


class RosPlugin(plugins.Plugin):
    """Base class for ROS-related plugins. Not intended for use by end users."""

    _MAP_CORE_ROSDISTRO = {"core24": "jazzy"}

    @overrides
    def get_build_snaps(self) -> Set[str]:
        return (
            set(self._options.colcon_ros_build_snaps)  # type: ignore
            if self._options.colcon_ros_build_snaps  # type: ignore
            else set()
        )

    @overrides
    def get_build_packages(self) -> Set[str]:
        base = self._part_info.base
        if base == "core22":
            return {"python3-rosdep", "rospack-tools"}
        return {"python3-rosdep", f"ros-{self._MAP_CORE_ROSDISTRO[base]}-ros2pkg"}

    @overrides
    def get_build_environment(self) -> Dict[str, str]:
        return {"ROS_PYTHON_VERSION": "3"}

    @classmethod
    def get_out_of_source_build(cls) -> bool:
        """Return whether the plugin performs out-of-source-tree builds."""
        return True

    @abc.abstractmethod
    def _get_workspace_activation_commands(self) -> List[str]:
        """Return a list of commands source a ROS workspace.

        The commands returned will be run before doing anything else.
        They will be run in a single shell instance with the rest of
        the build step, so these commands can affect the commands that
        follow.

        snapcraftctl can be used in the script to call out to snapcraft
        specific functionality.
        """

    @abc.abstractmethod
    def _get_build_commands(self) -> List[str]:
        """Return a list of commands to run during the build step.

        The commands returned will be run after rosdep is used to install
        build dependencies, and before staging runtime dependencies.
        These commands are run in a single shell instance with the rest
        of the build step, so these commands can be affected by the commands
        preceding it, and can affect those that follow.

        snapcraftctl can be used in the script to call out to snapcraft
        specific functionality.
        """

    def _get_list_packages_commands(self) -> List[str]:
        """Generate a list of ROS 2 packages available in build snaps.

        The ROS 2 workspaces contained in build snaps are crawled with `rospack`
        to establish the list of all available ROS 2 packages.
        The package names are then resolved with `rosdep` to map their names to debs.
        The list is finally saved in the part's install directory.
        """
        cmd = []

        # Clean up previously established list of packages in build snaps
        cmd.append('rm -f "${CRAFT_PART_INSTALL}/.installed_packages.txt"')
        cmd.append('rm -f "${CRAFT_PART_INSTALL}/.build_snaps.txt"')

        if self._options.colcon_ros_build_snaps:  # type: ignore
            base = self._part_info.base
            if base == "core22":
                rospkg_search_env = "ROS_PACKAGE_PATH"
                rospkg_cmd = "rospack list-names"
            else:
                rospkg_search_env = "AMENT_PREFIX_PATH"
                rospkg_cmd = "ros2 pkg list"

            for ros_build_snap in self._options.colcon_ros_build_snaps:  # type: ignore
                snap_name = _get_parsed_snap(ros_build_snap)[0]
<<<<<<< HEAD
                path = f"/snap/{snap_name}/current/opt/ros"

=======
                base_path = f"/snap/{snap_name}/current/opt/ros"
                path_ros_sys = f"{base_path}/${{ROS_DISTRO}}/"
                path_ros_app = f"{base_path}/snap/"
                # ros2 pkg does not crawl sub-folders
                if base == "core22":
                    search_path = base_path
                else:
                    search_path = f"{path_ros_sys}:{path_ros_app}"
                # pylint: disable=line-too-long
>>>>>>> b0880a02
                cmd.extend(
                    [
                        # Retrieve the list of all ROS packages available in the build snap
                        f"if [ -d {base_path} ]; then",
                        f"{rospkg_search_env}={search_path} "
                        f'{rospkg_cmd} | (xargs rosdep resolve --rosdistro "${{ROS_DISTRO}}" || echo "") | '
                        'awk "/#apt/{getline;print;}" >> "${CRAFT_PART_INSTALL}/.installed_packages.txt"',
                        "fi",
                        # Retrieve the list of all non-ROS packages available in the build snap
                        f'if [ -d "{path_ros_sys}" ]; then',
                        f'rosdep keys --rosdistro "${{ROS_DISTRO}}" --from-paths "{path_ros_sys}" --ignore-packages-from-source '
                        '| (xargs rosdep resolve --rosdistro "${ROS_DISTRO}" || echo "") | grep -v "#" >> "${CRAFT_PART_INSTALL}"/.installed_packages.txt',
                        "fi",
                        f'if [ -d "{path_ros_app}" ]; then',
                        f'rosdep keys --rosdistro "${{ROS_DISTRO}}" --from-paths "{path_ros_app}" --ignore-packages-from-source '
                        '| (xargs rosdep resolve --rosdistro "${ROS_DISTRO}" || echo "") | grep -v "#" >> "${CRAFT_PART_INSTALL}"/.installed_packages.txt',
                        "fi",
                    ]
                )

            cmd.append("")

        return cmd

    def _get_stage_runtime_dependencies_commands(self) -> List[str]:
        env = {"LANG": "C.UTF-8", "LC_ALL": "C.UTF-8"}

        for key in [
            "PATH",
            "SNAP",
            "SNAP_ARCH",
            "SNAP_NAME",
            "SNAP_VERSION",
            "http_proxy",
            "https_proxy",
        ]:
            if key in os.environ:
                env[key] = os.environ[key]

        env_flags = [f"{key}={value}" for key, value in env.items()]

        return [
            " ".join(
                [
                    "env",
                    "-i",
                    *env_flags,
                    sys.executable,
                    "-I",
                    os.path.abspath(__file__),
                    "stage-runtime-dependencies",
                    "--part-src",
                    '"${CRAFT_PART_SRC_WORK}"',
                    "--part-install",
                    '"${CRAFT_PART_INSTALL}"',
                    "--ros-version",
                    '"${ROS_VERSION}"',
                    "--ros-distro",
                    '"${ROS_DISTRO}"',
                    "--target-arch",
                    '"${CRAFT_TARGET_ARCH}"',
                    "--stage-cache-dir",
                    str(self._part_info.cache_dir.resolve()),
                    "--base",
                    f"{self._part_info.base}",
                ]
            )
        ]

    @overrides
    def get_build_commands(self) -> List[str]:
        return (
            [  # noqa S608 (false positive on SQL injection)
                "if [ ! -f /etc/ros/rosdep/sources.list.d/20-default.list ]; then",
                # Preserve http(s)_proxy env var in root for remote-build proxy since rosdep
                # doesn't support proxy
                # https://github.com/ros-infrastructure/rosdep/issues/271
                "sudo --preserve-env=http_proxy,https_proxy rosdep init; fi",
                'rosdep update --include-eol-distros --rosdistro "${ROS_DISTRO}"',
            ]
            # There are a number of unbound vars, disable flag
            # after saving current state to restore after.
            + [
                'state="$(set +o); set -$-"',
                "set +u",
                "",
            ]
            + self._get_workspace_activation_commands()
            # Restore saved state
            + ['eval "${state}"']
            + self._get_list_packages_commands()
            + [
                'rosdep install --default-yes --ignore-packages-from-source --from-paths "${CRAFT_PART_SRC_WORK}"',
            ]
            + [
                'state="$(set +o); set -$-"',
                "set +u",
                "",
            ]
            + self._get_workspace_activation_commands()
            + ['eval "${state}"']
            + self._get_build_commands()
            + self._get_stage_runtime_dependencies_commands()
        )


@click.group()
def plugin_cli():
    """Define the plugin_cli Click group."""


def get_installed_dependencies(installed_packages_path: str) -> Set[str]:
    """Retrieve recursive apt dependencies of a given package list."""
    if os.path.isfile(installed_packages_path):
        try:
            with open(installed_packages_path, encoding="utf8") as file:
                build_snap_packages = set(file.read().split())
                package_dependencies = set()
                for package in build_snap_packages:
                    cmd = [
                        "apt",
                        "depends",
                        "--recurse",
                        "--no-recommends",
                        "--no-suggests",
                        "--no-conflicts",
                        "--no-breaks",
                        "--no-replaces",
                        "--no-enhances",
                        f"{package}",
                    ]
                    click.echo(f"Running {cmd!r}")
                    try:
                        proc = subprocess.run(
                            cmd,
                            check=True,
                            stdout=subprocess.PIPE,
                            stderr=subprocess.STDOUT,
                            env={"PATH": os.environ["PATH"]},
                        )
                    except subprocess.CalledProcessError as error:
                        click.echo(f"failed to run {cmd!r}: {error.output}")
                    else:
                        apt_dependency_regex = re.compile(r"^\w.*$")
                        for line in proc.stdout.decode().strip().split("\n"):
                            if apt_dependency_regex.match(line):
                                package_dependencies.add(line)

                build_snap_packages.update(package_dependencies)
                click.echo(f"Will not fetch staged packages: {build_snap_packages!r}")
                return build_snap_packages
        except OSError:
            pass
    return set()


@plugin_cli.command()
@click.option("--part-src", envvar="CRAFT_PART_SRC", required=True)
@click.option("--part-install", envvar="CRAFT_PART_INSTALL", required=True)
@click.option("--ros-version", envvar="ROS_VERSION", required=True)
@click.option("--ros-distro", envvar="ROS_DISTRO", required=True)
@click.option("--target-arch", envvar="CRAFT_TARGET_ARCH", required=True)
@click.option("--stage-cache-dir", required=True)
@click.option("--base", required=True)
def stage_runtime_dependencies(  # noqa: PLR0913 (too many arguments)
    part_src: str,
    part_install: str,
    ros_version: str,
    ros_distro: str,
    target_arch: str,
    stage_cache_dir: str,
    base: str,
):
    """Stage the runtime dependencies of the ROS stack using rosdep."""
    click.echo("Staging runtime dependencies...")
    # @todo: support python packages (only apt currently supported)
    apt_packages: Set[str] = set()

    installed_pkgs = cast(
        Iterable[catkin_pkg.package.Package],
        catkin_packages.find_packages(part_install).values(),
    )
    for pkg in catkin_packages.find_packages(part_src).values():
        pkg = cast(catkin_pkg.package.Package, pkg)  # noqa PLW2901
        # Evaluate the conditions of all dependencies
        pkg.evaluate_conditions(
            {
                "ROS_VERSION": ros_version,
                "ROS_DISTRO": ros_distro,
                "ROS_PYTHON_VERSION": "3",
            }
        )
        # Retrieve only the 'exec_depends' which condition are true
        for dep in (
            exec_dep for exec_dep in pkg.exec_depends if exec_dep.evaluated_condition
        ):
            # No need to resolve this dependency if we know it's local
            if any(p for p in installed_pkgs if p.name == dep.name):
                continue

            cmd = ["rosdep", "resolve", dep.name, "--rosdistro", ros_distro]
            try:
                click.echo(f"Running {cmd!r}")
                proc = subprocess.run(
                    cmd,
                    check=True,
                    stdout=subprocess.PIPE,
                    stderr=subprocess.STDOUT,
                    env={"PATH": os.environ["PATH"]},
                )
            except subprocess.CalledProcessError as error:
                click.echo(f"failed to run {cmd!r}: {error.output}")
                raise RosdepError("rosdep encountered an error") from error

            parsed = _parse_rosdep_resolve_dependencies(
                dep, proc.stdout.decode().strip()
            )
            apt_packages |= parsed.pop("apt", set())

            if parsed:
                click.echo(f"unhandled dependencies: {parsed!r}")

    build_snap_packages = get_installed_dependencies(
        part_install + "/.installed_packages.txt"
    )

    if apt_packages:
        package_names = sorted(apt_packages)
        install_path = pathlib.Path(part_install)
        stage_packages_path = install_path.parent / "stage_packages"

        Repo.configure("snapcraft")

        click.echo(f"Fetching stage packages: {package_names!r}")
        fetched_stage_packages = Repo.fetch_stage_packages(
            cache_dir=Path(stage_cache_dir),
            package_names=package_names,
            arch=target_arch,
            base=base,
            stage_packages_path=stage_packages_path,
            packages_filters=build_snap_packages,  # type: ignore
        )

        click.echo(f"Unpacking stage packages: {fetched_stage_packages!r}")
        Repo.unpack_stage_packages(
            stage_packages_path=stage_packages_path, install_path=install_path
        )


if __name__ == "__main__":
    plugin_cli()<|MERGE_RESOLUTION|>--- conflicted
+++ resolved
@@ -162,10 +162,6 @@
 
             for ros_build_snap in self._options.colcon_ros_build_snaps:  # type: ignore
                 snap_name = _get_parsed_snap(ros_build_snap)[0]
-<<<<<<< HEAD
-                path = f"/snap/{snap_name}/current/opt/ros"
-
-=======
                 base_path = f"/snap/{snap_name}/current/opt/ros"
                 path_ros_sys = f"{base_path}/${{ROS_DISTRO}}/"
                 path_ros_app = f"{base_path}/snap/"
@@ -174,8 +170,6 @@
                     search_path = base_path
                 else:
                     search_path = f"{path_ros_sys}:{path_ros_app}"
-                # pylint: disable=line-too-long
->>>>>>> b0880a02
                 cmd.extend(
                     [
                         # Retrieve the list of all ROS packages available in the build snap
