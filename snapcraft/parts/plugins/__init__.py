--- conflicted
+++ resolved
@@ -21,11 +21,6 @@
 from .conda_plugin import CondaPlugin
 from .flutter_plugin import FlutterPlugin
 from .kernel import KernelPlugin
-<<<<<<< HEAD
-from .register import register
-
-__all__ = ["ColconPlugin", "CondaPlugin", "FlutterPlugin", "KernelPlugin", "register"]
-=======
 from .python_plugin import PythonPlugin
 from .register import register
 
@@ -36,5 +31,4 @@
     "KernelPlugin",
     "PythonPlugin",
     "register",
-]
->>>>>>> 1b20ca44
+]