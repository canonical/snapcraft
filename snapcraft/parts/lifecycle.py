--- conflicted
+++ resolved
@@ -33,17 +33,7 @@
 from snapcraft.elf import Patcher, SonameCache, elf_utils
 from snapcraft.elf import errors as elf_errors
 from snapcraft.linters import LinterStatus
-<<<<<<< HEAD
 from snapcraft.meta import component_yaml, manifest, snap_yaml
-from snapcraft.projects import (
-    Architecture,
-    ArchitectureProject,
-    ComponentProject,
-    Project,
-)
-=======
-from snapcraft.meta import manifest, snap_yaml
->>>>>>> a9e12f62
 from snapcraft.utils import (
     convert_architecture_deb_to_platform,
     get_host_architecture,
@@ -306,7 +296,7 @@
 
 
 def _pack_components(
-    lifecycle: PartsLifecycle, project: Project, output: Optional[str]
+    lifecycle: PartsLifecycle, project: models.Project, output: Optional[str]
 ) -> None:
     """Pack components.
 
@@ -809,7 +799,7 @@
 
     :raises SnapcraftError: If components are defined in the project but not supported.
     """
-    project = ComponentProject.unmarshal(yaml_data)
+    project = models.ComponentProject.unmarshal(yaml_data)
 
     if project.components:
         if Features().enable_partitions:
