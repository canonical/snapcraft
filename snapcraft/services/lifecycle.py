--- conflicted
+++ resolved
@@ -24,12 +24,8 @@
 
 from craft_application import AppMetadata, LifecycleService, ServiceFactory
 from craft_application.models import BuildInfo
-<<<<<<< HEAD
 from craft_parts import ProjectInfo, StepInfo, callbacks
-=======
-from craft_parts import ProjectInfo, StepInfo
 from craft_parts.packages import Repository as Repo
->>>>>>> 71262644
 from overrides import overrides
 
 from snapcraft import __version__, errors, models, os_release, parts, utils
