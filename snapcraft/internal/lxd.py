#!/usr/bin/python3
# -*- Mode:Python; indent-tabs-mode:nil; tab-width:4 -*-
#
# Copyright (C) 2016-2017 Canonical Ltd
#
# This program is free software: you can redistribute it and/or modify
# it under the terms of the GNU General Public License version 3 as
# published by the Free Software Foundation.
#
# This program is distributed in the hope that it will be useful,
# but WITHOUT ANY WARRANTY; without even the implied warranty of
# MERCHANTABILITY or FITNESS FOR A PARTICULAR PURPOSE.  See the
# GNU General Public License for more details.
#
# You should have received a copy of the GNU General Public License
# along with this program.  If not, see <http://www.gnu.org/licenses/>.

import json
import logging
import os
import pipes
import sys
from contextlib import contextmanager
from subprocess import check_call, check_output, CalledProcessError, Popen
from time import sleep

import petname
import yaml

from snapcraft.internal.errors import SnapcraftEnvironmentError
from snapcraft.internal import common
from snapcraft._options import _get_deb_arch

logger = logging.getLogger(__name__)

_NETWORK_PROBE_COMMAND = \
    'import urllib.request; urllib.request.urlopen("{}", timeout=5)'.format(
        'http://start.ubuntu.com/connectivity-check.html')
_PROXY_KEYS = ['http_proxy', 'https_proxy', 'no_proxy', 'ftp_proxy']


class Containerbuild:

    def __init__(self, *, output, source, project_options,
                 metadata, container_name, remote=None):
        if not output:
            output = common.format_snap_name(metadata)
        self._snap_output = output
        self._source = os.path.realpath(source)
        self._project_options = project_options
        self._metadata = metadata
        self._project_folder = '/root/build_{}'.format(metadata['name'])

        if not remote:
            remote = _get_default_remote()
        _verify_remote(remote)
        self._container_name = '{}:snapcraft-{}'.format(remote, container_name)
        server_environment = self._get_remote_info()['environment']
        # Use the server architecture to avoid emulation overhead
        try:
            kernel = server_environment['kernel_architecture']
        except KeyError:
            kernel = server_environment['kernelarchitecture']
        deb_arch = _get_deb_arch(kernel)
        if not deb_arch:
            raise SnapcraftEnvironmentError(
                'Unrecognized server architecture {}'.format(kernel))
        self._host_arch = deb_arch
        self._image = 'ubuntu:xenial/{}'.format(deb_arch)

    def _get_remote_info(self):
        remote = self._container_name.split(':')[0]
        return yaml.load(check_output([
            'lxc', 'info', '{}:'.format(remote)]).decode())

    def _push_file(self, src, dst):
        check_call(['lxc', 'file', 'push',
                    src, '{}{}'.format(self._container_name, dst)])

    def _pull_file(self, src, dst):
        check_call(['lxc', 'file', 'pull',
                    '{}{}'.format(self._container_name, src), dst])

    def _container_run(self, cmd, cwd=None, **kwargs):
        if cwd:
            cmd = ['bash', '-c', 'cd {}; {}'.format(
                      cwd,
                      ' '.join(pipes.quote(arg) for arg in cmd))]
        check_call(['lxc', 'exec', self._container_name, '--'] + cmd,
                   **kwargs)

    def _ensure_container(self):
        check_call([
            'lxc', 'launch', '-e', self._image, self._container_name])
        check_call([
            'lxc', 'config', 'set', self._container_name,
            'environment.SNAPCRAFT_SETUP_CORE', '1'])
        # Necessary to read asset files with non-ascii characters.
        check_call([
            'lxc', 'config', 'set', self._container_name,
            'environment.LC_ALL', 'C.UTF-8'])

    @contextmanager
    def _ensure_started(self):
        try:
            self._ensure_container()
            yield
        finally:
            if self._get_container_status():
                # Stopping takes a while and lxc doesn't print anything.
                print('Stopping {}'.format(self._container_name))
                check_call(['lxc', 'stop', '-f', self._container_name])

    def _get_container_status(self):
        containers = json.loads(check_output([
            'lxc', 'list', '--format=json', self._container_name]).decode())
        for container in containers:
            if container['name'] == self._container_name.split(':')[-1]:
                return container

    def execute(self, step='snap', args=None):
        with self._ensure_started():
            # Create folder early so _container_run can cd into it
            check_call(['lxc', 'exec', self._container_name, '--',
                        'mkdir', '-p', '{}'.format(self._project_folder)])
            self._setup_project()
            self._wait_for_network()
            self._container_run(['apt-get', 'update'])
            self._container_run(['apt-get', 'install', 'snapcraft', '-y'])
            command = ['snapcraft', step]
            if step == 'snap':
                command += ['--output', self._snap_output]
            if self._host_arch != self._project_options.deb_arch:
                command += ['--target-arch', self._project_options.deb_arch]
            if args:
                command += args
            try:
                self._container_run(command, cwd=self._project_folder)
            except CalledProcessError as e:
                if self._project_options.debug:
                    logger.info('Debug mode enabled, dropping into a shell')
                    self._container_run(['bash', '-i'])
                else:
                    raise e
            else:
                self._finish()

    def _setup_project(self):
        logger.info('Setting up container with project assets')
        tar_filename = self._source
        # os.sep needs to be `/` and on Windows it will be set to `\`
        dst = '{}/{}'.format(self._project_folder,
                             os.path.basename(tar_filename))
        self._container_run(['mkdir', '-p', self._project_folder])
        self._push_file(tar_filename, dst)
        self._container_run(['tar', 'xvf', os.path.basename(tar_filename)],
                            cwd=self._project_folder)

    def _finish(self):
        # os.sep needs to be `/` and on Windows it will be set to `\`
        src = '{}/{}'.format(self._project_folder, self._snap_output)
        self._pull_file(src, self._snap_output)
        logger.info('Retrieved {}'.format(self._snap_output))

    def _wait_for_network(self):
        logger.info('Waiting for a network connection...')
        not_connected = True
        retry_count = 5
        while not_connected:
            sleep(5)
            try:
                self._container_run(['python3', '-c', _NETWORK_PROBE_COMMAND])
                not_connected = False
            except CalledProcessError as e:
                retry_count -= 1
                if retry_count == 0:
                    raise e
        logger.info('Network connection established')


class Cleanbuilder(Containerbuild):

    def __init__(self, *, output=None, source, project_options,
                 metadata=None, remote=None):
        container_name = petname.Generate(3, '-')
        super().__init__(output=output, source=source,
                         project_options=project_options, metadata=metadata,
                         container_name=container_name, remote=remote)


class Project(Containerbuild):

    def __init__(self, *, output, source, project_options,
                 metadata, remote=None):
        super().__init__(output=output, source=source,
                         project_options=project_options,
                         metadata=metadata, container_name=metadata['name'],
                         remote=remote)
        self._processes = []

<<<<<<< HEAD
    def _get_container_status(self):
        containers = json.loads(check_output([
            'lxc', 'list', '--format=json', self._container_name]).decode())
        for container in containers:
            remote, container_name = self._container_name.split(':')
            if container['name'] == container_name:
                return container

=======
>>>>>>> cca01972
    def _ensure_container(self):
        if not self._get_container_status():
            check_call([
                'lxc', 'init', self._image, self._container_name])
        if self._get_container_status()['status'] == 'Stopped':
            check_call([
                'lxc', 'config', 'set', self._container_name,
                'environment.SNAPCRAFT_SETUP_CORE', '1'])
            # Map host user to root inside container
            check_call([
                'lxc', 'config', 'set', self._container_name,
                'raw.idmap', 'both {} 0'.format(os.getuid())])
            check_call([
                'lxc', 'start', self._container_name])

    def _setup_project(self):
        self._ensure_mount(self._project_folder, self._source)

    def _get_container_address(self):
        network = self._get_container_status()['state']['network']['eth0']
        for address in network['addresses']:
            if address['family'] == 'inet':
                return address['address']
        raise RuntimeError('No IP found for {}'.format(self._container_name))

    def _ensure_mount(self, destination, source):
        logger.info('Mounting {} into container'.format(source))
        remote, container_name = self._container_name.split(':')
        if remote != 'local':
            self._remote_mount(destination, source)
        else:
            devices = self._get_container_status()['devices']
            if destination not in devices:
                check_call([
                    'lxc', 'config', 'device', 'add', self._container_name,
                    destination, 'disk', 'source={}'.format(source),
                    'path=/{}'.format(destination)])

    def _remote_mount(self, destination, source):
        # Remove project folder in case it was used "locally" before
        devices = self._get_container_status()['devices']
        if destination in devices:
            check_call([
                'lxc', 'config', 'device', 'remove', self._container_name,
                destination, 'disk', 'source={}'.format(source),
                'path=/{}'.format(destination)])

        # Generate an SSH key and add it to the container's known keys
        rundir = os.path.join(os.path.sep, 'run', 'user', str(os.getuid()),
                              'snap.lxd')
        os.makedirs(rundir, exist_ok=True)
        keyfile = 'id_{}'.format(self._container_name)
        keyfile_path = os.path.join(rundir, keyfile)
        if not os.path.exists(keyfile_path):
            check_call(['ssh-keygen', '-o', '-N', '', '-f', keyfile_path],
                       stdout=os.devnull)
        ssh_config = os.path.join(os.sep, 'root', '.ssh')
        self._container_run(['mkdir', '-p', ssh_config])
        self._container_run(['chmod', '700', ssh_config])
        ssh_authorized_keys = os.path.join(ssh_config, 'authorized_keys')
        self._container_run(['tee', '-a', ssh_authorized_keys],
                            stdin=open('{}.pub'.format(keyfile_path), 'r'))
        self._container_run(['chmod', '600', ssh_authorized_keys])

        # Use sshfs in slave mode inside SSH to reverse mount destination
        self._container_run(['apt-get', 'install', '-y', 'sshfs'])
        self._container_run(['mkdir', '-p', source])
        ssh_address = self._get_container_address()
        logger.info('Connecting via SSH to {}'.format(ssh_address))
        # Pipes for sshfs and sftp-server to communicate
        stdin1, stdout1 = os.pipe()
        stdin2, stdout2 = os.pipe()
        try:
            self._host_run(['/usr/lib/sftp-server'],
                           stdin=stdin1, stdout=stdout2)
        except CalledProcessError as e:
            # XXX: This needs to be extended once we support other distros
            raise SnapcraftEnvironmentError(
                'sftp-server could not be run.\n'
                'On Debian, Ubuntu and derivatives, the package '
                'openssh-sftp-server needs to be installed.'
                ) from e
        self._host_run(['ssh', '-C', '-F', '/dev/null',
                        '-o', 'IdentityFile={}'.format(keyfile),
                        '-o', 'StrictHostKeyChecking=no',
                        '-o', 'UserKnownHostsFile=/dev/null',
                        '-o', 'User=root',
                        '-p', '22', ssh_address,
                        'sshfs -o slave -o nonempty :{} /{}'.format(
                            source, destination)],
                       stdin=stdin2, stdout=stdout1)

    def _host_run(self, cmd, **kwargs):
        self._processes += [Popen(cmd, **kwargs)]

    def _finish(self):
        for process in self._processes:
            logger.info('Terminating {}'.format(process.args))
            process.terminate()

    def execute(self, step='snap', args=None):
        super().execute(step, args)
        # clean with no parts deletes the container
        if step == 'clean' and args == ['--step', 'pull']:
            print('Deleting {}'.format(self._container_name))
            check_call(['lxc', 'delete', '-f', self._container_name])


def _get_default_remote():
    """Query and return the default lxd remote.

    Use the lxc command to query for the default lxd remote. In most
    cases this will return the local remote.

    :returns: default lxd remote.
    :rtype: string.
    :raises snapcraft.internal.errors.SnapcraftEnvironmentError:
        raised if the lxc call fails.
    """
    try:
        default_remote = check_output(['lxc', 'remote', 'get-default'])
    except FileNotFoundError:
        raise SnapcraftEnvironmentError(
            'You must have LXD installed in order to use cleanbuild.\n'
            'Refer to the documentation at '
            'https://linuxcontainers.org/lxd/getting-started-cli.')
    except CalledProcessError:
        raise SnapcraftEnvironmentError(
            'Something seems to be wrong with your installation of LXD.\n'
            'Refer to the documentation at '
            'https://linuxcontainers.org/lxd/getting-started-cli.')
    return default_remote.decode(sys.getfilesystemencoding()).strip()


def _verify_remote(remote):
    """Verify that the lxd remote exists.

    :param str remote: the lxd remote to verify.
    :raises snapcraft.internal.errors.SnapcraftEnvironmentError:
        raised if the lxc call listing the remote fails.
    """
    # There is no easy way to grep the results from `lxc remote list`
    # so we try and execute a simple operation against the remote.
    try:
        check_output(['lxc', 'list', '{}:'.format(remote)])
    except CalledProcessError as e:
        raise SnapcraftEnvironmentError(
            'There are either no permissions or the remote {!r} '
            'does not exist.\n'
            'Verify the existing remotes by running `lxc remote list`\n'
            'To setup a new remote, follow the instructions at\n'
            'https://linuxcontainers.org/lxd/getting-started-cli/'
            '#multiple-hosts'.format(remote)) from e<|MERGE_RESOLUTION|>--- conflicted
+++ resolved
@@ -198,7 +198,6 @@
                          remote=remote)
         self._processes = []
 
-<<<<<<< HEAD
     def _get_container_status(self):
         containers = json.loads(check_output([
             'lxc', 'list', '--format=json', self._container_name]).decode())
@@ -207,8 +206,6 @@
             if container['name'] == container_name:
                 return container
 
-=======
->>>>>>> cca01972
     def _ensure_container(self):
         if not self._get_container_status():
             check_call([
