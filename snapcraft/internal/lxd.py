#!/usr/bin/python3
# -*- Mode:Python; indent-tabs-mode:nil; tab-width:4 -*-
#
# Copyright (C) 2016-2017 Canonical Ltd
#
# This program is free software: you can redistribute it and/or modify
# it under the terms of the GNU General Public License version 3 as
# published by the Free Software Foundation.
#
# This program is distributed in the hope that it will be useful,
# but WITHOUT ANY WARRANTY; without even the implied warranty of
# MERCHANTABILITY or FITNESS FOR A PARTICULAR PURPOSE.  See the
# GNU General Public License for more details.
#
# You should have received a copy of the GNU General Public License
# along with this program.  If not, see <http://www.gnu.org/licenses/>.

import json
import logging
import os
import pipes
import shutil
import sys
from contextlib import contextmanager
from subprocess import check_call, check_output, CalledProcessError, Popen
from time import sleep
import requests
import requests_unixsocket

import petname
import yaml

from snapcraft.internal.errors import SnapcraftEnvironmentError
from snapcraft.internal import common
from snapcraft._options import _get_deb_arch

logger = logging.getLogger(__name__)

_NETWORK_PROBE_COMMAND = \
    'import urllib.request; urllib.request.urlopen("{}", timeout=5)'.format(
        'http://start.ubuntu.com/connectivity-check.html')
_PROXY_KEYS = ['http_proxy', 'https_proxy', 'no_proxy', 'ftp_proxy']
# Canonical store account key
_STORE_KEY = (
    'BWDEoaqyr25nF5SNCvEv2v7QnM9QsfCc0PBMYD_i2NGSQ32EF2d4D0hqUel3m8ul')


class Containerbuild:

    def __init__(self, *, output, source, project_options,
                 metadata, container_name, remote=None):
        if not output:
            output = common.format_snap_name(metadata)
        self._snap_output = output
        self._source = os.path.realpath(source)
        self._project_options = project_options
        self._metadata = metadata
        self._project_folder = '/root/build_{}'.format(metadata['name'])

        if not remote:
            remote = _get_default_remote()
        _verify_remote(remote)
        self._container_name = '{}:snapcraft-{}'.format(remote, container_name)
        server_environment = self._get_remote_info()['environment']
        # Use the server architecture to avoid emulation overhead
        try:
            kernel = server_environment['kernel_architecture']
        except KeyError:
            kernel = server_environment['kernelarchitecture']
        deb_arch = _get_deb_arch(kernel)
        if not deb_arch:
            raise SnapcraftEnvironmentError(
                'Unrecognized server architecture {}'.format(kernel))
        self._host_arch = deb_arch
        self._image = 'ubuntu:xenial/{}'.format(deb_arch)

    def _get_remote_info(self):
        remote = self._container_name.split(':')[0]
        return yaml.load(check_output([
            'lxc', 'info', '{}:'.format(remote)]).decode())

    def _push_file(self, src, dst):
        check_call(['lxc', 'file', 'push',
                    src, '{}{}'.format(self._container_name, dst)])

    def _pull_file(self, src, dst):
        check_call(['lxc', 'file', 'pull',
                    '{}{}'.format(self._container_name, src), dst])

<<<<<<< HEAD
    def _container_run(self, cmd, cwd=None, **kwargs):
        if cwd:
            cmd = ['bash', '-c', 'cd {}; {}'.format(
                      cwd,
                      ' '.join(pipes.quote(arg) for arg in cmd))]
        check_call(['lxc', 'exec', self._container_name, '--'] + cmd,
                   **kwargs)
=======
    def _container_run(self, cmd, cwd=None):
        sh = ''
        # Automatically wait on lock files before running commands
        if cmd[0] == 'apt-get':
            lock_file = '/var/lib/dpkg/lock'
            if cmd[1] == 'update':
                lock_file = '/var/lib/apt/lists/lock'
            sh += 'while fuser {} >/dev/null 2>&1; do sleep 1; done; '.format(
                lock_file)
        if cwd:
            sh += 'cd {}; '.format(cwd)
        if sh:
            cmd = ['sh', '-c', '{}{}'.format(sh,
                   ' '.join(pipes.quote(arg) for arg in cmd))]
        check_call(['lxc', 'exec', self._container_name, '--'] + cmd)
>>>>>>> c1269d64

    def _ensure_container(self):
        check_call([
            'lxc', 'launch', '-e', self._image, self._container_name])
        check_call([
            'lxc', 'config', 'set', self._container_name,
            'environment.SNAPCRAFT_SETUP_CORE', '1'])
        # Necessary to read asset files with non-ascii characters.
        check_call([
            'lxc', 'config', 'set', self._container_name,
            'environment.LC_ALL', 'C.UTF-8'])

    @contextmanager
    def _ensure_started(self):
        try:
            self._ensure_container()
            yield
        finally:
            if self._get_container_status():
                # Stopping takes a while and lxc doesn't print anything.
                print('Stopping {}'.format(self._container_name))
                check_call(['lxc', 'stop', '-f', self._container_name])

    def _get_container_status(self):
        containers = json.loads(check_output([
            'lxc', 'list', '--format=json', self._container_name]).decode())
        for container in containers:
            if container['name'] == self._container_name.split(':')[-1]:
                return container

    def execute(self, step='snap', args=None):
        with self._ensure_started():
            # Create folder early so _container_run can cd into it
            check_call(['lxc', 'exec', self._container_name, '--',
                        'mkdir', '-p', '{}'.format(self._project_folder)])
            self._setup_project()
            self._wait_for_network()
            self._container_run(['apt-get', 'update'])
            self._inject_snapcraft()
            command = ['snapcraft', step]
            if step == 'snap':
                command += ['--output', self._snap_output]
            if self._host_arch != self._project_options.deb_arch:
                command += ['--target-arch', self._project_options.deb_arch]
            if args:
                command += args
            try:
                self._container_run(command, cwd=self._project_folder)
            except CalledProcessError as e:
                if self._project_options.debug:
                    logger.info('Debug mode enabled, dropping into a shell')
                    self._container_run(['bash', '-i'])
                else:
                    raise e
            else:
                # Remove temporary folder if everything went well
                if common.is_snap():
                    shutil.rmtree(self._tmp)
                self._finish()

    def _setup_project(self):
        logger.info('Setting up container with project assets')
        tar_filename = self._source
        # os.sep needs to be `/` and on Windows it will be set to `\`
        dst = '{}/{}'.format(self._project_folder,
                             os.path.basename(tar_filename))
        self._container_run(['mkdir', '-p', self._project_folder])
        self._push_file(tar_filename, dst)
        self._container_run(['tar', 'xvf', os.path.basename(tar_filename)],
                            cwd=self._project_folder)

    def _inject_snapcraft(self):
        if common.is_snap():
            # Because of https://bugs.launchpad.net/snappy/+bug/1628289
            self._container_run(['apt-get', 'install', 'squashfuse', '-y'])

            # Use a temporary folder the 'lxd' snap can access
            self._tmp = os.path.expanduser(
                os.path.join('~', 'snap', 'lxd', 'common', 'snapcraft.tmp'))
            os.makedirs(self._tmp, exist_ok=True)

            # Push core snap into container
            self._inject_snap('core')
            self._inject_snap('snapcraft')
        else:
            self._container_run(['apt-get', 'install', 'snapcraft', '-y'])

    def _inject_snap(self, name):
        session = requests_unixsocket.Session()
        snapd_socket = '/run/snapd.socket'.replace('/', '%2F')
        # Cf. https://github.com/snapcore/snapd/wiki/REST-API#get-v2snapsname
        api = 'http+unix://{}/v2/snaps/{}'.format(snapd_socket, name)
        try:
            json = session.request('GET', api).json()
        except requests.exceptions.ConnectionError as e:
            raise SnapcraftEnvironmentError(
                'Error connecting to {}'.format(api)) from e
        if json['type'] == 'error':
            raise SnapcraftEnvironmentError(
                'Error querying {!r} snap: {}'.format(
                    name, json['result']['message']))
        id = json['result']['id']
        # Lookup confinement to know if we need to --classic when installing
        is_classic = json['result']['confinement'] == 'classic'
        # Revisions are unique, so we don't need to know the channel
        rev = json['result']['revision']

        if not rev.startswith('x'):
            self._inject_assertions('{}_{}.assert'.format(name, rev), [
                ['account-key', 'public-key-sha3-384={}'.format(_STORE_KEY)],
                ['snap-declaration', 'snap-name={}'.format(name)],
                ['snap-revision', 'snap-revision={}'.format(rev),
                 'snap-id={}'.format(id)],
            ])

        # https://github.com/snapcore/snapd/blob/master/snap/info.go
        # MountFile
        filename = '{}_{}.snap'.format(name, rev)
        # https://github.com/snapcore/snapd/blob/master/dirs/dirs.go
        # CoreLibExecDir
        installed = os.path.join(os.path.sep, 'var', 'lib', 'snapd', 'snaps',
                                 filename)

        filepath = os.path.join(self._tmp, filename)
        if rev.startswith('x'):
            logger.info('Making {} user-accessible'.format(filename))
            check_call(['sudo', 'cp', installed, filepath])
            check_call(['sudo', 'chown', str(os.getuid()), filepath])
        else:
            shutil.copyfile(installed, filepath)
        container_filename = os.path.join(os.sep, 'run', filename)
        self._push_file(filepath, container_filename)
        logger.info('Installing {}'.format(container_filename))
        cmd = ['snap', 'install', container_filename]
        if rev.startswith('x'):
            cmd.append('--dangerous')
        if is_classic:
            cmd.append('--classic')
        self._container_run(cmd)

    def _inject_assertions(self, filename, assertions):
        filepath = os.path.join(self._tmp, filename)
        with open(filepath, 'wb') as f:
            for assertion in assertions:
                logger.info('Looking up assertion {}'.format(assertion))
                f.write(check_output(['snap', 'known', *assertion]))
                f.write(b'\n')
        container_filename = os.path.join(os.path.sep, 'run', filename)
        self._push_file(filepath, container_filename)
        logger.info('Adding assertion {}'.format(filename))
        self._container_run(['snap', 'ack', container_filename])

    def _finish(self):
        # os.sep needs to be `/` and on Windows it will be set to `\`
        src = '{}/{}'.format(self._project_folder, self._snap_output)
        self._pull_file(src, self._snap_output)
        logger.info('Retrieved {}'.format(self._snap_output))

    def _wait_for_network(self):
        logger.info('Waiting for a network connection...')
        not_connected = True
        retry_count = 5
        while not_connected:
            sleep(5)
            try:
                self._container_run(['python3', '-c', _NETWORK_PROBE_COMMAND])
                not_connected = False
            except CalledProcessError as e:
                retry_count -= 1
                if retry_count == 0:
                    raise e
        logger.info('Network connection established')


class Cleanbuilder(Containerbuild):

    def __init__(self, *, output=None, source, project_options,
                 metadata=None, remote=None):
        container_name = petname.Generate(3, '-')
        super().__init__(output=output, source=source,
                         project_options=project_options, metadata=metadata,
                         container_name=container_name, remote=remote)


class Project(Containerbuild):

    def __init__(self, *, output, source, project_options,
                 metadata, remote=None):
        super().__init__(output=output, source=source,
                         project_options=project_options,
                         metadata=metadata, container_name=metadata['name'],
                         remote=remote)
        self._processes = []

    def _ensure_container(self):
        if not self._get_container_status():
            check_call([
                'lxc', 'init', self._image, self._container_name])
        if self._get_container_status()['status'] == 'Stopped':
            check_call([
                'lxc', 'config', 'set', self._container_name,
                'environment.SNAPCRAFT_SETUP_CORE', '1'])
            # Map host user to root inside container
            check_call([
                'lxc', 'config', 'set', self._container_name,
                'raw.idmap', 'both {} 0'.format(os.getuid())])
            check_call([
                'lxc', 'start', self._container_name])

    def _setup_project(self):
        self._ensure_mount(self._project_folder, self._source)

    def _get_container_address(self):
        network = self._get_container_status()['state']['network']['eth0']
        for address in network['addresses']:
            if address['family'] == 'inet':
                return address['address']
        raise RuntimeError('No IP found for {}'.format(self._container_name))

    def _ensure_mount(self, destination, source):
        logger.info('Mounting {} into container'.format(source))
        remote, container_name = self._container_name.split(':')
        if remote != 'local':
            self._remote_mount(destination, source)
        else:
            devices = self._get_container_status()['devices']
            if destination not in devices:
                check_call([
                    'lxc', 'config', 'device', 'add', self._container_name,
                    destination, 'disk', 'source={}'.format(source),
                    'path=/{}'.format(destination)])

    def _remote_mount(self, destination, source):
        # Remove project folder in case it was used "locally" before
        devices = self._get_container_status()['devices']
        if destination in devices:
            check_call([
                'lxc', 'config', 'device', 'remove', self._container_name,
                destination, 'disk', 'source={}'.format(source),
                'path={}'.format(destination)])

        # Generate an SSH key and add it to the container's known keys
        rundir = os.path.join(os.path.sep, 'run', 'user', str(os.getuid()),
                              'snap.lxd')
        os.makedirs(rundir, exist_ok=True)
        keyfile = 'id_{}'.format(self._container_name)
        keyfile_path = os.path.join(rundir, keyfile)
        if not os.path.exists(keyfile_path):
            check_call(['ssh-keygen', '-o', '-N', '', '-f', keyfile_path],
                       stdout=os.devnull)
        ssh_config = os.path.join(os.sep, 'root', '.ssh')
        self._container_run(['mkdir', '-p', ssh_config])
        self._container_run(['chmod', '700', ssh_config])
        ssh_authorized_keys = os.path.join(ssh_config, 'authorized_keys')
        self._container_run(['tee', '-a', ssh_authorized_keys],
                            stdin=open('{}.pub'.format(keyfile_path), 'r'))
        self._container_run(['chmod', '600', ssh_authorized_keys])

        # Use sshfs in slave mode inside SSH to reverse mount destination
        self._container_run(['apt-get', 'install', '-y', 'sshfs'])
        self._container_run(['mkdir', '-p', source])
        ssh_address = self._get_container_address()
        logger.info('Connecting via SSH to {}'.format(ssh_address))
        # Pipes for sshfs and sftp-server to communicate
        stdin1, stdout1 = os.pipe()
        stdin2, stdout2 = os.pipe()
        try:
            self._host_run(['/usr/lib/sftp-server'],
                           stdin=stdin1, stdout=stdout2)
        except CalledProcessError as e:
            # XXX: This needs to be extended once we support other distros
            raise SnapcraftEnvironmentError(
                'sftp-server could not be run.\n'
                'On Debian, Ubuntu and derivatives, the package '
                'openssh-sftp-server needs to be installed.'
                ) from e
        self._host_run(['ssh', '-C', '-F', '/dev/null',
                        '-o', 'IdentityFile={}'.format(keyfile),
                        '-o', 'StrictHostKeyChecking=no',
                        '-o', 'UserKnownHostsFile=/dev/null',
                        '-o', 'User=root',
                        '-p', '22', ssh_address,
                        'sshfs -o slave -o nonempty :{} /{}'.format(
                            source, destination)],
                       stdin=stdin2, stdout=stdout1)

    def _host_run(self, cmd, **kwargs):
        self._processes += [Popen(cmd, **kwargs)]

    def _finish(self):
        for process in self._processes:
            logger.info('Terminating {}'.format(process.args))
            process.terminate()

    def execute(self, step='snap', args=None):
        # clean with no parts deletes the container
        if step == 'clean' and args == ['--step', 'pull']:
            if self._get_container_status():
                print('Deleting {}'.format(self._container_name))
                check_call(['lxc', 'delete', '-f', self._container_name])
        else:
            super().execute(step, args)


def _get_default_remote():
    """Query and return the default lxd remote.

    Use the lxc command to query for the default lxd remote. In most
    cases this will return the local remote.

    :returns: default lxd remote.
    :rtype: string.
    :raises snapcraft.internal.errors.SnapcraftEnvironmentError:
        raised if the lxc call fails.
    """
    try:
        default_remote = check_output(['lxc', 'remote', 'get-default'])
    except FileNotFoundError:
        raise SnapcraftEnvironmentError(
            'You must have LXD installed in order to use cleanbuild.\n'
            'Refer to the documentation at '
            'https://linuxcontainers.org/lxd/getting-started-cli.')
    except CalledProcessError:
        raise SnapcraftEnvironmentError(
            'Something seems to be wrong with your installation of LXD.\n'
            'Refer to the documentation at '
            'https://linuxcontainers.org/lxd/getting-started-cli.')
    return default_remote.decode(sys.getfilesystemencoding()).strip()


def _verify_remote(remote):
    """Verify that the lxd remote exists.

    :param str remote: the lxd remote to verify.
    :raises snapcraft.internal.errors.SnapcraftEnvironmentError:
        raised if the lxc call listing the remote fails.
    """
    # There is no easy way to grep the results from `lxc remote list`
    # so we try and execute a simple operation against the remote.
    try:
        check_output(['lxc', 'list', '{}:'.format(remote)])
    except CalledProcessError as e:
        raise SnapcraftEnvironmentError(
            'There are either no permissions or the remote {!r} '
            'does not exist.\n'
            'Verify the existing remotes by running `lxc remote list`\n'
            'To setup a new remote, follow the instructions at\n'
            'https://linuxcontainers.org/lxd/getting-started-cli/'
            '#multiple-hosts'.format(remote)) from e<|MERGE_RESOLUTION|>--- conflicted
+++ resolved
@@ -73,6 +73,10 @@
                 'Unrecognized server architecture {}'.format(kernel))
         self._host_arch = deb_arch
         self._image = 'ubuntu:xenial/{}'.format(deb_arch)
+        # Use a temporary folder the 'lxd' snap can access
+        self._tmp = os.path.expanduser(
+            os.path.join('~', 'snap', 'lxd', 'common', 'snapcraft.tmp'))
+        os.makedirs(self._tmp, exist_ok=True)
 
     def _get_remote_info(self):
         remote = self._container_name.split(':')[0]
@@ -87,16 +91,7 @@
         check_call(['lxc', 'file', 'pull',
                     '{}{}'.format(self._container_name, src), dst])
 
-<<<<<<< HEAD
     def _container_run(self, cmd, cwd=None, **kwargs):
-        if cwd:
-            cmd = ['bash', '-c', 'cd {}; {}'.format(
-                      cwd,
-                      ' '.join(pipes.quote(arg) for arg in cmd))]
-        check_call(['lxc', 'exec', self._container_name, '--'] + cmd,
-                   **kwargs)
-=======
-    def _container_run(self, cmd, cwd=None):
         sh = ''
         # Automatically wait on lock files before running commands
         if cmd[0] == 'apt-get':
@@ -110,8 +105,8 @@
         if sh:
             cmd = ['sh', '-c', '{}{}'.format(sh,
                    ' '.join(pipes.quote(arg) for arg in cmd))]
-        check_call(['lxc', 'exec', self._container_name, '--'] + cmd)
->>>>>>> c1269d64
+        check_call(['lxc', 'exec', self._container_name, '--'] + cmd,
+                   **kwargs)
 
     def _ensure_container(self):
         check_call([
@@ -144,12 +139,9 @@
 
     def execute(self, step='snap', args=None):
         with self._ensure_started():
-            # Create folder early so _container_run can cd into it
-            check_call(['lxc', 'exec', self._container_name, '--',
-                        'mkdir', '-p', '{}'.format(self._project_folder)])
-            self._setup_project()
             self._wait_for_network()
             self._container_run(['apt-get', 'update'])
+            self._setup_project()
             self._inject_snapcraft()
             command = ['snapcraft', step]
             if step == 'snap':
@@ -168,8 +160,7 @@
                     raise e
             else:
                 # Remove temporary folder if everything went well
-                if common.is_snap():
-                    shutil.rmtree(self._tmp)
+                shutil.rmtree(self._tmp)
                 self._finish()
 
     def _setup_project(self):
@@ -178,7 +169,7 @@
         # os.sep needs to be `/` and on Windows it will be set to `\`
         dst = '{}/{}'.format(self._project_folder,
                              os.path.basename(tar_filename))
-        self._container_run(['mkdir', '-p', self._project_folder])
+        self._container_run(['mkdir', self._project_folder])
         self._push_file(tar_filename, dst)
         self._container_run(['tar', 'xvf', os.path.basename(tar_filename)],
                             cwd=self._project_folder)
@@ -187,11 +178,6 @@
         if common.is_snap():
             # Because of https://bugs.launchpad.net/snappy/+bug/1628289
             self._container_run(['apt-get', 'install', 'squashfuse', '-y'])
-
-            # Use a temporary folder the 'lxd' snap can access
-            self._tmp = os.path.expanduser(
-                os.path.join('~', 'snap', 'lxd', 'common', 'snapcraft.tmp'))
-            os.makedirs(self._tmp, exist_ok=True)
 
             # Push core snap into container
             self._inject_snap('core')
@@ -318,6 +304,12 @@
             check_call([
                 'lxc', 'config', 'set', self._container_name,
                 'raw.idmap', 'both {} 0'.format(os.getuid())])
+            # Remove existing device (to ensure we update old containers)
+            devices = self._get_container_status()['devices']
+            if self._project_folder in devices:
+                check_call([
+                    'lxc', 'config', 'device', 'remove', self._container_name,
+                    self._project_folder])
             check_call([
                 'lxc', 'start', self._container_name])
 
@@ -335,46 +327,50 @@
         logger.info('Mounting {} into container'.format(source))
         remote, container_name = self._container_name.split(':')
         if remote != 'local':
-            self._remote_mount(destination, source)
-        else:
-            devices = self._get_container_status()['devices']
-            if destination not in devices:
-                check_call([
-                    'lxc', 'config', 'device', 'add', self._container_name,
-                    destination, 'disk', 'source={}'.format(source),
-                    'path=/{}'.format(destination)])
-
-    def _remote_mount(self, destination, source):
-        # Remove project folder in case it was used "locally" before
+            return self._remote_mount(destination, source)
+
         devices = self._get_container_status()['devices']
-        if destination in devices:
+        if destination not in devices:
             check_call([
-                'lxc', 'config', 'device', 'remove', self._container_name,
+                'lxc', 'config', 'device', 'add', self._container_name,
                 destination, 'disk', 'source={}'.format(source),
                 'path={}'.format(destination)])
 
+    def _remote_mount(self, destination, source):
         # Generate an SSH key and add it to the container's known keys
-        rundir = os.path.join(os.path.sep, 'run', 'user', str(os.getuid()),
-                              'snap.lxd')
-        os.makedirs(rundir, exist_ok=True)
         keyfile = 'id_{}'.format(self._container_name)
-        keyfile_path = os.path.join(rundir, keyfile)
+        keyfile_path = os.path.join(self._tmp, keyfile)
         if not os.path.exists(keyfile_path):
-            check_call(['ssh-keygen', '-o', '-N', '', '-f', keyfile_path],
-                       stdout=os.devnull)
-        ssh_config = os.path.join(os.sep, 'root', '.ssh')
+            # Swallow output and allow exceptions to save stdout
+            check_output(['ssh-keygen', '-o', '-N', '', '-f', keyfile_path])
+        # os.sep needs to be `/` and on Windows it will be set to `\`
+        ssh_config = '/root/.ssh'
         self._container_run(['mkdir', '-p', ssh_config])
         self._container_run(['chmod', '700', ssh_config])
-        ssh_authorized_keys = os.path.join(ssh_config, 'authorized_keys')
+        # os.sep needs to be `/` and on Windows it will be set to `\`
+        ssh_authorized_keys = ssh_config + '/authorized_keys'
         self._container_run(['tee', '-a', ssh_authorized_keys],
                             stdin=open('{}.pub'.format(keyfile_path), 'r'))
         self._container_run(['chmod', '600', ssh_authorized_keys])
 
+        ssh_address = self._get_container_address()
+        logger.info('Connecting to {} via SSH'.format(ssh_address))
+        ssh_cmd = ['ssh', '-C', '-F', '/dev/null',
+                   '-o', 'IdentityFile={}'.format(keyfile_path),
+                   '-o', 'StrictHostKeyChecking=no',
+                   '-o', 'UserKnownHostsFile=/dev/null',
+                   '-o', 'User=root',
+                   '-p', '22', ssh_address]
+
+        # One-off command to verify the connection
+        try:
+            check_output(ssh_cmd + ['ls'])
+        except CalledProcessError as e:
+            raise SnapcraftEnvironmentError('Failed to setup SSH') from e
+
         # Use sshfs in slave mode inside SSH to reverse mount destination
         self._container_run(['apt-get', 'install', '-y', 'sshfs'])
-        self._container_run(['mkdir', '-p', source])
-        ssh_address = self._get_container_address()
-        logger.info('Connecting via SSH to {}'.format(ssh_address))
+        self._container_run(['mkdir', '-p', destination])
         # Pipes for sshfs and sftp-server to communicate
         stdin1, stdout1 = os.pipe()
         stdin2, stdout2 = os.pipe()
@@ -388,14 +384,8 @@
                 'On Debian, Ubuntu and derivatives, the package '
                 'openssh-sftp-server needs to be installed.'
                 ) from e
-        self._host_run(['ssh', '-C', '-F', '/dev/null',
-                        '-o', 'IdentityFile={}'.format(keyfile),
-                        '-o', 'StrictHostKeyChecking=no',
-                        '-o', 'UserKnownHostsFile=/dev/null',
-                        '-o', 'User=root',
-                        '-p', '22', ssh_address,
-                        'sshfs -o slave -o nonempty :{} /{}'.format(
-                            source, destination)],
+        self._host_run(ssh_cmd + ['sshfs -o slave -o nonempty :{} {}'.format(
+                          source, destination)],
                        stdin=stdin2, stdout=stdout1)
 
     def _host_run(self, cmd, **kwargs):
