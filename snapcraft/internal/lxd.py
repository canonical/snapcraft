--- conflicted
+++ resolved
@@ -23,11 +23,8 @@
 
 import petname
 
-<<<<<<< HEAD
+from snapcraft.internal.errors import SnapcraftEnvironmentError
 from snapcraft.internal import cache
-=======
-from snapcraft.internal.errors import SnapcraftEnvironmentError
->>>>>>> 834c24bb
 
 
 logger = logging.getLogger(__name__)
@@ -45,9 +42,6 @@
         self._snap_output = snap_output
         self._tar_filename = tar_filename
         self._project_options = project_options
-<<<<<<< HEAD
-        self._container_name = 'snapcraft-{}'.format(petname.Generate(3, '-'))
-=======
         container_name = 'snapcraft-{}'.format(petname.Generate(3, '-'))
         if remote:
             self._verify_remote(remote)
@@ -68,7 +62,6 @@
                 'To setup a new remote, follow the instructions on\n'
                 'https://linuxcontainers.org/lxd/getting-started-cli/'
                 '#multiple-hosts'.format(remote)) from e
->>>>>>> 834c24bb
 
     def _push_file(self, src, dst):
         check_call(['lxc', 'file', 'push',
