--- conflicted
+++ resolved
@@ -115,7 +115,7 @@
             'environment.LC_ALL', 'C.UTF-8'])
         self._wait_for_network()
         self._container_run(['apt-get', 'update'])
-        self._container_run(['apt-get', 'install', 'snapcraft', '-y'])
+        self._inject_snapcraft()
 
     @contextmanager
     def _ensure_started(self):
@@ -138,12 +138,6 @@
     def execute(self, step='snap', args=None):
         with self._ensure_started():
             self._setup_project()
-<<<<<<< HEAD
-=======
-            self._wait_for_network()
-            self._container_run(['apt-get', 'update'])
-            self._inject_snapcraft()
->>>>>>> a86b1c76
             command = ['snapcraft', step]
             if step == 'snap':
                 command += ['--output', self._snap_output]
@@ -320,7 +314,7 @@
         self._wait_for_network()
         if new_container:
             self._container_run(['apt-get', 'update'])
-            self._container_run(['apt-get', 'install', 'snapcraft', '-y'])
+            self._inject_snapcraft()
 
     def _setup_project(self):
         self._ensure_mount(self._project_folder, self._source)
