--- conflicted
+++ resolved
@@ -162,21 +162,8 @@
                 return container
 
     def execute(self, step='snap', args=None):
-<<<<<<< HEAD
         with self._container_running():
             self._setup_project()
-            command = ['snapcraft', step]
-            if step == 'snap':
-                command += ['--output', self._snap_output]
-            if self._host_arch != self._project_options.deb_arch:
-                command += ['--target-arch',
-                            self._project_options.deb_arch]
-=======
-        with self._ensure_started():
-            self._wait_for_network()
-            self._container_run(['apt-get', 'update'])
-            self._setup_project()
-            self._inject_snapcraft()
             command = ['snapcraft', step]
             if step == 'snap':
                 command += ['--output', self._snap_output]
@@ -184,7 +171,6 @@
             # If not specified it defaults to the LXD architecture
             if self._project_options.target_arch:
                 command += ['--target-arch', self._project_options.target_arch]
->>>>>>> 0e89c85b
             if args:
                 command += args
             self._container_run(command, cwd=self._project_folder)
