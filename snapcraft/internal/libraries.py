--- conflicted
+++ resolved
@@ -21,15 +21,12 @@
 import os
 import subprocess
 
-<<<<<<< HEAD
 from snapcraft.internal import (
     common,
     errors,
     os_release,
+    repo,
 )
-=======
-from snapcraft.internal import common, repo
->>>>>>> 1b8ea95c
 
 
 logger = logging.getLogger(__name__)
