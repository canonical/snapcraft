--- conflicted
+++ resolved
@@ -92,21 +92,14 @@
             self._pull_existing()
         else:
             self._clone_new()
-<<<<<<< HEAD
-        self.assets = self._get_source_details()
-=======
         self.source_details = self._get_source_details()
->>>>>>> 031cc7a8
 
     def _get_source_details(self):
         tag = self.source_tag
         commit = self.source_commit
         branch = self.source_branch
-<<<<<<< HEAD
-=======
         source = self.source
         checksum = self.source_checksum
->>>>>>> 031cc7a8
 
         if not tag and not branch and not commit:
             commit = subprocess.check_output(['git', '-C', self.source_dir,
@@ -114,15 +107,9 @@
                                                   'utf-8').strip()
 
         return {
-<<<<<<< HEAD
-            'source-commit': commit,
-            'source-branch': branch,
-            'source-tag': tag,
-=======
             'commit': commit,
             'branch': branch,
             'source': source,
             'tag': tag,
             'checksum': checksum,
->>>>>>> 031cc7a8
         }