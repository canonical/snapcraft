--- conflicted
+++ resolved
@@ -37,11 +37,7 @@
         self.source_branch = source_branch
         self.source_depth = source_depth
         self.source_checksum = source_checksum
-<<<<<<< HEAD
-        self.assets = None
-=======
         self.source_details = None
->>>>>>> 031cc7a8
 
         self.command = command
 
