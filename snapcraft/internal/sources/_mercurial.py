--- conflicted
+++ resolved
@@ -47,17 +47,10 @@
             raise errors.IncompatibleOptionsError(
                 "can't specify a source-checksum for a mercurial source")
 
-<<<<<<< HEAD
-        self.kwargs = {}
-        if silent:
-            self.kwargs['stdout'] = subprocess.DEVNULL
-            self.kwargs['stderr'] = subprocess.DEVNULL
-=======
         self._call_kwargs = {}
         if silent:
             self._call_kwargs['stdout'] = subprocess.DEVNULL
             self._call_kwargs['stderr'] = subprocess.DEVNULL
->>>>>>> 031cc7a8
 
     def pull(self):
         if os.path.exists(os.path.join(self.source_dir, '.hg')):
@@ -77,22 +70,14 @@
             cmd = [self.command, 'clone'] + ref + [self.source,
                                                    self.source_dir]
 
-<<<<<<< HEAD
-        subprocess.check_call(cmd, **self.kwargs)
-        self.assets = self._get_source_details()
-=======
         subprocess.check_call(cmd, **self._call_kwargs)
         self.source_details = self._get_source_details()
->>>>>>> 031cc7a8
 
     def _get_source_details(self):
         tag = self.source_tag
         commit = self.source_commit
         branch = self.source_branch
-<<<<<<< HEAD
-=======
         source = self.source
->>>>>>> 031cc7a8
 
         if not (tag or commit or branch):
             commit = subprocess.check_output(
@@ -100,14 +85,8 @@
                     'utf-8').strip()
 
         return {
-<<<<<<< HEAD
-            'source-commit': commit,
-            'source-branch': branch,
-            'source-tag': tag,
-=======
             'commit': commit,
             'branch': branch,
             'source': source,
             'tag': tag,
->>>>>>> 031cc7a8
         }