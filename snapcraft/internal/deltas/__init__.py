--- conflicted
+++ resolved
@@ -15,12 +15,6 @@
 # along with this program.  If not, see <http://www.gnu.org/licenses/>.
 
 
-<<<<<<< HEAD
-from . import errors # noqa
-from ._deltas import BaseDeltasGenerator # noqa
-from ._xdelta3 import XDelta3Generator # noqa
-=======
 from . import errors  # noqa
 from ._deltas import BaseDeltasGenerator  # noqa
-from ._xdelta3 import XDelta3Generator  # noqa
->>>>>>> 8b6088ba
+from ._xdelta3 import XDelta3Generator  # noqa