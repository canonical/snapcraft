# -*- Mode:Python; indent-tabs-mode:nil; tab-width:4 -*-
#
# Copyright (C) 2015-2016 Canonical Ltd
#
# This program is free software: you can redistribute it and/or modify
# it under the terms of the GNU General Public License version 3 as
# published by the Free Software Foundation.
#
# This program is distributed in the hope that it will be useful,
# but WITHOUT ANY WARRANTY; without even the implied warranty of
# MERCHANTABILITY or FITNESS FOR A PARTICULAR PURPOSE.  See the
# GNU General Public License for more details.
#
# You should have received a copy of the GNU General Public License
# along with this program.  If not, see <http://www.gnu.org/licenses/>.

import codecs
import logging
import os
import os.path
import re
import sys

import jsonschema
import yaml

import snapcraft
from snapcraft.internal import (
    common,
    libraries,
    parts,
    pluginhandler,
    sources,
)
from snapcraft._schema import Validator, SnapcraftSchemaError


logger = logging.getLogger(__name__)


@jsonschema.FormatChecker.cls_checks('file-path')
def _validate_file_exists(instance):
    if not os.path.exists(instance):
        raise jsonschema.exceptions.ValidationError(
            "Specified file '{}' does not exist".format(instance))

    return True


@jsonschema.FormatChecker.cls_checks('icon-path')
def _validate_icon(instance):
    allowed_extensions = ['.png', '.svg']
    extension = os.path.splitext(instance.lower())[1]
    if extension not in allowed_extensions:
        raise jsonschema.exceptions.ValidationError(
            "'icon' must be either a .png or a .svg")

    if not os.path.exists(instance):
        raise jsonschema.exceptions.ValidationError(
            "Specified icon '{}' does not exist".format(instance))

    return True


class InvalidEpochError(Exception):
    pass


@jsonschema.FormatChecker.cls_checks('epoch', raises=InvalidEpochError)
def _validate_epoch(instance):
    str_instance = str(instance)
    pattern = re.compile('^(?:0|[1-9][0-9]*[*]?)$')
    if not pattern.match(str_instance):
        raise InvalidEpochError(
            "epochs are positive integers followed by an optional asterisk")

    return True


class SnapcraftYamlFileError(Exception):

    @property
    def file(self):
        return self._file

    def __init__(self, yaml_file):
        self._file = yaml_file


class SnapcraftLogicError(Exception):

    @property
    def message(self):
        return self._message

    def __init__(self, message):
        self._message = message


class PluginNotDefinedError(Exception):

    @property
    def part(self):
        return self._part

    def __init__(self, part):
        self._part = part


class Config:

    @property
    def part_names(self):
        return self._part_names

    def __init__(self, project_options=None):
        if project_options is None:
            project_options = snapcraft.ProjectOptions()

        self.build_tools = []
        self.all_parts = []
        self._part_names = []
        self._project_options = project_options
        self.after_requests = {}

        self._snapcraft_yaml = _get_snapcraft_yaml()
        self.data = _snapcraft_yaml_load(self._snapcraft_yaml)

        self._validator = Validator(self.data)
        self._validator.validate()
        _ensure_confinement_default(self.data, self._validator.schema)

        self.build_tools = self.data.get('build-packages', [])
        self.build_tools.extend(project_options.additional_build_packages)

        self._remote_parts = parts.get_remote_parts()
        self._process_parts()

    def _process_parts(self):
        for part_name in self.data.get('parts', []):
            self._part_names.append(part_name)
            properties = self.data['parts'][part_name] or {}

            plugin_name = properties.pop('plugin', None)
            if not plugin_name:
                logger.info(
<<<<<<< HEAD
                    'Searching in the remotes parts cache for part '
                    '{!r}'.format(part_name))
                with contextlib.suppress(KeyError):
                    properties = self._remote_parts.compose(
                        part_name, properties)
                    plugin_name = properties.pop('plugin', None)

            if not plugin_name:
                raise PluginNotDefinedError(part_name)
=======
                    'Searching in the remote parts cache for part '
                    '{!r}'.format(part_name))
                try:
                    properties = self._remote_parts.compose(
                        part_name, properties)
                    plugin_name = properties.pop('plugin', None)
                except KeyError as e:
                    raise SnapcraftLogicError(
                        '{!r} is missing the `plugin` entry and is not '
                        'defined in the current remote parts cache, try to '
                        'run `snapcraft update` to '
                        'refresh'.format(part_name)) from e
>>>>>>> ee238f42

            if 'after' in properties:
                self.after_requests[part_name] = properties.pop('after')

            properties['stage'] = _expand_filesets_for('stage', properties)
            properties['snap'] = _expand_filesets_for('snap', properties)

            if 'filesets' in properties:
                del properties['filesets']

            self.load_plugin(part_name, plugin_name, properties)

        self._compute_part_dependencies()
        self.all_parts = self._sort_parts()

        if 'architectures' not in self.data:
            self.data['architectures'] = [self._project_options.deb_arch]

    def _compute_part_dependencies(self):
        '''Gather the lists of dependencies and adds to all_parts.'''

        for part in self.all_parts:
            dep_names = self.after_requests.get(part.name, [])
            for dep in dep_names:
                found = False
                for i in range(len(self.all_parts)):
                    if dep == self.all_parts[i].name:
                        part.deps.append(self.all_parts[i])
                        found = True
                        break
                if not found:
<<<<<<< HEAD
                    remote_part = self._remote_parts.get_part(dep)
                    found = True if remote_part else False
                    if found:
                        plugin_name = remote_part.pop('plugin')
                        part.deps.append(self.load_plugin(
                            dep, plugin_name, remote_part))
                        self._part_names.append(dep)
                    else:
                        logger.info('Maybe {!r} is defined as a remote part, '
                                    'run `snapcraft update` to refresh')
                if not found:
                    raise SnapcraftLogicError(
                        'part name missing {}'.format(dep))
=======
                    try:
                        remote_part = self._remote_parts.get_part(dep)
                    except KeyError as e:
                        raise SnapcraftLogicError(
                            'Cannot find definition for part {!r}. '
                            'It may be a remote part, run `snapcraft update` '
                            'to refresh the remote parts '
                            'cache'.format(dep)) from e
                    plugin_name = remote_part.pop('plugin')
                    part.deps.append(self.load_plugin(
                        dep, plugin_name, remote_part))
                    self._part_names.append(dep)
>>>>>>> ee238f42

    def _sort_parts(self):
        '''Performs an inneficient but easy to follow sorting of parts.'''
        sorted_parts = []

        while self.all_parts:
            top_part = None
            for part in self.all_parts:
                mentioned = False
                for other in self.all_parts:
                    if part in other.deps:
                        mentioned = True
                        break
                if not mentioned:
                    top_part = part
                    break
            if not top_part:
                raise SnapcraftLogicError(
                    'circular dependency chain found in parts definition')
            sorted_parts = [top_part] + sorted_parts
            self.all_parts.remove(top_part)

        return sorted_parts

    def part_prereqs(self, part_name):
        """Returns a set with all of part_names' prerequisites."""
        return set(self.after_requests.get(part_name, []))

    def part_dependents(self, part_name):
        """Returns a set of all the parts that depend upon part_name."""

        dependents = set()
        for part, prerequisites in self.after_requests.items():
            if part_name in prerequisites:
                dependents.add(part)

        return dependents

    def get_part(self, part_name):
        for part in self.all_parts:
            if part.name == part_name:
                return part

        return None

    def get_project_state(self, step):
        """Returns a dict of states for the given step of each part."""

        state = {}
        for part in self.all_parts:
            state[part.name] = part.get_state(step)

        return state

    def validate_parts(self, part_names):
        for part_name in part_names:
            if part_name not in self._part_names:
                raise EnvironmentError(
                    'The part named {!r} is not defined in '
                    '{!r}'.format(part_name, self._snapcraft_yaml))

    def load_plugin(self, part_name, plugin_name, properties):
        part = pluginhandler.load_plugin(
            part_name, plugin_name, properties,
            self._project_options, self._validator.part_schema)

        self.build_tools += part.code.build_packages
        self.build_tools += sources.get_required_packages(part.code.options)
        self.all_parts.append(part)
        return part

    def build_env_for_part(self, part, root_part=True):
        """Return a build env of all the part's dependencies."""

        env = []
        stagedir = self._project_options.stage_dir

        if root_part:
            # this has to come before any {}/usr/bin
            env += _create_pkg_config_override(
                part.bindir, part.installdir, stagedir,
                self._project_options.arch_triplet)
            env += part.env(part.installdir)
            env += _runtime_env(part.installdir,
                                self._project_options.arch_triplet)
            env += _runtime_env(stagedir,
                                self._project_options.arch_triplet)
            env += _build_env(part.installdir,
                              self._project_options.arch_triplet)
            env += _build_env_for_stage(stagedir,
                                        self._project_options.arch_triplet)
        else:
            env += part.env(stagedir)
            env += _runtime_env(stagedir,
                                self._project_options.arch_triplet)

        for dep_part in part.deps:
            env += dep_part.env(stagedir)
            env += self.build_env_for_part(dep_part, root_part=False)

        return env

    def stage_env(self):
        stage_dir = self._project_options.stage_dir
        env = []

        env += _runtime_env(stage_dir, self._project_options.arch_triplet)
        env += _build_env_for_stage(stage_dir,
                                    self._project_options.arch_triplet)
        for part in self.all_parts:
            env += part.env(stage_dir)

        return env

    def snap_env(self):
        snap_dir = self._project_options.snap_dir
        env = []

        env += _runtime_env(snap_dir, self._project_options.arch_triplet)
        dependency_paths = set()
        for part in self.all_parts:
            env += part.env(snap_dir)
            dependency_paths |= part.get_primed_dependency_paths()

        # Dependency paths are only valid if they actually exist. Sorting them
        # here as well so the LD_LIBRARY_PATH is consistent between runs.
        dependency_paths = sorted({
            path for path in dependency_paths if os.path.isdir(path)})

        if dependency_paths:
            # Add more specific LD_LIBRARY_PATH from the dependencies.
            env.append('LD_LIBRARY_PATH="' + ':'.join(dependency_paths) +
                       ':$LD_LIBRARY_PATH"')

        return env


def _runtime_env(root, arch_triplet):
    """Set the environment variables required for running binaries."""
    env = []

    env.append('PATH="' + ':'.join([
        '{0}/bin',
        '{0}/usr/bin',
        '$PATH'
    ]).format(root) + '"')

    # Add the default LD_LIBRARY_PATH
    paths = common.get_library_paths(root, arch_triplet)
    if paths:
        env.append(common.format_path_variable(
            'LD_LIBRARY_PATH', paths, prepend='', separator=':'))

    # Add more specific LD_LIBRARY_PATH from staged packages if necessary
    ld_library_paths = libraries.determine_ld_library_path(root)
    if ld_library_paths:
        env.append('LD_LIBRARY_PATH="' + ':'.join(ld_library_paths) +
                   ':$LD_LIBRARY_PATH"')

    return env


def _build_env(root, arch_triplet):
    """Set the environment variables required for building.

    This is required for the current parts installdir due to stage-packages
    and also to setup the stagedir.
    """
    env = []

    paths = common.get_include_paths(root, arch_triplet)
    if paths:
        for envvar in ['CPPFLAGS', 'CFLAGS', 'CXXFLAGS']:
            env.append(common.format_path_variable(
                envvar, paths, prepend='-I', separator=' '))
    paths = common.get_library_paths(root, arch_triplet)
    if paths:
        env.append(common.format_path_variable(
            'LDFLAGS', paths, prepend='-L', separator=' '))

    return env


def _build_env_for_stage(stagedir, arch_triplet):
    env = _build_env(stagedir, arch_triplet)
    env.append('PERL5LIB={0}/usr/share/perl5/'.format(stagedir))

    return env


_PKG_CONFIG_TEMPLATE = """#!/usr/bin/env python3

import os
import sys
from subprocess import check_call, CalledProcessError

real_env = os.environ.copy()


def run_pkg_config(args, env):
    check_call(['/usr/bin/pkg-config'] + args, env=env)


def get_pkg_env_for(basedir):
    current_env = real_env.copy()
    env = {{}}
    env['PKG_CONFIG_PATH'] = ':'.join([
        '{{basedir}}/lib/pkgconfig',
        '{{basedir}}/lib/{arch_triplet}/pkgconfig',
        '{{basedir}}/usr/lib/pkgconfig',
        '{{basedir}}/usr/lib/{arch_triplet}/pkgconfig',
        '{{basedir}}/usr/share/pkgconfig',
        '{{basedir}}/usr/local/lib/pkgconfig',
        '{{basedir}}/usr/local/lib/{arch_triplet}/pkgconfig',
        '{{basedir}}/usr/local/share/pkgconfig']).format(basedir=basedir)
    env['PKG_CONFIG_SYSROOT_DIR'] = basedir
    env['PKG_CONFIG_LIBDIR'] = ''

    current_env.update(env)

    return current_env


def modules_exist(modules, env):
    try:
        check_call(['/usr/bin/pkg-config', '--exists'] + modules, env=env)
        return True
    except CalledProcessError:
        return False


def main():
    args = sys.argv[1:]
    modules = list(filter(lambda x: not x.startswith('-'), args))

    env = get_pkg_env_for('{installdir}')
    if modules_exist(modules, env):
        run_pkg_config(args, env)
        return

    env = get_pkg_env_for('{stagedir}')
    if modules_exist(modules, env):
        run_pkg_config(args, env)
        return

    run_pkg_config(args, env=real_env)


if __name__ == '__main__':
    main()
"""


def _create_pkg_config_override(bindir, installdir, stagedir, arch_triplet):
    pkg_config_path = os.path.join(bindir, 'pkg-config')
    os.makedirs(os.path.dirname(pkg_config_path), exist_ok=True)

    pkg_config_content = _PKG_CONFIG_TEMPLATE.format(
        installdir=installdir, stagedir=stagedir, arch_triplet=arch_triplet)

    with open(pkg_config_path, 'w') as fn:
        fn.write(pkg_config_content)
    os.chmod(pkg_config_path, 0o755)

    return ['PATH={}:$PATH'.format(bindir)]


def _expand_filesets_for(step, properties):
    filesets = properties.get('filesets', {})
    fileset_for_step = properties.get(step, {})
    new_step_set = []

    for item in fileset_for_step:
        if item.startswith('$'):
            try:
                new_step_set.extend(filesets[item[1:]])
            except KeyError:
                raise SnapcraftLogicError(
                    '\'{}\' referred to in the \'{}\' fileset but it is not '
                    'in filesets'.format(item, step))
        else:
            new_step_set.append(item)

    return new_step_set


def _get_snapcraft_yaml():
    visible_yaml_exists = os.path.exists('snapcraft.yaml')
    hidden_yaml_exists = os.path.exists('.snapcraft.yaml')

    if visible_yaml_exists and hidden_yaml_exists:
        raise EnvironmentError(
            "Found a 'snapcraft.yaml' and a '.snapcraft.yaml', "
            "please remove one")
    elif visible_yaml_exists:
        return 'snapcraft.yaml'
    elif hidden_yaml_exists:
        return '.snapcraft.yaml'
    else:
        raise SnapcraftYamlFileError('snapcraft.yaml')


def _snapcraft_yaml_load(yaml_file):
    with open(yaml_file, 'rb') as fp:
        bs = fp.read(2)

    if bs == codecs.BOM_UTF16_LE or bs == codecs.BOM_UTF16_BE:
        encoding = 'utf-16'
    else:
        encoding = 'utf-8'

    try:
        with open(yaml_file, encoding=encoding) as fp:
            return yaml.load(fp)
    except yaml.scanner.ScannerError as e:
        raise SnapcraftSchemaError(
            '{} on line {} of {}'.format(
                e.problem, e.problem_mark.line, yaml_file))


def load_config(project_options=None):
    try:
        return Config(project_options)
    except SnapcraftYamlFileError as e:
        logger.error(
            'Could not find {}.  Are you sure you are in the right '
            'directory?\nTo start a new project, use \'snapcraft '
            'init\''.format(e.file))
        sys.exit(1)
    except SnapcraftSchemaError as e:
        msg = 'Issues while validating snapcraft.yaml: {}'.format(e.message)
        logger.error(msg)
        sys.exit(1)
    except PluginNotDefinedError as e:
        logger.error(
            'Issues while validating snapcraft.yaml: the "plugin" keyword is '
            'missing for the "{}" part.'.format(e.part))
        sys.exit(1)
    except SnapcraftLogicError as e:
        logger.error('Issue detected while analyzing '
                     'snapcraft.yaml: {}'.format(e.message))
        sys.exit(1)
    except pluginhandler.PluginError as e:
        logger.error('Issue while loading plugin: {}'.format(e))
        sys.exit(1)


def _ensure_confinement_default(yaml_data, schema):
    # Provide hint if the confinement property is missing, and add the
    # default. We use the schema here so we don't have to hard-code defaults.
    if 'confinement' not in yaml_data:
        logger.warning('"confinement" property not specified: defaulting '
                       'to "strict"')
        yaml_data['confinement'] = schema['confinement']['default']<|MERGE_RESOLUTION|>--- conflicted
+++ resolved
@@ -144,17 +144,6 @@
             plugin_name = properties.pop('plugin', None)
             if not plugin_name:
                 logger.info(
-<<<<<<< HEAD
-                    'Searching in the remotes parts cache for part '
-                    '{!r}'.format(part_name))
-                with contextlib.suppress(KeyError):
-                    properties = self._remote_parts.compose(
-                        part_name, properties)
-                    plugin_name = properties.pop('plugin', None)
-
-            if not plugin_name:
-                raise PluginNotDefinedError(part_name)
-=======
                     'Searching in the remote parts cache for part '
                     '{!r}'.format(part_name))
                 try:
@@ -167,7 +156,6 @@
                         'defined in the current remote parts cache, try to '
                         'run `snapcraft update` to '
                         'refresh'.format(part_name)) from e
->>>>>>> ee238f42
 
             if 'after' in properties:
                 self.after_requests[part_name] = properties.pop('after')
@@ -199,21 +187,6 @@
                         found = True
                         break
                 if not found:
-<<<<<<< HEAD
-                    remote_part = self._remote_parts.get_part(dep)
-                    found = True if remote_part else False
-                    if found:
-                        plugin_name = remote_part.pop('plugin')
-                        part.deps.append(self.load_plugin(
-                            dep, plugin_name, remote_part))
-                        self._part_names.append(dep)
-                    else:
-                        logger.info('Maybe {!r} is defined as a remote part, '
-                                    'run `snapcraft update` to refresh')
-                if not found:
-                    raise SnapcraftLogicError(
-                        'part name missing {}'.format(dep))
-=======
                     try:
                         remote_part = self._remote_parts.get_part(dep)
                     except KeyError as e:
@@ -226,7 +199,6 @@
                     part.deps.append(self.load_plugin(
                         dep, plugin_name, remote_part))
                     self._part_names.append(dep)
->>>>>>> ee238f42
 
     def _sort_parts(self):
         '''Performs an inneficient but easy to follow sorting of parts.'''
