# -*- Mode:Python; indent-tabs-mode:nil; tab-width:4 -*-
#
# Copyright (C) 2015, 2016 Canonical Ltd
#
# This program is free software: you can redistribute it and/or modify
# it under the terms of the GNU General Public License version 3 as
# published by the Free Software Foundation.
#
# This program is distributed in the hope that it will be useful,
# but WITHOUT ANY WARRANTY; without even the implied warranty of
# MERCHANTABILITY or FITNESS FOR A PARTICULAR PURPOSE.  See the
# GNU General Public License for more details.
#
# You should have received a copy of the GNU General Public License
# along with this program.  If not, see <http://www.gnu.org/licenses/>.

"""Common 'source' options.

Unless the part plugin overrides this behaviour, a part can use these
'source' keys in its definition. They tell snapcraft where to pull source
code for that part, and how to unpack it if necessary.

  - source: url-or-path

    A URL or path to some source tree to build. It can be local
    ('./src/foo') or remote ('https://foo.org/...'), and can refer to a
    directory tree or a tarball or a revision control repository
    ('git:...').

  - source-type: git, bzr, hg, svn, tar, or zip

    In some cases the source string is not enough to identify the version
    control system or compression algorithim. The source-type key can tell
    snapcraft exactly how to treat that content.

  - source-checksum: checksum-of-file

    Snapcraft will use either a file, URL, or raw checksum specified here to
    verify the integrity of the source. The source-type needs to be either tar
    or zip.

  - source-branch: <branch-name>

    Snapcraft will checkout a specific branch from the source tree. This
    only works on multi-branch repositories from git and hg (mercurial).

  - source-tag: <tag>

    Snapcraft will checkout the specific tag from the source tree revision
    control system.

  - source-subdir: path

    Snapcraft will checkout the repository or unpack the archive referred to
    by the 'source' keyword into parts/<part-name>/src/ but it will only
    copy the specified subdirectory into parts/<part-name>/build/

Note that plugins might well define their own semantics for the 'source'
keywords, because they handle specific build systems, and many languages
have their own built-in packaging systems (think CPAN, PyPI, NPM). In those
cases you want to refer to the help text for the specific plugin.

  snapcraft help <plugin>

"""


import logging
import os
import os.path
import requests
import shutil
import tarfile
import re
import subprocess
import tempfile
import zipfile
<<<<<<< HEAD
import hashlib
import urllib
=======
import glob
>>>>>>> a07fa0fa

from snapcraft.internal import common
from snapcraft.internal.indicators import download_requests_stream

logging.getLogger('urllib').setLevel(logging.CRITICAL)


class IncompatibleOptionsError(Exception):

    def __init__(self, message):
        self.message = message


class NonMatchingChecksum(Exception):

    def __init__(self, message):
        self.message = message


class Base:

    def __init__(self, source, source_dir, source_checksum=None,
                 source_tag=None, source_branch=None):
        self.source = source
        self.source_checksum = source_checksum
        self.source_dir = source_dir
        self.source_tag = source_tag
        self.source_branch = source_branch


class FileBase(Base):

    def pull(self):
        if common.isurl(self.source):
            self.download()
        else:
            shutil.copy2(self.source, self.source_dir)

        self.provision(self.source_dir)

    def download(self):
        request = requests.get(self.source, stream=True, allow_redirects=True)
        request.raise_for_status()

        file_path = os.path.join(
            self.source_dir, os.path.basename(self.source))
        download_requests_stream(request, file_path)

    def check_checksum_determine_format(self, source_checksum, checkfile):
        if source_checksum.startswith('http'):
            checksum = urllib.urlopen(source_checksum)
            source_checksum = checksum.read()
            self.check_checksum(self, source_checksum, checkfile)
        elif os.path.isfile(source_checksum):
            with open(source_checksum, "r") as source_file:
                source_checksum = str(source_file.read()).rstrip()
            self.check_checksum(self, source_checksum, checkfile)
        elif len(source_checksum) == 32 | 40 | 56 | 64 | 96 | 128:
            self.check_checksum_determine_type(
                self, source_checksum, checkfile)

    def check_checksum_determine_type(self, source_checksum, checkfile):
        if len(source_checksum) == 32:
            self.check_checksum(self, source_checksum, checkfile, "md5")
        elif len(source_checksum) == 40:
            self.check_checksum(self, source_checksum, checkfile, "sha1")
        elif len(source_checksum) == 56:
            self.check_checksum(
                self, source_checksum, checkfile, "sha224")
        elif len(source_checksum) == 64:
            self.check_checksum(
                self, source_checksum, checkfile, "sha256")
        elif len(source_checksum) == 96:
            self.check_checksum(
                self, source_checksum, checkfile, "sha384")
        elif len(source_checksum) == 128:
            self.check_checksum(
                self, source_checksum, checkfile, "sha512")

    def check_checksum(self, source_checksum, checkfile, chksum_format):
        chksum = hashlib.chksum_format(
            open(checkfile, 'rb').read()).hexdigest()
        if chksum != source_checksum:
            raise NonMatchingChecksum(
                "the checksum doesn't match the file")


class Bazaar(Base):

    def __init__(self, source, source_dir, source_checksum=None,
                 source_tag=None, source_branch=None):
        super().__init__(
            source, source_dir, source_checksum, source_tag, source_branch)
        if source_branch:
            raise IncompatibleOptionsError(
                'can\'t specify a source-branch for a bzr source')
        elif source_checksum:
            raise IncompatibleOptionsError(
                'can\'t specify a source-checksum for a bzr source')

    def pull(self):
        tag_opts = []
        if self.source_tag:
            tag_opts = ['-r', 'tag:' + self.source_tag]
        if os.path.exists(os.path.join(self.source_dir, '.bzr')):
            cmd = ['bzr', 'pull'] + tag_opts + \
                  [self.source, '-d', self.source_dir]
        else:
            os.rmdir(self.source_dir)
            cmd = ['bzr', 'branch'] + tag_opts + \
                  [self.source, self.source_dir]

        subprocess.check_call(cmd)


class Git(Base):

    def __init__(self, source, source_dir, source_checksum=None,
                 source_tag=None, source_branch=None):
        super().__init__(
            source, source_dir, source_checksum, source_tag, source_branch)
        if source_tag and source_branch:
            raise IncompatibleOptionsError(
                'can\'t specify both source-tag and source-branch for '
                'a git source')
        elif source_checksum:
            raise IncompatibleOptionsError(
                'can\'t specify source-checksum for a git source')

    def pull(self):
        if os.path.exists(os.path.join(self.source_dir, '.git')):
            refspec = 'HEAD'
            if self.source_branch:
                refspec = 'refs/heads/' + self.source_branch
            elif self.source_tag:
                refspec = 'refs/tags/' + self.source_tag

            # Pull changes to this repository and any submodules.
            subprocess.check_call(['git', '-C', self.source_dir, 'pull',
                                   '--recurse-submodules=yes', self.source,
                                   refspec])

            # Merge any updates for the submodules (if any).
            subprocess.check_call(['git', '-C', self.source_dir, 'submodule',
                                   'update'])
        else:
            branch_opts = []
            if self.source_tag or self.source_branch:
                branch_opts = ['--branch',
                               self.source_tag or self.source_branch]
            subprocess.check_call(['git', 'clone', '--depth', '1',
                                  '--recursive'] + branch_opts +
                                  [self.source, self.source_dir])


class Mercurial(Base):

    def __init__(self, source, source_dir, source_checksum=None,
                 source_tag=None, source_branch=None):
        super().__init__(
            source, source_dir, source_checksum, source_tag, source_branch)
        if source_tag and source_branch:
            raise IncompatibleOptionsError(
                'can\'t specify both source-tag and source-branch for a '
                'mercurial source')
        elif source_checksum:
            raise IncompatibleOptionsError(
                'can\'t specify source-checksum for a mercurial source')

    def pull(self):
        if os.path.exists(os.path.join(self.source_dir, '.hg')):
            ref = []
            if self.source_tag:
                ref = ['-r', self.source_tag]
            elif self.source_branch:
                ref = ['-b', self.source_branch]
            cmd = ['hg', 'pull'] + ref + [self.source, ]
        else:
            ref = []
            if self.source_tag or self.source_branch:
                ref = ['-u', self.source_tag or self.source_branch]
            cmd = ['hg', 'clone'] + ref + [self.source, self.source_dir]

        subprocess.check_call(cmd)


class Subversion(Base):

    def __init__(self, source, source_dir, source_checksum=None,
                 source_tag=None, source_branch=None):
        super().__init__(
            source, source_dir, source_checksum, source_tag, source_branch)
        if source_tag:
            if source_branch:
                raise IncompatibleOptionsError(
                    "Can't specify source-tag OR source-branch for a "
                    "Subversion source")
            else:
                raise IncompatibleOptionsError(
                    "Can't specify source-tag for a Subversion source")
        elif source_branch:
            raise IncompatibleOptionsError(
                "Can't specify source-branch for a Subversion source")
        elif source_checksum:
            raise IncompatibleOptionsError(
                "Can't specify source-checksum for a Subversion source")

    def pull(self):
        if os.path.exists(os.path.join(self.source_dir, '.svn')):
            subprocess.check_call(
                ['svn', 'update'], cwd=self.source_dir)
        else:
            if os.path.isdir(self.source):
                subprocess.check_call(
                    ['svn', 'checkout',
                     'file://{}'.format(os.path.abspath(self.source)),
                     self.source_dir])
            else:
                subprocess.check_call(
                    ['svn', 'checkout', self.source, self.source_dir])


class Tar(FileBase):

    def __init__(self, source, source_dir, source_checksum=None,
                 source_tag=None, source_branch=None):
        super().__init__(
            source, source_dir, source_checksum, source_tag, source_branch)
        if source_tag:
            raise IncompatibleOptionsError(
                'can\'t specify a source-tag for a tar source')
        elif source_branch:
            raise IncompatibleOptionsError(
                'can\'t specify a source-branch for a tar source')

    def provision(self, dst, clean_target=True, keep_tarball=False):
        # TODO add unit tests.
        tarball = os.path.join(self.source_dir, os.path.basename(self.source))

        if self.source_checksum:
            self.pre_check_checksum(self, self.source_checksum, tarball)

        if clean_target:
            tmp_tarball = tempfile.NamedTemporaryFile().name
            shutil.move(tarball, tmp_tarball)
            shutil.rmtree(dst)
            os.makedirs(dst)
            shutil.move(tmp_tarball, tarball)

        self._extract(tarball, dst)

        if not keep_tarball:
            os.remove(tarball)

    def _extract(self, tarball, dst):
        with tarfile.open(tarball) as tar:
            def filter_members(tar):
                """Filters members and member names:
                    - strips common prefix
                    - bans dangerous names"""
                members = tar.getmembers()
                common = os.path.commonprefix([m.name for m in members])

                # commonprefix() works a character at a time and will
                # consider "d/ab" and "d/abc" to have common prefix "d/ab";
                # check all members either start with common dir
                for m in members:
                    if not (m.name.startswith(common + '/') or
                            m.isdir() and m.name == common):
                        # commonprefix() didn't return a dir name; go up one
                        # level
                        common = os.path.dirname(common)
                        break

                for m in members:
                    if m.name == common:
                        continue
                    if m.name.startswith(common + '/'):
                        m.name = m.name[len(common + '/'):]
                    # strip leading '/', './' or '../' as many times as needed
                    m.name = re.sub(r'^(\.{0,2}/)*', r'', m.name)
                    # We mask all files to be writable to be able to easily
                    # extract on top.
                    m.mode = m.mode | 0o200
                    yield m

            tar.extractall(members=filter_members(tar), path=dst)


class Zip(FileBase):

    def __init__(self, source, source_dir, source_checksum=None,
                 source_tag=None, source_branch=None):
        super().__init__(source, source_dir, source_checksum,
                         source_tag, source_branch)
        if source_tag:
            raise IncompatibleOptionsError(
                'can\'t specify a source-tag for a zip source')
        elif source_branch:
            raise IncompatibleOptionsError(
                'can\'t specify a source-branch for a zip source')

    def provision(self, dst, clean_target=True, keep_zip=False):
        zip = os.path.join(self.source_dir, os.path.basename(self.source))

        if self.source_checksum:
            self.pre_check_checksum(self, self.source_checksum, zip)

        if clean_target:
            tmp_zip = tempfile.NamedTemporaryFile().name
            shutil.move(zip, tmp_zip)
            shutil.rmtree(dst)
            os.makedirs(dst)
            shutil.move(tmp_zip, zip)

        zipfile.ZipFile(zip).extractall(path=dst)

        if not keep_zip:
            os.remove(zip)


class Local(Base):

    def pull(self):
        if os.path.islink(self.source_dir) or os.path.isfile(self.source_dir):
            os.remove(self.source_dir)
        elif os.path.isdir(self.source_dir):
            shutil.rmtree(self.source_dir)

        source_abspath = os.path.abspath(self.source)

        def ignore(directory, files):
            if directory is source_abspath:
                snaps = glob.glob(os.path.join(directory, '*.snap'))
                if snaps:
                    snaps = [os.path.basename(s) for s in snaps]
                    return common.SNAPCRAFT_FILES + snaps
                else:
                    return common.SNAPCRAFT_FILES
            else:
                return []

        shutil.copytree(source_abspath, self.source_dir,
                        copy_function=common.link_or_copy, ignore=ignore)


def get(sourcedir, builddir, options):
    """Populate sourcedir and builddir from parameters defined in options.

    :param str sourcedir: The source directory to use.
    :param str builddir: The build directory to use.
    :param options: source options.
    """
    source_type = getattr(options, 'source_type', None)
    source_checksum = getattr(options, 'source_checksum', None)
    source_tag = getattr(options, 'source_tag', None)
    source_branch = getattr(options, 'source_branch', None)

    handler_class = _get_source_handler(source_type, options.source)
    handler = handler_class(options.source, sourcedir, source_checksum,
                            source_tag, source_branch)
    handler.pull()


def get_required_packages(options):
    """Return a list with required packages to handle the source.

    :param source: the url for the source.
    :param options: plugin options.
    """
    source = getattr(options, 'source', None)
    if not source:
        return []

    source_type = getattr(options, 'source_type', None)
    if not source_type:
        source_type = _get_source_type_from_uri(source, ignore_errors=True)

    packages = []
    if source_type == 'bzr':
        packages.append('bzr')
    elif source_type == 'git':
        packages.append('git')
    elif source_type == 'tar':
        packages.append('tar')
    elif source_type == 'hg' or source_type == 'mercurial':
        packages.append('mercurial')
    elif source_type == 'subversion' or source_type == 'svn':
        packages.append('subversion')

    return packages


_source_handler = {
    'bzr': Bazaar,
    'git': Git,
    'hg': Mercurial,
    'mercurial': Mercurial,
    'svn': Subversion,
    'subversion': Subversion,
    'tar': Tar,
    'zip': Zip,
}


def _get_source_handler(source_type, source):
    if not source_type:
        source_type = _get_source_type_from_uri(source)

    return _source_handler.get(source_type, Local)


_tar_type_regex = re.compile(r'.*\.((tar(\.(xz|gz|bz2))?)|tgz)$')


def _get_source_type_from_uri(source, ignore_errors=False):
    source_type = ''
    if source.startswith('bzr:') or source.startswith('lp:'):
        source_type = 'bzr'
    elif source.startswith('git:') or source.startswith('git@') or \
            source.endswith('.git'):
        source_type = 'git'
    elif source.startswith('svn:'):
        source_type = 'subversion'
    elif _tar_type_regex.match(source):
        source_type = 'tar'
    elif source.endswith('.zip'):
        source_type = 'zip'
    elif common.isurl(source) and not ignore_errors:
        raise ValueError('no handler to manage source')
    elif not os.path.isdir(source) and not ignore_errors:
        raise ValueError('local source is not a directory')

    return source_type<|MERGE_RESOLUTION|>--- conflicted
+++ resolved
@@ -75,12 +75,9 @@
 import subprocess
 import tempfile
 import zipfile
-<<<<<<< HEAD
 import hashlib
 import urllib
-=======
 import glob
->>>>>>> a07fa0fa
 
 from snapcraft.internal import common
 from snapcraft.internal.indicators import download_requests_stream
