--- conflicted
+++ resolved
@@ -105,23 +105,18 @@
 class Base:
 
     def __init__(self, source, source_dir, source_tag=None,
-<<<<<<< HEAD
-                 source_branch=None, source_depth=None):
-=======
-                 source_branch=None, command=None):
->>>>>>> 97742500
+                 source_branch=None, source_depth=None,
+                 command=None):
         self.source = source
         self.source_dir = source_dir
         self.source_tag = source_tag
         self.source_branch = source_branch
-<<<<<<< HEAD
         self.source_depth = source_depth
-=======
+
         self.command = command
 
         if self.command:
             _check_for_package(self.command)
->>>>>>> 97742500
 
 
 class FileBase(Base):
@@ -157,15 +152,11 @@
 
 
 class Bazaar(Base):
-    def __init__(self, source, source_dir, source_tag=None,
-<<<<<<< HEAD
-                 source_branch=None, source_depth=None):
-        super().__init__(source, source_dir, source_tag,
-                         source_branch, source_depth)
-=======
-                 source_branch=None):
-        super().__init__(source, source_dir, source_tag, source_branch, 'bzr')
->>>>>>> 97742500
+
+    def __init__(self, source, source_dir, source_tag=None,
+                 source_branch=None, source_depth=None):
+        super().__init__(source, source_dir, source_tag,
+                         source_branch, source_depth, 'bzr')
         if source_branch:
             raise IncompatibleOptionsError(
                 'can\'t specify a source-branch for a bzr source')
@@ -189,15 +180,11 @@
 
 
 class Git(Base):
-    def __init__(self, source, source_dir, source_tag=None,
-<<<<<<< HEAD
-                 source_branch=None, source_depth=None):
-        super().__init__(source, source_dir, source_tag,
-                         source_branch, source_depth)
-=======
-                 source_branch=None):
-        super().__init__(source, source_dir, source_tag, source_branch, 'git')
->>>>>>> 97742500
+
+    def __init__(self, source, source_dir, source_tag=None,
+                 source_branch=None, source_depth=None):
+        super().__init__(source, source_dir, source_tag,
+                         source_branch, source_depth, 'git')
         if source_tag and source_branch:
             raise IncompatibleOptionsError(
                 'can\'t specify both source-tag and source-branch for '
@@ -220,33 +207,21 @@
             subprocess.check_call([self.command, '-C', self.source_dir,
                                    'submodule', 'update'])
         else:
-            command = ['git', 'clone', '--recursive']
+            command = [self.command, 'clone', '--recursive']
             if self.source_tag or self.source_branch:
-<<<<<<< HEAD
                 command.extend([
                     '--branch', self.source_tag or self.source_branch])
             if self.source_depth:
                 command.extend(['--depth', self.source_depth])
             subprocess.check_call(command + [self.source, self.source_dir])
-=======
-                branch_opts = ['--branch',
-                               self.source_tag or self.source_branch]
-            subprocess.check_call([self.command, 'clone', '--depth', '1',
-                                  '--recursive'] + branch_opts +
-                                  [self.source, self.source_dir])
->>>>>>> 97742500
 
 
 class Mercurial(Base):
-    def __init__(self, source, source_dir, source_tag=None,
-<<<<<<< HEAD
-                 source_branch=None, source_depth=None):
-        super().__init__(source, source_dir, source_tag,
-                         source_branch, source_depth)
-=======
-                 source_branch=None):
-        super().__init__(source, source_dir, source_tag, source_branch, 'hg')
->>>>>>> 97742500
+
+    def __init__(self, source, source_dir, source_tag=None,
+                 source_branch=None, source_depth=None):
+        super().__init__(source, source_dir, source_tag,
+                         source_branch, source_depth, 'hg')
         if source_tag and source_branch:
             raise IncompatibleOptionsError(
                 'can\'t specify both source-tag and source-branch for a '
@@ -274,15 +249,11 @@
 
 
 class Subversion(Base):
-    def __init__(self, source, source_dir, source_tag=None,
-<<<<<<< HEAD
-                 source_branch=None, source_depth=None):
-        super().__init__(source, source_dir, source_tag,
-                         source_branch, source_depth)
-=======
-                 source_branch=None):
-        super().__init__(source, source_dir, source_tag, source_branch, 'svn')
->>>>>>> 97742500
+
+    def __init__(self, source, source_dir, source_tag=None,
+                 source_branch=None, source_depth=None):
+        super().__init__(source, source_dir, source_tag,
+                         source_branch, source_depth, 'svn')
         if source_tag:
             if source_branch:
                 raise IncompatibleOptionsError(
@@ -457,7 +428,6 @@
     :param str builddir: The build directory to use.
     :param options: source options.
     """
-
     source_type = getattr(options, 'source_type', None)
     source_attributes = dict(
         source_depth=getattr(options, 'source_depth', None),
