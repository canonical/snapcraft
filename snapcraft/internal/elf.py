# -*- Mode:Python; indent-tabs-mode:nil; tab-width:4 -*-
#
# Copyright (C) 2016-2018 Canonical Ltd
#
# This program is free software: you can redistribute it and/or modify
# it under the terms of the GNU General Public License version 3 as
# published by the Free Software Foundation.
#
# This program is distributed in the hope that it will be useful,
# but WITHOUT ANY WARRANTY; without even the implied warranty of
# MERCHANTABILITY or FITNESS FOR A PARTICULAR PURPOSE.  See the
# GNU General Public License for more details.
#
# You should have received a copy of the GNU General Public License
# along with this program.  If not, see <http://www.gnu.org/licenses/>.
import contextlib
import glob
import logging
import os
import re
import shutil
import subprocess
import tempfile
from functools import wraps
from typing import Dict, FrozenSet, List, Set, Sequence, Tuple, Union  # noqa

import elftools.elf.elffile
from pkg_resources import parse_version

from snapcraft.internal import (
    common,
    errors,
    os_release,
    repo,
)


logger = logging.getLogger(__name__)


# Old pyelftools uses byte strings for section names.  Some data is
# also returned as bytes, which is handled below.
if parse_version(elftools.__version__) >= parse_version('0.24'):
    _DYNAMIC = '.dynamic'              # type: Union[str, bytes]
    _GNU_VERSION_R = '.gnu.version_r'  # type: Union[str, bytes]
    _INTERP = '.interp'                # type: Union[str, bytes]
else:
    _DYNAMIC = b'.dynamic'
    _GNU_VERSION_R = b'.gnu.version_r'
    _INTERP = b'.interp'


class SonameCache:
    """A cache for sonames."""
    def __getitem__(self, key):
        return self._soname_paths[key]

    def __setitem__(self, key, item):
        self._soname_paths[key] = item

    def __contains__(self, key):
        return key in self._soname_paths

    def __init__(self):
        """Initialize a cache for sonames"""
        self._soname_paths = dict()  # type: Dict[str, str]

    def reset_except_root(self, root):
        """Reset the cache values that aren't contained within root."""
        new_soname_paths = {}  # type: Dict[str, str]
        for key, value in self._soname_paths.items():
            if value is not None and value.startswith(root):
                new_soname_paths[key] = value

        self._soname_paths = new_soname_paths


class NeededLibrary:
    """Represents an ELF library version."""

    def __init__(self, *, name: str) -> None:
        self.name = name
        self.versions = set()  # type: Set[str]

    def add_version(self, version: str) -> None:
        self.versions.add(version)


class Library:
    """Represents the SONAME and path to the library."""

    def __init__(self, *, soname: str, path: str, root_path: str,
                 core_base_path: str, arch: str, soname_cache: SonameCache) -> None:
        self.soname = soname

        # We need to always look for the soname inside root first,
        # and after exhausting all options look in core_base_path.
        if path.startswith(root_path):
            self.path = path
        else:
            self.path = _crawl_for_path(soname=soname,
                                        root_path=root_path,
                                        core_base_path=core_base_path,
                                        arch=arch,
                                        soname_cache=soname_cache)

        if not self.path and path.startswith(core_base_path):
            self.path = path

        # Required for libraries on the host and the fetching mechanism
        if not self.path:
            self.path = path

        system_libs = _get_system_libs()
        if soname in system_libs:
            self.system_lib = True
        else:
            self.system_lib = False

        if path.startswith(core_base_path):
            self.in_base_snap = True
        else:
            self.in_base_snap = False


def _crawl_for_path(*, soname: str, root_path: str,
                    core_base_path: str, arch: str, soname_cache: SonameCache) -> str:
    # Speed things up and return what was already found once.
    if soname in soname_cache:
        return soname_cache[soname]

    logger.debug('Crawling to find soname {!r}'.format(soname))
    for path in (root_path, core_base_path):
        if not os.path.exists(path):
            continue
        for root, directories, files in os.walk(path):
            for file_name in files:
                if file_name == soname:
                    file_path = os.path.join(root, file_name)
                    if ElfFile.is_elf(file_path):
                        # We found a match by name, anyway. Let's verify that
                        # the architecture is the one we want.
                        elf_file = ElfFile(path=file_path)
                        if elf_file.arch == arch:
                            soname_cache[soname] = file_path
                            return file_path

    # If not found we cache it too
    soname_cache[soname] = None
    return None


# Old versions of pyelftools return bytes rather than strings for
# certain APIs.  So we pass those values through this function to get
# a consistent result.
def _ensure_str(s):
    if isinstance(s, bytes):
        return s.decode('ascii')
    assert isinstance(s, str)
    return s


class ElfFile:
    """ElfFile represents and elf file on a path and its attributes."""

    @classmethod
    def is_elf(cls, path: str) -> bool:
        if not os.path.isfile(path):
            # ELF binaries are regular files
            return False
        with open(path, 'rb') as bin_file:
            return bin_file.read(4) == b'\x7fELF'

    def __init__(self, *, path: str) -> None:
        """Initialize an ElfFile instance.

        :param str path: path to an elf_file within a snapcraft project.
        """
        self.path = path
        self.dependencies = set()  # type: Set[Library]
        elf_data = self._extract(path)
<<<<<<< HEAD
        self.interp = elf_data[0]
        self.soname = elf_data[1]
        self.needed = elf_data[2]
        self.execstack_set = elf_data[3]
        self.arch = elf_data[4]

    def _extract(self, path):  # noqa: C901
        # type: (str) -> Tuple[str, str, Dict[str, NeededLibrary], bool]
        arch = str()
=======
        self.arch = elf_data[0]
        self.interp = elf_data[1]
        self.soname = elf_data[2]
        self.needed = elf_data[3]
        self.execstack_set = elf_data[4]

    def _extract(self, path):  # noqa: C901
        # type: (str) -> Tuple[Tuple[str, str, str], str, str, Dict[str, NeededLibrary], bool]  # noqa: E501
>>>>>>> 64f78f76
        interp = str()
        soname = str()
        libs = dict()
        execstack_set = False

        with open(path, 'rb') as fp:
            elf = elftools.elf.elffile.ELFFile(fp)

<<<<<<< HEAD
            arch = elf.get_machine_arch()
=======
            # A set of fields to identify the architecture of the ELF file:
            #  EI_CLASS: 32/64 bit (e.g. amd64 vs. x32)
            #  EI_DATA: byte orer (e.g. ppc64 vs. ppc64le)
            #  e_machine: instruction set (e.g. x86-64 vs. arm64)
            #
            # For amd64 binaries, this will evaluate to:
            #   ('ELFCLASS64', 'ELFDATA2LSB', 'EM_X86_64')
            arch = (elf.header.e_ident.EI_CLASS,
                    elf.header.e_ident.EI_DATA,
                    elf.header.e_machine)
>>>>>>> 64f78f76

            # If we are processing a detached debug info file, these
            # sections will be present but empty.
            interp_section = elf.get_section_by_name(_INTERP)
            if (interp_section is not None and
                    interp_section.header.sh_type != 'SHT_NOBITS'):
                interp = interp_section.data().rstrip(b'\x00').decode('ascii')

            dynamic_section = elf.get_section_by_name(_DYNAMIC)
            if (dynamic_section is not None and
                    dynamic_section.header.sh_type != 'SHT_NOBITS'):
                for tag in dynamic_section.iter_tags('DT_NEEDED'):
                    needed = _ensure_str(tag.needed)
                    libs[needed] = NeededLibrary(name=needed)
                for tag in dynamic_section.iter_tags('DT_SONAME'):
                    soname = _ensure_str(tag.soname)

            verneed_section = elf.get_section_by_name(_GNU_VERSION_R)
            if (verneed_section is not None and
                    verneed_section.header.sh_type != 'SHT_NOBITS'):
                for library, versions in verneed_section.iter_versions():
                    library_name = _ensure_str(library.name)
                    # If the ELF file only references weak symbols
                    # from a library, it may be absent from DT_NEEDED
                    # but still have an entry in .gnu.version_r for
                    # symbol versions.
                    if library_name not in libs:
                        continue
                    lib = libs[library_name]
                    for version in versions:
                        lib.add_version(_ensure_str(version.name))

            for segment in elf.iter_segments():
                if segment['p_type'] == 'PT_GNU_STACK':
                    # p_flags holds the bit mask for this segment.
                    # See `man 5 elf`.
                    mode = segment['p_flags']
                    if mode & elftools.elf.constants.P_FLAGS.PF_X:
                        execstack_set = True

<<<<<<< HEAD
        return interp, soname, libs, execstack_set, arch
=======
        return arch, interp, soname, libs, execstack_set
>>>>>>> 64f78f76

    def is_linker_compatible(self, *, linker: str) -> bool:
        """Determines if linker will work given the required glibc version.

        The linker passed needs to be of the format <root>/ld-<X>.<Y>.so.
        """
        version_required = self.get_required_glibc()
        m = re.search(r'ld-(?P<linker_version>[\d.]+).so$',
                      os.path.basename(linker))
        if not m:
            # This is a programmatic error, we don't want to be friendly
            # about this.
            raise EnvironmentError('The format for the linker should be of the'
                                   'form <root>/ld-<X>.<Y>.so. {!r} does not '
                                   'match that format.'.format(linker))
        linker_version = m.group('linker_version')
        r = parse_version(version_required) <= parse_version(linker_version)
        logger.debug('Checking if linker {!r} will work with '
                     'GLIBC_{} required by {!r}: {!r}'.format(
                         linker, version_required, self.path, r))
        return r

    def get_required_glibc(self) -> str:
        """Returns the required glibc version for this ELF file."""
        with contextlib.suppress(AttributeError):
            return self._required_glibc  # type: ignore

        version_required = ''
        for lib in self.needed.values():
            for version in lib.versions:
                if not version.startswith('GLIBC_'):
                    continue
                version = version[6:]
                if parse_version(version) > parse_version(version_required):
                    version_required = version

        self._required_glibc = version_required
        return version_required

    def load_dependencies(self, root_path: str,
                          core_base_path: str,
                          soname_cache: SonameCache=None) -> Set[str]:
        """Load the set of libraries that are needed to satisfy elf's runtime.

        This may include libraries contained within the project.
        The object's .dependencies attribute is set after loading.

        :param str root_path: the root path to search for missing dependencies.
        :param str core_base_path: the core base path to search for missing
                                   dependencies.
        :param SonameCache soname_cache: a cache of previously search
                                         dependencies.
        :returns: a set of string with paths to the library dependencies of
                  elf.
        """
        if soname_cache is None:
            soname_cache = SonameCache()

        logger.debug('Getting dependencies for {!r}'.format(self.path))
        ldd_out = []  # type: List[str]
        try:
            # ldd output sample:
            # /lib64/ld-linux-x86-64.so.2 (0x00007fb3c5298000)
            # libm.so.6 => /lib/x86_64-linux-gnu/libm.so.6 (0x00007fb3bef03000)
            ldd_out = common.run_output(['ldd', self.path]).split('\n')
        except subprocess.CalledProcessError:
            logger.warning(
                'Unable to determine library dependencies for '
                '{!r}'.format(self.path))
            return set()
        ldd_out_split = [l.split() for l in ldd_out]
        libs = set()
        for ldd_line in ldd_out_split:
            if len(ldd_line) > 2:
                libs.add(Library(soname=ldd_line[0],
                                 path=ldd_line[2],
                                 root_path=root_path,
                                 core_base_path=core_base_path,
                                 arch=self.arch,
                                 soname_cache=soname_cache))

        self.dependencies = libs

        # Return a set useful only for fetching libraries from the host
        library_paths = set()  # type: Set[str]
        for l in libs:
            if (os.path.exists(l.path) and
                    not l.in_base_snap and
                    not l.system_lib):
                library_paths.add(l.path)
        return library_paths


def _retry_patch(f):
    @wraps(f)
    def wrapper(*args, **kwargs):
        try:
            return f(*args, **kwargs)
        except errors.PatcherError as patch_error:
            # This is needed for patchelf to properly work with
            # go binaries (LP: #1736861).
            # We do this here instead of the go plugin for two reasons, the
            # first being that we do not want to blindly remove the section,
            # only doing it when necessary, and the second, this logic
            # should eventually be removed once patchelf catches up.
            try:
                elf_file_path = kwargs['elf_file_path']
                logger.info('Failed to update {!r}. Retrying after stripping '
                            'the .note.go.buildid from the elf file.'.format(
                                elf_file_path))
                subprocess.check_call([
                    'strip', '--remove-section', '.note.go.buildid',
                    elf_file_path])
            except subprocess.CalledProcessError:
                logger.warning('Could not properly strip .note.go.buildid '
                               'from {!r}.'.format(elf_file_path))
                raise patch_error
            return f(*args, **kwargs)
    return wrapper


class Patcher:
    """Patcher holds the necessary logic to patch elf files."""

    def __init__(self, *, dynamic_linker: str, root_path: str,
                 preferred_patchelf_path=None) -> None:
        """Create a Patcher instance.

        :param str dynamic_linker: the path to the dynamic linker to set the
                                   elf file to.
        :param str root_path: the base path for the snap to determine
                              if use of $ORIGIN is possible.
        :param str preferred_patchelf_path: patch the necessary elf_files with
                                        this patchelf.
        """
        self._dynamic_linker = dynamic_linker
        self._root_path = root_path

        # We will first fallback to the preferred_patchelf_path,
        # if that is not found we will look for the snap and finally,
        # if we are running from the snap we want to use the patchelf
        # bundled there as it would have the capability of working
        # anywhere given the fixed ld it would have.
        # If not found, resort to whatever is on the system brought
        # in by packaging dependencies.
        # The docker conditional will work if the docker image has the
        # snaps unpacked in the corresponding locations.
        if preferred_patchelf_path:
            self._patchelf_cmd = preferred_patchelf_path
        # We use the full path here as the path may not be set on
        # build systems where the path is recently created and added
        # to the environment
        elif os.path.exists('/snap/bin/patchelf'):
            self._patchelf_cmd = '/snap/bin/patchelf'
        elif common.is_snap():
            snap_dir = os.getenv('SNAP')
            self._patchelf_cmd = os.path.join(snap_dir, 'bin', 'patchelf')
        elif (common.is_docker_instance() and
              os.path.exists('/snap/snapcraft/current/bin/patchelf')):
            self._patchelf_cmd = '/snap/snapcraft/current/bin/patchelf'
        else:
            self._patchelf_cmd = 'patchelf'

    def patch(self, *, elf_file: ElfFile) -> None:
        """Patch elf_file with the Patcher instance configuration.

        If the ELF is executable, patch it to use the configured linker.
        If the ELF has dependencies (DT_NEEDED), set an rpath to them.

        :param ElfFile elf: a data object representing an elf file and its
                            relevant attributes.
        :raises snapcraft.internal.errors.PatcherError:
            raised when the elf_file cannot be patched.
        """
        patchelf_args = []
        if elf_file.interp:
            patchelf_args.extend(['--set-interpreter',  self._dynamic_linker])
        if elf_file.dependencies:
            # Parameters:
            # --force-rpath: use RPATH instead of RUNPATH.
            # --shrink-rpath: will remove unneeded entries, with the
            #                 side effect of preferring host libraries
            #                 so we simply do not use it.
            # --set-rpath: set the RPATH to the colon separated argument.
            rpath = self._get_rpath(elf_file)
            patchelf_args.extend(['--force-rpath', '--set-rpath', rpath])

        # no patchelf_args means there is nothing to do.
        if not patchelf_args:
            return

        self._run_patchelf(patchelf_args=patchelf_args,
                           elf_file_path=elf_file.path)

    @_retry_patch
    def _run_patchelf(self, *, patchelf_args: List[str],
                      elf_file_path: str) -> None:

        # Run patchelf on a copy of the primed file and replace it
        # after it is successful. This allows us to break the potential
        # hard link created when migrating the file across the steps of
        # the part.
        with tempfile.NamedTemporaryFile() as temp_file:
            shutil.copy2(elf_file_path, temp_file.name)

            cmd = [self._patchelf_cmd] + patchelf_args + [temp_file.name]
            try:
                subprocess.check_call(cmd)
            # There is no need to catch FileNotFoundError as patchelf should be
            # bundled with snapcraft which means its lack of existence is a
            # "packager" error.
            except subprocess.CalledProcessError as call_error:
                patchelf_version = subprocess.check_output(
                    [self._patchelf_cmd, '--version']).decode().strip()
                # 0.10 is the version where patching certain binaries will
                # work (currently known affected packages are mostly built
                # with go).
                if parse_version(patchelf_version) < parse_version('0.10'):
                    raise errors.PatcherNewerPatchelfError(
                        elf_file=elf_file_path,
                        process_exception=call_error,
                        patchelf_version=patchelf_version)
                else:
                    raise errors.PatcherGenericError(
                        elf_file=elf_file_path,
                        process_exception=call_error)

            # We unlink to break the potential hard link
            os.unlink(elf_file_path)
            shutil.copy2(temp_file.name, elf_file_path)

    def _get_existing_rpath(self, elf_file_path):
        output = subprocess.check_output([self._patchelf_cmd, '--print-rpath',
                                          elf_file_path])
        return output.decode().strip().split(':')

    def _get_rpath(self, elf_file) -> str:
        origin_rpaths = list()  # type: List[str]
        base_rpaths = set()  # type: Set[str]
        existing_rpaths = self._get_existing_rpath(elf_file.path)

        for dependency in elf_file.dependencies:
            if dependency.path:
                if dependency.in_base_snap:
                    base_rpaths.add(os.path.dirname(dependency.path))
                elif dependency.path.startswith(self._root_path):
                    rel_library_path = os.path.relpath(dependency.path,
                                                       elf_file.path)
                    rel_library_path_dir = os.path.dirname(rel_library_path)
                    # return the dirname, with the first .. replace
                    # with $ORIGIN
                    origin_rpaths.append(rel_library_path_dir.replace(
                        '..', '$ORIGIN', 1))

        if existing_rpaths:
            # Only keep those that mention origin and are not already in our
            # bundle.
            existing_rpaths = [r for r in existing_rpaths
                               if '$ORIGIN' in r and r not in origin_rpaths]
            origin_rpaths = existing_rpaths + origin_rpaths

        origin_paths = ':'.join((r for r in origin_rpaths if r))
        core_base_rpaths = ':'.join(base_rpaths)

        if origin_paths and core_base_rpaths:
            return '{}:{}'.format(origin_paths, core_base_rpaths)
        elif origin_paths and not core_base_rpaths:
            return origin_paths
        else:
            return core_base_rpaths


def determine_ld_library_path(root: str) -> List[str]:
    """Determine additional library paths needed for the linker loader.

    This is a workaround until full library searching is implemented which
    works by searching for ld.so.conf in specific hard coded locations
    within root.

    :param root str: the root directory to search for specific ld.so.conf
                     entries.
    :returns: a list of strings of library paths where relevant libraries
              can be found within root.
    """
    # If more ld.so.conf files need to be supported, add them here.
    ld_config_globs = {
        '{}/usr/lib/*/mesa*/ld.so.conf'.format(root)
    }

    ld_library_paths = []
    for this_glob in ld_config_globs:
        for ld_conf_file in glob.glob(this_glob):
            ld_library_paths.extend(_extract_ld_library_paths(ld_conf_file))

    return [root + path for path in ld_library_paths]


def _extract_ld_library_paths(ld_conf_file: str) -> List[str]:
    # From the ldconfig manpage, paths can be colon-, space-, tab-, newline-,
    # or comma-separated.
    path_delimiters = re.compile(r'[:\s,]')
    comments = re.compile(r'#.*$')

    paths = []
    with open(ld_conf_file, 'r') as f:
        for line in f:
            # Remove comments from line
            line = comments.sub('', line).strip()

            if line:
                paths.extend(path_delimiters.split(line))

    return paths


_libraries = None


def _get_system_libs() -> FrozenSet[str]:
    global _libraries
    if _libraries:  # type: ignore
        return _libraries  # type: ignore

    lib_path = None

    release = os_release.OsRelease()
    with contextlib.suppress(errors.OsReleaseVersionIdError):
        lib_path = os.path.join(
            common.get_librariesdir(), release.version_id())

    if not lib_path or not os.path.exists(lib_path):
        logger.debug('Only excluding libc libraries from the release')
        libc6_libs = [os.path.basename(l)
                      for l in repo.Repo.get_package_libraries('libc6')]
        _libraries = frozenset(libc6_libs)
    else:
        with open(lib_path) as fn:
            _libraries = frozenset(fn.read().split())

    return _libraries


def _is_dynamically_linked_elf(file_m: str) -> bool:
    return file_m.startswith('ELF') and 'dynamically linked' in file_m


def get_elf_files(root: str,
                  file_list: Sequence[str]) -> FrozenSet[ElfFile]:
    """Return a frozenset of elf files from file_list prepended with root.

    :param str root: the root directory from where the file_list is generated.
    :param file_list: a list of file in root.
    :returns: a frozentset of ElfFile objects.
    """
    elf_files = set()  # type: Set[ElfFile]

    for part_file in file_list:
        # Filter out object (*.o) files-- we only care about binaries.
        if part_file.endswith('.o'):
            continue

        # No need to crawl links-- the original should be here, too.
        path = os.path.join(root, part_file)  # type: str
        if os.path.islink(path):
            logger.debug('Skipped link {!r} while finding dependencies'.format(
                path))
            continue
        # Finally, make sure this is actually an ELF file
        if ElfFile.is_elf(path):
            elf_file = ElfFile(path=path)
            # if we have dyn symbols we are dynamic
            if elf_file.needed:
                elf_files.add(ElfFile(path=path))

    return frozenset(elf_files)


def get_elf_files_to_patch(elf_files):
    # type: (FrozenSet[ElfFile]) -> FrozenSet[ElfFile]
    """Return a frozenset of elf files that need patching."""
    sonames = {(elf.arch, elf.soname): elf for elf in elf_files
               if elf.soname != ''}
    referenced_libraries = set()
    for elf in elf_files:
        for soname in elf.needed:
            lib = sonames.get((elf.arch, soname))
            if lib is not None:
                referenced_libraries.add(lib)
    return elf_files - referenced_libraries


def _get_dynamic_linker(library_list: List[str]) -> str:
    """Return the dynamic linker from library_list."""
    regex = re.compile(r'(?P<dynamic_linker>ld-[\d.]+.so)$')

    for library in library_list:
        m = regex.search(os.path.basename(library))
        if m:
            return library

    raise RuntimeError(
        'The format for the linker should be of the form '
        '<root>/ld-<X>.<Y>.so. There are no matches for the '
        'current libc6 package')


def find_linker(*, root_path: str, snap_base_path: str) -> str:
    """Find and return the dynamic linker that would be seen at runtime.

    :param str root_path: the root path of a snap tree.
    :param str snap_base_path: absolute path to the snap once installed to
                               setup proper rpaths.
    :returns: the path to the dynamic linker to use
    """
    # We assume the current system will satisfy the GLIBC requirement,
    # get the current libc6 libraries (which includes the linker)
    libc6_libraries_list = repo.Repo.get_package_libraries('libc6')

    # For security reasons, we do not want to automatically pull in
    # libraries but expect them to be consciously brought in by stage-packages
    # instead.
    libc6_libraries_paths = [os.path.join(root_path, l[1:])
                             for l in libc6_libraries_list]

    dynamic_linker = _get_dynamic_linker(libc6_libraries_paths)

    # Get the path to the "would be" dynamic linker when this snap is
    # installed. Strip the root_path from the retrieved dynamic_linker
    # variables + the leading `/` so that os.path.join can perform the
    # proper join with snap_base_path.
    dynamic_linker_path = os.path.join(
        snap_base_path, dynamic_linker[len(root_path)+1:])

    return dynamic_linker_path<|MERGE_RESOLUTION|>--- conflicted
+++ resolved
@@ -179,17 +179,6 @@
         self.path = path
         self.dependencies = set()  # type: Set[Library]
         elf_data = self._extract(path)
-<<<<<<< HEAD
-        self.interp = elf_data[0]
-        self.soname = elf_data[1]
-        self.needed = elf_data[2]
-        self.execstack_set = elf_data[3]
-        self.arch = elf_data[4]
-
-    def _extract(self, path):  # noqa: C901
-        # type: (str) -> Tuple[str, str, Dict[str, NeededLibrary], bool]
-        arch = str()
-=======
         self.arch = elf_data[0]
         self.interp = elf_data[1]
         self.soname = elf_data[2]
@@ -198,7 +187,7 @@
 
     def _extract(self, path):  # noqa: C901
         # type: (str) -> Tuple[Tuple[str, str, str], str, str, Dict[str, NeededLibrary], bool]  # noqa: E501
->>>>>>> 64f78f76
+        arch = str()
         interp = str()
         soname = str()
         libs = dict()
@@ -207,9 +196,6 @@
         with open(path, 'rb') as fp:
             elf = elftools.elf.elffile.ELFFile(fp)
 
-<<<<<<< HEAD
-            arch = elf.get_machine_arch()
-=======
             # A set of fields to identify the architecture of the ELF file:
             #  EI_CLASS: 32/64 bit (e.g. amd64 vs. x32)
             #  EI_DATA: byte orer (e.g. ppc64 vs. ppc64le)
@@ -220,7 +206,6 @@
             arch = (elf.header.e_ident.EI_CLASS,
                     elf.header.e_ident.EI_DATA,
                     elf.header.e_machine)
->>>>>>> 64f78f76
 
             # If we are processing a detached debug info file, these
             # sections will be present but empty.
@@ -261,11 +246,7 @@
                     if mode & elftools.elf.constants.P_FLAGS.PF_X:
                         execstack_set = True
 
-<<<<<<< HEAD
-        return interp, soname, libs, execstack_set, arch
-=======
         return arch, interp, soname, libs, execstack_set
->>>>>>> 64f78f76
 
     def is_linker_compatible(self, *, linker: str) -> bool:
         """Determines if linker will work given the required glibc version.
