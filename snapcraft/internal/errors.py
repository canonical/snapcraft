--- conflicted
+++ resolved
@@ -534,24 +534,6 @@
         super().__init__(path=path, extractor_name=extractor_name)
 
 
-<<<<<<< HEAD
-class ScriptletBaseError(SnapcraftError):
-    """Base class for all scriptlet-related exceptions.
-
-    :cvar fmt: A format string that daughter classes override
-
-    """
-
-
-class ScriptletRunError(ScriptletBaseError):
-    fmt = (
-        'Failed to run {scriptlet_name!r}: '
-        'Exit code was {code}.'
-    )
-
-    def __init__(self, scriptlet_name: str, code: int) -> None:
-        super().__init__(scriptlet_name=scriptlet_name, code=code)
-=======
 class SnapcraftPluginCommandError(SnapcraftError):
     """Command executed by a plugin fails."""
 
@@ -567,4 +549,21 @@
             command = ' '.join(command)
         super().__init__(command=command, part_name=part_name,
                          exit_code=exit_code)
->>>>>>> 2308ee4e
+
+
+class ScriptletBaseError(SnapcraftError):
+    """Base class for all scriptlet-related exceptions.
+
+    :cvar fmt: A format string that daughter classes override
+
+    """
+
+
+class ScriptletRunError(ScriptletBaseError):
+    fmt = (
+        'Failed to run {scriptlet_name!r}: '
+        'Exit code was {code}.'
+    )
+
+    def __init__(self, scriptlet_name: str, code: int) -> None:
+        super().__init__(scriptlet_name=scriptlet_name, code=code)