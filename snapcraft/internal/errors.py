--- conflicted
+++ resolved
@@ -307,11 +307,7 @@
         super().__init__(message=message)
 
 
-<<<<<<< HEAD
-class ToolMissingError(SnapcraftError):
-=======
 class ToolMissingError(SnapcraftReportableError):
->>>>>>> f62504db
 
     fmt = (
         "A tool snapcraft depends on could not be found: {command_name!r}.\n"
