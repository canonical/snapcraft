# -*- Mode:Python; indent-tabs-mode:nil; tab-width:4 -*-
#
# Copyright (C) 2016 Canonical Ltd
#
# This program is free software: you can redistribute it and/or modify
# it under the terms of the GNU General Public License version 3 as
# published by the Free Software Foundation.
#
# This program is distributed in the hope that it will be useful,
# but WITHOUT ANY WARRANTY; without even the implied warranty of
# MERCHANTABILITY or FITNESS FOR A PARTICULAR PURPOSE.  See the
# GNU General Public License for more details.
#
# You should have received a copy of the GNU General Public License
# along with this program.  If not, see <http://www.gnu.org/licenses/>.

"""Handle surfacing deprecation notices.

When a new deprecation has occurred, write a Deprecation Notice for it on the
wiki, assigning it the next ID (DN1, DN2, etc.). Then add that ID along with a
brief message for surfacing to the user into the _DEPRECATION_MESSAGES in this
module.
"""

import logging

_DEPRECATION_MESSAGES = {
    'dn1': "The 'snap' keyword has been replaced by 'prime'.",
    'dn2': "Custom plugins should now be placed in 'snap/plugins'.",
    'dn3': "Assets in 'setup/gui' should now be placed in 'snap/gui'.",
<<<<<<< HEAD
    'dn4': "The 'history' command has been replaced by 'revisions'.",
=======
    'dn4': "The 'history' command has been replaced by 'list-revisions'.",
>>>>>>> c57ec2de
}

_DEPRECATION_URL_FMT = 'http://snapcraft.io/docs/deprecation-notices/{id}'

logger = logging.getLogger(__name__)


def _deprecation_message(id):
    message = _DEPRECATION_MESSAGES.get(id)
    if not message:
        raise RuntimeError('No deprecation notice with id {!r}'.format(id))

    return message


def handle_deprecation_notice(id):
    message = _deprecation_message(id)

    logger.warning('DEPRECATED: {}\nSee {} for more information.'.format(
        message, _DEPRECATION_URL_FMT.format(id=id)))<|MERGE_RESOLUTION|>--- conflicted
+++ resolved
@@ -28,11 +28,7 @@
     'dn1': "The 'snap' keyword has been replaced by 'prime'.",
     'dn2': "Custom plugins should now be placed in 'snap/plugins'.",
     'dn3': "Assets in 'setup/gui' should now be placed in 'snap/gui'.",
-<<<<<<< HEAD
-    'dn4': "The 'history' command has been replaced by 'revisions'.",
-=======
     'dn4': "The 'history' command has been replaced by 'list-revisions'.",
->>>>>>> c57ec2de
 }
 
 _DEPRECATION_URL_FMT = 'http://snapcraft.io/docs/deprecation-notices/{id}'
