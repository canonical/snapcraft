# -*- Mode:Python; indent-tabs-mode:nil; tab-width:4 -*-
#
# Copyright (C) 2017 Canonical Ltd
#
# This program is free software: you can redistribute it and/or modify
# it under the terms of the GNU General Public License version 3 as
# published by the Free Software Foundation.
#
# This program is distributed in the hope that it will be useful,
# but WITHOUT ANY WARRANTY; without even the implied warranty of
# MERCHANTABILITY or FITNESS FOR A PARTICULAR PURPOSE.  See the
# GNU General Public License for more details.
#
# You should have received a copy of the GNU General Public License
# along with this program.  If not, see <http://www.gnu.org/licenses/>.

from typing import Any, Dict, Set

from snapcraft import project, BasePlugin
from snapcraft.internal.project_loader import grammar
from snapcraft.internal import repo

from ._package_transformer import package_transformer


class PartGrammarProcessor:
    """Process part properties that support grammar.

    Stage packages example:
    >>> from unittest import mock
    >>> import snapcraft
    >>> # Pretend that all packages are valid
    >>> repo = mock.Mock()
    >>> repo.is_valid.return_value = True
    >>> plugin = mock.Mock()
    >>> plugin.stage_packages = [{'try': ['foo']}]
    >>> processor = PartGrammarProcessor(
    ...    plugin=plugin,
    ...    properties={},
    ...    project=snapcraft.project.Project(),
    ...    repo=repo)
    >>> processor.get_stage_packages()
    {'foo'}

    Build packages example:
    >>> from unittest import mock
    >>> import snapcraft
    >>> # Pretend that all packages are valid
    >>> repo = mock.Mock()
    >>> repo.is_valid.return_value = True
    >>> plugin = mock.Mock()
    >>> plugin.build_packages = [{'try': ['foo']}]
    >>> processor = PartGrammarProcessor(
    ...    plugin=plugin,
    ...    properties={},
    ...    project=snapcraft.project.Project(),
    ...    repo=repo)
    >>> processor.get_build_packages()
    {'foo'}

    Source example:
    >>> from unittest import mock
    >>> import snapcraft
    >>> plugin = mock.Mock()
    >>> plugin.properties = {'source': [{'on amd64': 'foo'}, 'else fail']}
    >>> processor = PartGrammarProcessor(
    ...    plugin=plugin,
    ...    properties=plugin.properties,
    ...    project=snapcraft.project.Project(),
    ...    repo=None)
    >>> processor.get_source()
    'foo'
    """

    def __init__(
        self,
        *,
        plugin: BasePlugin,
        properties: Dict[str, Any],
        project: project.Project,
        repo: "repo.Ubuntu"
    ) -> None:
        self._plugin = plugin
        self._properties = properties
        self._project = project
        self._repo = repo

        self.__build_snaps = set()  # type: Set[str]
        self.__stage_snaps = set()  # type: Set[str]
        self.__build_packages = set()  # type: Set[str]
        self.__stage_packages = set()  # type: Set[str]

        source_grammar = properties.get("source", [""])
        if not isinstance(source_grammar, list):
            self._source_grammar = [source_grammar]
        else:
            self._source_grammar = source_grammar

        self.__source = ""

    def get_source(self) -> str:
        if not self.__source:
            # The grammar is array-based, even though we only support a single
            # source.
            processor = grammar.GrammarProcessor(
                self._source_grammar, self._project, lambda s: True
            )
            source_array = processor.process()
            if len(source_array) > 0:
                self.__source = source_array.pop()
        return self.__source

    def _get_property(self, attr: str) -> grammar.typing.Grammar:
<<<<<<< HEAD
        if hasattr(self._plugin, attr):
            prop = getattr(self._plugin, attr.replace("-", "_"))
        else:
            prop = self._properties.get(attr, set())

        return prop
=======
        prop = self._properties.get(attr, set())
        return getattr(self._plugin, attr.replace("-", "_"), prop)
>>>>>>> d9e98125

    def get_build_snaps(self) -> Set[str]:
        if not self.__build_snaps:
            processor = grammar.GrammarProcessor(
                self._get_property("build-snaps"),
                self._project,
                repo.snaps.SnapPackage.is_valid_snap,
            )
            self.__build_snaps = processor.process()

        return self.__build_snaps

    def get_stage_snaps(self) -> Set[str]:
        if not self.__stage_snaps:
            processor = grammar.GrammarProcessor(
                self._get_property("stage-snaps"),
                self._project,
                repo.snaps.SnapPackage.is_valid_snap,
            )
            self.__stage_snaps = processor.process()

        return self.__stage_snaps

    def get_build_packages(self) -> Set[str]:
        if not self.__build_packages:
            processor = grammar.GrammarProcessor(
                self._get_property("build-packages"),
                self._project,
                self._repo.build_package_is_valid,
                transformer=package_transformer,
            )
            self.__build_packages = processor.process()

        return self.__build_packages

    def get_stage_packages(self) -> Set[str]:
        if not self.__stage_packages:
            processor = grammar.GrammarProcessor(
                self._get_property("stage-packages"),
                self._project,
                self._repo.build_package_is_valid,
                transformer=package_transformer,
            )
            self.__stage_packages = processor.process()

        return self.__stage_packages<|MERGE_RESOLUTION|>--- conflicted
+++ resolved
@@ -111,17 +111,8 @@
         return self.__source
 
     def _get_property(self, attr: str) -> grammar.typing.Grammar:
-<<<<<<< HEAD
-        if hasattr(self._plugin, attr):
-            prop = getattr(self._plugin, attr.replace("-", "_"))
-        else:
-            prop = self._properties.get(attr, set())
-
-        return prop
-=======
         prop = self._properties.get(attr, set())
         return getattr(self._plugin, attr.replace("-", "_"), prop)
->>>>>>> d9e98125
 
     def get_build_snaps(self) -> Set[str]:
         if not self.__build_snaps:
