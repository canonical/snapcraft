--- conflicted
+++ resolved
@@ -19,10 +19,6 @@
 import os
 import os.path
 import re
-<<<<<<< HEAD
-import urllib
-=======
->>>>>>> 95225991
 from typing import List, Set
 
 import jsonschema
@@ -45,22 +41,12 @@
 
 
 @jsonschema.FormatChecker.cls_checks("icon-path")
-def _validate_icon(instance):
-    parsed_url = urllib.parse.urlparse(instance)
-    if parsed_url.scheme in ["http", "https"]:
-        # Allow remote URLs that may come from appstream.
-        return True
-
+def _validate_icon(icon):
     allowed_extensions = [".png", ".svg"]
-    extension = os.path.splitext(instance.lower())[1]
+    extension = os.path.splitext(icon.lower())[1]
     if extension not in allowed_extensions:
         raise jsonschema.exceptions.ValidationError(
-            f"icon {instance!r} must be either a .png or a .svg"
-        )
-
-    if not os.path.exists(instance):
-        raise jsonschema.exceptions.ValidationError(
-            "Specified icon '{}' does not exist".format(instance)
+            f"icon {icon!r} must be either a .png or a .svg"
         )
 
     return True
