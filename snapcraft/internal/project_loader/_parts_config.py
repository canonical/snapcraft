--- conflicted
+++ resolved
@@ -256,12 +256,7 @@
         """Return a build env of all the part's dependencies."""
 
         env = []  # type: List[str]
-<<<<<<< HEAD
-        stagedir = self._project_options.stage_dir
-=======
         stagedir = self._project.stage_dir
-        is_host_compat = self._project.is_host_compatible_with_base(self._base)
->>>>>>> 5437f01c
 
         if root_part:
             # this has to come before any {}/usr/bin
@@ -272,18 +267,8 @@
                 part.plugin.installdir, self._snap_name, self._project.arch_triplet
             )
             env += build_env_for_stage(
-<<<<<<< HEAD
-                stagedir,
-                self._snap_name,
-                self._project_options.arch_triplet)
-=======
                 stagedir, self._snap_name, self._project.arch_triplet
             )
-            # Only set the paths to the base snap if we are building on the
-            # same host. Failing to do so will cause Segmentation Faults.
-            if self._confinement == "classic" and is_host_compat:
-                env += env_for_classic(self._base, self._project.arch_triplet)
->>>>>>> 5437f01c
 
             global_env = snapcraft_global_environment(self._project)
             part_env = snapcraft_part_environment(part)
