--- conflicted
+++ resolved
@@ -121,11 +121,10 @@
                 "source": "$SNAPCRAFT_EXTENSIONS_DIR/desktop",
                 "source-subdir": "gnome",
                 "plugin": "make",
-<<<<<<< HEAD
-                "make-parameters": ["PLATFORM_PLUG={plug}".format(plug=platform_snap)],
-=======
-                "make-parameters": ["WITH_BINDTEXTDOMAIN=1"],
->>>>>>> ba70e214
+                "make-parameters": [
+                    "WITH_BINDTEXTDOMAIN=1",
+                    "PLATFORM_PLUG={plug}".format(plug=platform_snap),
+                ],
                 "build-packages": ["gcc", "libgtk-3-dev"],
             }
         }