# -*- Mode:Python; indent-tabs-mode:nil; tab-width:4 -*-
#
# Copyright (C) 2018-2019 Canonical Ltd
#
# This program is free software: you can redistribute it and/or modify
# it under the terms of the GNU General Public License version 3 as
# published by the Free Software Foundation.
#
# This program is distributed in the hope that it will be useful,
# but WITHOUT ANY WARRANTY; without even the implied warranty of
# MERCHANTABILITY or FITNESS FOR A PARTICULAR PURPOSE.  See the
# GNU General Public License for more details.
#
# You should have received a copy of the GNU General Public License
# along with this program.  If not, see <http://www.gnu.org/licenses/>.

# Import types and tell flake8 to ignore the "unused" List.

from typing import Any, Dict, Tuple

from ._extension import Extension

_PLATFORM_SNAP = dict(core18="gnome-3-34-1804")


class ExtensionImpl(Extension):
    """This extension eases creation of snaps that integrate with GNOME 3.34.

    At build time it ensures the right build dependencies are setup and for
    the runtime it ensures the application is run in an environment catered
    for GNOME applications.

    It configures each application with the following plugs:

    \b
    - GTK3 Themes.
    - Common Icon Themes.
    - Common Sound Themes.
    - The GNOME runtime libraries and utilities corresponding to 3.34.

    For easier desktop integration, it also configures each application
    entry with these additional plugs:

    \b
    - desktop (https://snapcraft.io/docs/desktop-interface)
    - desktop-legacy (https://snapcraft.io/docs/desktop-legacy-interface)
    - gsettings (https://snapcraft.io/docs/gsettings-interface)
    - opengl (https://snapcraft.io/docs/opengl-interface)
    - wayland (https://snapcraft.io/docs/wayland-interface)
    - x11 (https://snapcraft.io/docs/x11-interface)
    """

    @staticmethod
    def get_supported_bases() -> Tuple[str, ...]:
        return ("core18",)

    @staticmethod
    def get_supported_confinement() -> Tuple[str, ...]:
        return ("strict", "devmode")

    def __init__(self, *, extension_name: str, yaml_data: Dict[str, Any]) -> None:
        super().__init__(extension_name=extension_name, yaml_data=yaml_data)

        base = yaml_data["base"]
        platform_snap = _PLATFORM_SNAP[base]
        self.root_snippet = {
            "assumes": ["snapd2.43"],  # for 'snapctl is-connected'
            "plugs": {
                "gtk-3-themes": {
                    "interface": "content",
                    "target": "$SNAP/data-dir/themes",
                    "default-provider": "gtk-common-themes",
                },
                "icon-themes": {
                    "interface": "content",
                    "target": "$SNAP/data-dir/icons",
                    "default-provider": "gtk-common-themes",
                },
                "sound-themes": {
                    "interface": "content",
                    "target": "$SNAP/data-dir/sounds",
                    "default-provider": "gtk-common-themes",
                },
                platform_snap: {
                    "interface": "content",
                    "target": "$SNAP/gnome-platform",
                    "default-provider": "{snap}".format(snap=platform_snap),
                },
            },
            "environment": {
                "SNAP_DESKTOP_RUNTIME": "$SNAP/gnome-platform",
                "GTK_USE_PORTAL": "1",
            },
            "hooks": {
                "configure": {
                    "plugs": ["desktop"],
                    "command-chain": ["snap/command-chain/hooks-configure-desktop"],
                }
            },
            "layout": {
                "/usr/lib/$SNAPCRAFT_ARCH_TRIPLET/webkit2gtk-4.0": {
                    "bind": "$SNAP/gnome-platform/usr/lib/$SNAPCRAFT_ARCH_TRIPLET/webkit2gtk-4.0"
                },
                "/usr/share/xml/iso-codes": {
                    "bind": "$SNAP/gnome-platform/usr/share/xml/iso-codes"
                },
            },
        }

        self.app_snippet = {
            "command-chain": ["snap/command-chain/desktop-launch"],
            "plugs": [
                "desktop",
                "desktop-legacy",
                "gsettings",
                "opengl",
                "wayland",
                "x11",
            ],
        }

        self.part_snippet = {
            "build-environment": [
                {"PATH": "/snap/gnome-3-34-1804-sdk/current/usr/bin:$PATH"},
                {
                    "XDG_DATA_DIRS": "$SNAPCRAFT_STAGE/usr/share:/snap/gnome-3-34-1804-sdk/current/usr/share:/usr/share:$XDG_DATA_DIRS"
                },
                {
                    "LD_LIBRARY_PATH": "/snap/gnome-3-34-1804-sdk/current/lib/$SNAPCRAFT_ARCH_TRIPLET:/snap/gnome-3-34-1804-sdk/current/usr/lib/$SNAPCRAFT_ARCH_TRIPLET:/snap/gnome-3-34-1804-sdk/current/usr/lib:/snap/gnome-3-34-1804-sdk/current/usr/lib/vala-current:$LD_LIBRARY_PATH"
                },
                {
                    "PKG_CONFIG_PATH": "/snap/gnome-3-34-1804-sdk/current/usr/lib/$SNAPCRAFT_ARCH_TRIPLET/pkgconfig:/snap/gnome-3-34-1804-sdk/current/usr/lib/pkgconfig:/snap/gnome-3-34-1804-sdk/current/usr/share/pkgconfig:$PKG_CONFIG_PATH"
                },
                {
                    "GETTEXTDATADIRS": "/snap/gnome-3-34-1804-sdk/current/usr/share/gettext-current:$GETTEXTDATADIRS"
                },
                {
                    "GDK_PIXBUF_MODULE_FILE": "/snap/gnome-3-34-1804-sdk/current/usr/lib/$SNAPCRAFT_ARCH_TRIPLET/gdk-pixbuf-current/loaders.cache"
                },
                {
                    "PYTHONPATH": "/snap/gnome-3-34-1804-sdk/current/usr/lib/python3/dist-packages${PYTHONPATH:+:$PYTHONPATH}"
                },
            ]
        }

        self.parts = {
            "gnome-3-34-extension": {
                "source": "$SNAPCRAFT_EXTENSIONS_DIR/desktop",
                "source-subdir": "gnome",
                "plugin": "make",
<<<<<<< HEAD
                "make-parameters": ["PLATFORM_PLUG={plug}".format(plug=platform_snap)],
=======
                "make-parameters": ["WITH_BINDTEXTDOMAIN=1"],
>>>>>>> ba70e214
                "build-snaps": ["gnome-3-34-1804-sdk/latest/stable"],
                "build-packages": ["gcc"],
            }
        }<|MERGE_RESOLUTION|>--- conflicted
+++ resolved
@@ -148,11 +148,10 @@
                 "source": "$SNAPCRAFT_EXTENSIONS_DIR/desktop",
                 "source-subdir": "gnome",
                 "plugin": "make",
-<<<<<<< HEAD
-                "make-parameters": ["PLATFORM_PLUG={plug}".format(plug=platform_snap)],
-=======
-                "make-parameters": ["WITH_BINDTEXTDOMAIN=1"],
->>>>>>> ba70e214
+                "make-parameters": [
+                    "WITH_BINDTEXTDOMAIN=1",
+                    "PLATFORM_PLUG={plug}".format(plug=platform_snap),
+                ],
                 "build-snaps": ["gnome-3-34-1804-sdk/latest/stable"],
                 "build-packages": ["gcc"],
             }
