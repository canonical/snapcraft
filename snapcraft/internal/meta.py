--- conflicted
+++ resolved
@@ -44,11 +44,8 @@
     'license-version',
     'plugs',
     'slots',
-<<<<<<< HEAD
-    'epoch'
-=======
     'confinement',
->>>>>>> 3c04cd23
+    'epoch',
 ]
 
 _KERNEL_KEYS = {
