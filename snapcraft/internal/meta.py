--- conflicted
+++ resolved
@@ -128,11 +128,7 @@
                 'gadget.yaml', os.path.join(self.meta_dir, 'gadget.yaml'))
 
     def _record_snapcraft(self):
-<<<<<<< HEAD
-        record_dir = os.path.join(self._snap_dir, 'snap')
-=======
         record_dir = os.path.join(self._prime_dir, 'snap')
->>>>>>> 463f1e8f
         record_file_path = os.path.join(record_dir, 'snapcraft.yaml')
         if os.path.isfile(record_file_path):
             os.unlink(record_file_path)
