# -*- Mode:Python; indent-tabs-mode:nil; tab-width:4 -*-
#
# Copyright (C) 2015-2017 Canonical Ltd
#
# This program is free software: you can redistribute it and/or modify
# it under the terms of the GNU General Public License version 3 as
# published by the Free Software Foundation.
#
# This program is distributed in the hope that it will be useful,
# but WITHOUT ANY WARRANTY; without even the implied warranty of
# MERCHANTABILITY or FITNESS FOR A PARTICULAR PURPOSE.  See the
# GNU General Public License for more details.
#
# You should have received a copy of the GNU General Public License
# along with this program.  If not, see <http://www.gnu.org/licenses/>.

import contextlib
import copy
import filecmp
import importlib
import logging
import os
import shutil
import sys
from glob import glob, iglob

import jsonschema
import magic
import yaml

import snapcraft
from snapcraft import file_utils
from snapcraft.internal.errors import (
    PrimeFileConflictError,
    PluginError,
    MissingState,
    SnapcraftPartConflictError,
    SnapcraftSchemaError
)
from snapcraft.internal import (
    common,
    libraries,
    repo,
    sources,
    states,
)
from ._scriptlets import ScriptRunner
from ._build_attributes import BuildAttributes
from ._stage_package_handler import StagePackageHandler

logger = logging.getLogger(__name__)


class DirtyReport:
    def __init__(self, dirty_properties, dirty_project_options):
        self.dirty_properties = dirty_properties
        self.dirty_project_options = dirty_project_options


class PluginHandler:

    @property
    def name(self):
        return self._name

    @property
    def installdir(self):
        return self.code.installdir

    def __init__(self, *, plugin_name, part_name,
                 part_properties, project_options, part_schema,
                 definitions_schema):
        self.valid = False
        self.code = None
        self.config = {}
        self._name = part_name
        self._part_properties = _expand_part_properties(
            part_properties, part_schema)
        self.stage_packages = []
        self.build_packages = []

        # Some legacy parts can have a '/' in them to separate the main project
        # part with the subparts. This is rather unfortunate as it affects the
        # the layout of parts inside the parts directory causing collisions
        # between the main project part and its subparts.
        part_name = part_name.replace('/', '\N{BIG SOLIDUS}')
        self._project_options = project_options
        self.deps = []

        self.stagedir = project_options.stage_dir
        self.snapdir = project_options.snap_dir

        parts_dir = project_options.parts_dir
        self.ubuntudir = os.path.join(parts_dir, part_name, 'ubuntu')
        self.statedir = os.path.join(parts_dir, part_name, 'state')
        self.sourcedir = os.path.join(parts_dir, part_name, 'src')

        self.source_handler = self._get_source_handler(self._part_properties)

        self._build_attributes = BuildAttributes(
            self._part_properties['build-attributes'])

        self._migrate_state_file()

        try:
            self._load_code(
                plugin_name, self._part_properties, part_schema,
                definitions_schema)
        except jsonschema.ValidationError as e:
            error = SnapcraftSchemaError.from_validation_error(e)
            raise PluginError('properties failed to load for {}: {}'.format(
                part_name, error.message))

        stage_packages = getattr(self.code, 'stage_packages', [])
        sources = getattr(self.code, 'PLUGIN_STAGE_SOURCES', None)
        self._stage_package_handler = StagePackageHandler(
            stage_packages, self.ubuntudir,
            sources=sources, project_options=self._project_options)

    def _load_code(self, plugin_name, properties, part_schema,
                   definitions_schema):
        module_name = plugin_name.replace('-', '_')
        module = None

        with contextlib.suppress(ImportError):
            module = _load_local('x-{}'.format(plugin_name),
                                 self._project_options.local_plugins_dir)
            logger.info('Loaded local plugin for %s', plugin_name)

        if not module:
            with contextlib.suppress(ImportError):
                module = importlib.import_module(
                    'snapcraft.plugins.{}'.format(module_name))

        if not module:
            logger.info('Searching for local plugin for %s', plugin_name)
            with contextlib.suppress(ImportError):
                module = _load_local(module_name,
                                     self._project_options.local_plugins_dir)
            if not module:
                raise PluginError('unknown plugin: {}'.format(plugin_name))

        plugin = _get_plugin(module)
        _validate_pull_and_build_properties(
            plugin_name, plugin, part_schema, definitions_schema)
        options = _make_options(
            part_schema, definitions_schema, properties, plugin.schema())
        # For backwards compatibility we add the project to the plugin
        try:
            self.code = plugin(self.name, options, self._project_options)
        except TypeError:
            logger.warning(
                'DEPRECATED: the plugin used by part {!r} needs to be updated '
                'to accept project options in its initializer. See '
                'https://github.com/snapcore/snapcraft/blob/master/docs/'
                'plugins.md#initializing-a-plugin for more information'.format(
                    self.name))
            self.code = plugin(self.name, options)
            # This is for plugins that don't inherit from BasePlugin
            if not hasattr(self.code, 'project'):
                setattr(self.code, 'project', self._project_options)
            # This is for plugins that inherit from BasePlugin but don't have
            # project in init.
            if not self.code.project:
                self.code.project = self._project_options

        if self._project_options.is_cross_compiling:
            logger.debug(
                'Setting {!r} as the compilation target for {!r}'.format(
                    self._project_options.deb_arch, plugin_name))
            self.code.enable_cross_compilation()

    def _get_source_handler(self, properties):
        """Returns a source_handler for the source in properties."""
        # TODO: we cannot pop source as it is used by plugins. We also make
        # the default '.'
        source_handler = None
        if properties['source']:
            handler_class = sources.get_source_handler(
                properties['source'], source_type=properties['source-type'])
            source_handler = handler_class(
                properties['source'],
                self.sourcedir,
                source_checksum=properties['source-checksum'],
                source_branch=properties['source-branch'],
                source_tag=properties['source-tag'],
                source_depth=properties['source-depth'],
                source_commit=properties['source-commit'],
            )

        return source_handler

    def makedirs(self):
        dirs = [
            self.code.sourcedir, self.code.builddir, self.code.installdir,
            self.stagedir, self.snapdir, self.statedir
        ]
        for d in dirs:
            os.makedirs(d, exist_ok=True)

    def _migrate_state_file(self):
        # In previous versions of Snapcraft, the state directory was a file.
        # Rather than die if we're running on output from an old version,
        # migrate it for them.
        if os.path.isfile(self.statedir):
            with open(self.statedir, 'r') as f:
                step = f.read()

            if step:
                os.remove(self.statedir)
                os.makedirs(self.statedir)
                self.mark_done(step)

    def notify_part_progress(self, progress, hint=''):
        logger.info('%s %s %s', progress, self.name, hint)

    def last_step(self):
        for step in reversed(common.COMMAND_ORDER):
            if os.path.exists(states.step_state_file(self.statedir, step)):
                return step

        return None

    def is_clean(self, step):
        """Return true if the given step hasn't run (or has been cleaned)."""

        last_step = self.last_step()
        if last_step:
            return (common.COMMAND_ORDER.index(step) >
                    common.COMMAND_ORDER.index(last_step))

        return True

    def is_dirty(self, step):
        """Return true if the given step needs to run again."""

        return self.get_dirty_report(step) is not None

    def get_dirty_report(self, step):
        """Return a DirtyReport class describing why step is dirty.

        Returns None if step is not dirty.
        """

        # Retrieve the stored state for this step (assuming it has already run)
        state = states.get_state(self.statedir, step)
        differing_properties = set()
        differing_options = set()

        with contextlib.suppress(AttributeError):
            # state.properties contains the old YAML that this step cares
            # about, and we're comparing it to those same keys in the current
            # YAML (self._part_properties). If they've changed, then this step
            # is dirty and needs to run again.
            differing_properties = state.diff_properties_of_interest(
                self._part_properties)

        with contextlib.suppress(AttributeError):
            # state.project_options contains the old project options that this
            # step cares about, and we're comparing it to those same options in
            # the current project. If they've changed, then this step is dirty
            # and needs to run again.
            differing_options = state.diff_project_options_of_interest(
                self._project_options)

        if differing_properties or differing_options:
            return DirtyReport(differing_properties, differing_options)

        return None

    def should_step_run(self, step, force=False):
        return force or self.is_clean(step)

    def mark_done(self, step, state=None):
        if not state:
            state = {}

        index = common.COMMAND_ORDER.index(step)

        with open(states.step_state_file(self.statedir, step), 'w') as f:
            f.write(yaml.dump(state))

        # We know we've only just completed this step, so make sure any later
        # steps don't have a saved state.
        if index+1 != len(common.COMMAND_ORDER):
            for command in common.COMMAND_ORDER[index+1:]:
                self.mark_cleaned(command)

    def mark_cleaned(self, step):
        state_file = states.step_state_file(self.statedir, step)
        if os.path.exists(state_file):
            os.remove(state_file)

        if os.path.isdir(self.statedir) and not os.listdir(self.statedir):
            os.rmdir(self.statedir)

    def _fetch_stage_packages(self):
        try:
            self.stage_packages = self._stage_package_handler.fetch()
        except repo.errors.PackageNotFoundError as e:
            raise RuntimeError("Error downloading stage packages for part "
                               "{!r}: {}".format(self.name, e.message))

    def _unpack_stage_packages(self):
        self._stage_package_handler.unpack(self.installdir)

    def prepare_pull(self, force=False):
        self.makedirs()
        self.notify_part_progress('Preparing to pull')
        self._fetch_stage_packages()
        self._unpack_stage_packages()

    def pull(self, force=False):
        self.makedirs()
        self.notify_part_progress('Pulling')
        if self.source_handler:
            self.source_handler.pull()
        self.code.pull()

        self.mark_pull_done()

    def mark_pull_done(self):
        pull_properties = self.code.get_pull_properties()

        # Add the annotated list of build packages
        part_build_packages = self._part_properties.get('build-packages', [])
        build_packages = repo.Repo.get_installed_build_packages(
            part_build_packages)
        versioned_build_packages = []
        for pkg in build_packages:
            if pkg in part_build_packages:
                versioned_build_packages.append(pkg)
            else:
                pkg_name, version = repo.get_pkg_name_parts(pkg)
                if pkg_name in part_build_packages:
                    versioned_build_packages.append(pkg)

        self.mark_done('pull', states.PullState(
            pull_properties, part_properties=self._part_properties,
            project=self._project_options, stage_packages=self.stage_packages,
<<<<<<< HEAD
            build_packages=versioned_build_packages,
=======
            source_details=self.source_handler.assets
>>>>>>> 8c985877
        ))

    def clean_pull(self, hint=''):
        if self.is_clean('pull'):
            hint = '{} {}'.format(hint, '(already clean)').strip()
            self.notify_part_progress('Skipping cleaning pulled source for',
                                      hint)
            return

        self.notify_part_progress('Cleaning pulled source for', hint)
        # Remove ubuntu cache (where stage packages are fetched)
        if os.path.exists(self.ubuntudir):
            shutil.rmtree(self.ubuntudir)

        if os.path.exists(self.sourcedir):
            if os.path.islink(self.sourcedir):
                os.remove(self.sourcedir)
            else:
                shutil.rmtree(self.sourcedir)

        self.code.clean_pull()
        self.mark_cleaned('pull')

    def prepare_build(self, force=False):
        self.makedirs()
        self.notify_part_progress('Preparing to build')
        # Stage packages are fetched and unpacked in the pull step, but we'll
        # unpack again here just in case the build step has been cleaned.
        self._unpack_stage_packages()

    def build(self, force=False):
        self.makedirs()
        self.notify_part_progress('Building')

        if os.path.exists(self.code.build_basedir):
            shutil.rmtree(self.code.build_basedir)

        # FIXME: It's not necessary to ignore here anymore since it's now done
        # in the Local source. However, it's left here so that it continues to
        # work on old snapcraft trees that still have src symlinks.
        def ignore(directory, files):
            if directory == self.sourcedir:
                snaps = glob(os.path.join(directory, '*.snap'))
                if snaps:
                    snaps = [os.path.basename(s) for s in snaps]
                    return common.SNAPCRAFT_FILES + snaps
                else:
                    return common.SNAPCRAFT_FILES
            else:
                return []

        shutil.copytree(self.code.sourcedir, self.code.build_basedir,
                        symlinks=True, ignore=ignore)

        script_runner = ScriptRunner(builddir=self.code.build_basedir)

        script_runner.run(scriptlet=self._part_properties.get('prepare'))
        build_scriptlet = self._part_properties.get('build')
        if build_scriptlet:
            script_runner.run(scriptlet=build_scriptlet)
        else:
            self.code.build()
        script_runner.run(scriptlet=self._part_properties.get('install'))

        self.mark_build_done()

    def mark_build_done(self):
        build_properties = self.code.get_build_properties()

        self.mark_done('build', states.BuildState(
            build_properties, self._part_properties,
            self._project_options))

    def clean_build(self, hint=''):
        if self.is_clean('build'):
            hint = '{} {}'.format(hint, '(already clean)').strip()
            self.notify_part_progress('Skipping cleaning build for',
                                      hint)
            return

        self.notify_part_progress('Cleaning build for', hint)

        if os.path.exists(self.code.build_basedir):
            shutil.rmtree(self.code.build_basedir)

        if os.path.exists(self.installdir):
            shutil.rmtree(self.installdir)

        self.code.clean_build()
        self.mark_cleaned('build')

    def migratable_fileset_for(self, step):
        plugin_fileset = self.code.snap_fileset()
        fileset = self._get_fileset(step).copy()
        includes = _get_includes(fileset)
        # If we're priming and we don't have an explicit set of files to prime
        # include the files from the stage step
        if step == 'prime' and (fileset == ['*'] or
                                len(includes) == 0):
            stage_fileset = self._get_fileset('stage').copy()
            fileset = _combine_filesets(stage_fileset, fileset)

        fileset.extend(plugin_fileset)

        return _migratable_filesets(fileset, self.code.installdir)

    def _get_fileset(self, option, default=None):
        if default is None:
            default = ['*']

        fileset = getattr(self.code.options, option, default)
        return fileset if fileset else default

    def _organize(self):
        fileset = self._get_fileset('organize', {})

        _organize_filesets(fileset.copy(), self.code.installdir)

    def stage(self, force=False):
        self.makedirs()
        self.notify_part_progress('Staging')
        self._organize()
        snap_files, snap_dirs = self.migratable_fileset_for('stage')

        def fixup_func(file_path):
            if os.path.islink(file_path):
                return
            if not file_path.endswith('.pc'):
                return
            repo.fix_pkg_config(self.stagedir, file_path, self.code.installdir)

        _migrate_files(snap_files, snap_dirs, self.code.installdir,
                       self.stagedir, fixup_func=fixup_func)
        # TODO once `snappy try` is in place we will need to copy
        # dependencies here too

        self.mark_stage_done(snap_files, snap_dirs)

    def mark_stage_done(self, snap_files, snap_dirs):
        self.mark_done('stage', states.StageState(
            snap_files, snap_dirs, self._part_properties,
            self._project_options))

    def clean_stage(self, project_staged_state, hint=''):
        if self.is_clean('stage'):
            hint = '{} {}'.format(hint, '(already clean)').strip()
            self.notify_part_progress('Skipping cleaning staging area for',
                                      hint)
            return

        self.notify_part_progress('Cleaning staging area for', hint)

        state = states.get_state(self.statedir, 'stage')

        try:
            self._clean_shared_area(self.stagedir, state,
                                    project_staged_state)
        except AttributeError:
            raise MissingState(
                "Failed to clean step 'stage': Missing necessary state. "
                "This won't work until a complete clean has occurred.")

        self.mark_cleaned('stage')

    def prime(self, force=False):
        self.makedirs()
        self.notify_part_progress('Priming')
        snap_files, snap_dirs = self.migratable_fileset_for('prime')
        _migrate_files(snap_files, snap_dirs, self.stagedir, self.snapdir)

        dependencies = _find_dependencies(self.snapdir, snap_files)

        # Split the necessary dependencies into their corresponding location.
        # We'll both migrate and track the system dependencies, but we'll only
        # track the part and staged dependencies, since they should have
        # already been primed by other means, and migrating them again could
        # potentially override the `stage` or `snap` filtering.
        (in_part, staged, primed, system) = _split_dependencies(
            dependencies, self.installdir, self.stagedir, self.snapdir)

        part_dependency_paths = {os.path.dirname(d) for d in in_part}
        staged_dependency_paths = {os.path.dirname(d) for d in staged}

        dependency_paths = part_dependency_paths | staged_dependency_paths

        if not self._build_attributes.no_system_libraries():
            system_dependency_paths = {os.path.dirname(d) for d in system}
            dependency_paths.update(system_dependency_paths)

            if system:
                # Lots of dependencies are linked with a symlink, so we need to
                # make sure we follow those symlinks when we migrate the
                # dependencies.
                _migrate_files(system, system_dependency_paths, '/',
                               self.snapdir, follow_symlinks=True)

        self.mark_prime_done(snap_files, snap_dirs, dependency_paths)

    def mark_prime_done(self, snap_files, snap_dirs, dependency_paths):
        self.mark_done('prime', states.PrimeState(
            snap_files, snap_dirs, dependency_paths, self._part_properties,
            self._project_options))

    def clean_prime(self, project_primed_state, hint=''):
        if self.is_clean('prime'):
            hint = '{} {}'.format(hint, '(already clean)').strip()
            self.notify_part_progress('Skipping cleaning priming area for',
                                      hint)
            return

        self.notify_part_progress('Cleaning priming area for', hint)

        state = states.get_state(self.statedir, 'prime')

        try:
            self._clean_shared_area(self.snapdir, state,
                                    project_primed_state)
        except AttributeError:
            raise MissingState(
                "Failed to clean step 'prime': Missing necessary state. "
                "This won't work until a complete clean has occurred.")

        self.mark_cleaned('prime')

    def _clean_shared_area(self, shared_directory, part_state, project_state):
        primed_files = part_state.files
        primed_directories = part_state.directories

        # We want to make sure we don't remove a file or directory that's
        # being used by another part. So we'll examine the state for all parts
        # in the project and leave any files or directories found to be in
        # common.
        for other_name, other_state in project_state.items():
            if other_state and (other_name != self.name):
                primed_files -= other_state.files
                primed_directories -= other_state.directories

        # Finally, clean the files and directories that are specific to this
        # part.
        _clean_migrated_files(primed_files, primed_directories,
                              shared_directory)

    def get_primed_dependency_paths(self):
        dependency_paths = set()
        state = states.get_state(self.statedir, 'prime')
        if state:
            for path in state.dependency_paths:
                dependency_paths.add(
                    os.path.join(self.snapdir, path.lstrip('/')))

        return dependency_paths

    def env(self, root):
        return self.code.env(root)

    def clean(self, project_staged_state=None, project_primed_state=None,
              step=None, hint=''):
        if not project_staged_state:
            project_staged_state = {}

        if not project_primed_state:
            project_primed_state = {}

        try:
            self._clean_steps(project_staged_state, project_primed_state,
                              step, hint)
        except MissingState:
            # If one of the step cleaning rules is missing state, it must be
            # running on the output of an old Snapcraft. In that case, if we
            # were specifically asked to clean that step we need to fail.
            # Otherwise, just clean like the old Snapcraft did, and blow away
            # the entire part directory.
            if step:
                raise

            logger.info('Cleaning up for part {!r}'.format(self.name))
            if os.path.exists(self.code.partdir):
                shutil.rmtree(self.code.partdir)

        # Remove the part directory if it's completely empty (i.e. all steps
        # have been cleaned).
        if (os.path.exists(self.code.partdir) and
                not os.listdir(self.code.partdir)):
            os.rmdir(self.code.partdir)

    def _clean_steps(self, project_staged_state, project_primed_state,
                     step=None, hint=None):
        index = None
        if step:
            if step not in common.COMMAND_ORDER:
                raise RuntimeError(
                    '{!r} is not a valid step for part {!r}'.format(
                        step, self.name))

            index = common.COMMAND_ORDER.index(step)

        if not index or index <= common.COMMAND_ORDER.index('prime'):
            self.clean_prime(project_primed_state, hint)

        if not index or index <= common.COMMAND_ORDER.index('stage'):
            self.clean_stage(project_staged_state, hint)

        if not index or index <= common.COMMAND_ORDER.index('build'):
            self.clean_build(hint)

        if not index or index <= common.COMMAND_ORDER.index('pull'):
            self.clean_pull(hint)


def _split_dependencies(dependencies, installdir, stagedir, snapdir):
    """Split dependencies into their corresponding location.

    Return a tuple of sets for each location.
    """

    part_dependencies = set()
    staged_dependencies = set()
    primed_dependencies = set()
    system_dependencies = set()

    for file_path in dependencies:
        if file_path.startswith(installdir):
            part_dependencies.add(os.path.relpath(file_path, installdir))
        elif file_path.startswith(stagedir):
            staged_dependencies.add(os.path.relpath(file_path, stagedir))
        elif file_path.startswith(snapdir):
            primed_dependencies.add(os.path.relpath(file_path, snapdir))
        else:
            file_path = file_path.lstrip('/')

            # This was a dependency that was resolved to be on the system.
            # However, it's possible that this library is actually included in
            # the snap and we just missed it because it's in a non-standard
            # path. Let's make sure it isn't already in the part, stage dir, or
            # prime dir. If so, add it to that set.
            if os.path.exists(os.path.join(installdir, file_path)):
                part_dependencies.add(file_path)
            elif os.path.exists(os.path.join(stagedir, file_path)):
                staged_dependencies.add(file_path)
            elif os.path.exists(os.path.join(snapdir, file_path)):
                primed_dependencies.add(file_path)
            else:
                system_dependencies.add(file_path)

    return (part_dependencies, staged_dependencies, primed_dependencies,
            system_dependencies)


def _expand_part_properties(part_properties, part_schema):
    """Returns properties with all part schema properties included.

    Any schema properties not set will contain their default value as defined
    in the schema itself.
    """

    # First make a deep copy of the part schema. It contains nested mutables,
    # and we'd rather not change them.
    part_schema = copy.deepcopy(part_schema)

    # Come up with a dictionary of part schema properties and their default
    # values as defined in the schema.
    properties = {}
    for schema_property, subschema in part_schema.items():
        properties[schema_property] = subschema.get('default')

    # Now expand (overwriting if necessary) the default schema properties with
    # the ones from the actual part.
    properties.update(part_properties)

    return properties


def _merged_part_and_plugin_schemas(part_schema, definitions_schema,
                                    plugin_schema):
    plugin_schema = plugin_schema.copy()
    if 'properties' not in plugin_schema:
        plugin_schema['properties'] = {}

    if 'definitions' not in plugin_schema:
        plugin_schema['definitions'] = {}

    # The part schema takes precedence over the plugin's schema.
    plugin_schema['properties'].update(part_schema)
    plugin_schema['definitions'].update(definitions_schema)

    return plugin_schema


def _validate_pull_and_build_properties(plugin_name, plugin, part_schema,
                                        definitions_schema):
    merged_schema = _merged_part_and_plugin_schemas(
        part_schema, definitions_schema, plugin.schema())
    merged_properties = merged_schema['properties']

    # First, validate pull properties
    invalid_properties = _validate_step_properties(
        plugin.get_pull_properties(), merged_properties)

    if invalid_properties:
        raise ValueError(
            "Invalid pull properties specified by {!r} plugin: {}".format(
                plugin_name, list(invalid_properties)))

    # Now, validate build properties
    invalid_properties = _validate_step_properties(
        plugin.get_build_properties(), merged_properties)

    if invalid_properties:
        raise ValueError(
            "Invalid build properties specified by {!r} plugin: {}".format(
                plugin_name, list(invalid_properties)))


def _validate_step_properties(step_properties, schema_properties):
    invalid_properties = set()
    for step_property in step_properties:
        if step_property not in schema_properties:
            invalid_properties.add(step_property)

    return invalid_properties


def _make_options(part_schema, definitions_schema, properties, plugin_schema):
    # Make copies as these dictionaries are tampered with
    part_schema = part_schema.copy()
    properties = properties.copy()

    plugin_schema = _merged_part_and_plugin_schemas(
        part_schema, definitions_schema, plugin_schema)

    # This is for backwards compatibility for when most of the
    # schema was overridable by the plugins.
    if 'required' in plugin_schema and not plugin_schema['required']:
            del plugin_schema['required']
    # With the same backwards compatibility in mind we need to remove
    # the source entry before validation. To those concerned, it has
    # already been validated.
    validated_properties = properties.copy()
    remove_set = [k for k in sources.get_source_defaults().keys()
                  if k in validated_properties]
    for key in remove_set:
        del validated_properties[key]

    jsonschema.validate(validated_properties, plugin_schema)

    options = _populate_options(properties, plugin_schema)

    return options


def _populate_options(properties, schema):
    class Options():
        pass

    options = Options()

    schema_properties = schema.get('properties', {})
    for key in schema_properties:
        attr_name = key.replace('-', '_')
        default_value = schema_properties[key].get('default')
        attr_value = properties.get(key, default_value)
        setattr(options, attr_name, attr_value)

    return options


def _get_plugin(module):
    for attr in vars(module).values():
        if not isinstance(attr, type):
            continue
        if not issubclass(attr, snapcraft.BasePlugin):
            continue
        if attr == snapcraft.BasePlugin:
            continue
        return attr


def _load_local(module_name, local_plugin_dir):
    sys.path = [local_plugin_dir] + sys.path
    module = importlib.import_module(module_name)
    sys.path.pop(0)

    return module


def load_plugin(part_name, *, plugin_name, part_properties=None,
                project_options=None, part_schema=None,
                definitions_schema=None):
    if part_properties is None:
        part_properties = {}
    if part_schema is None:
        part_schema = {}
    if definitions_schema is None:
        definitions_schema = {}
    if project_options is None:
        project_options = snapcraft.ProjectOptions()
    logger.debug('Setting up part {!r} with plugin {!r} and '
                 'properties {!r}.'.format(part_name,
                                           plugin_name,
                                           part_properties))
    return PluginHandler(plugin_name=plugin_name,
                         part_name=part_name,
                         part_properties=part_properties,
                         project_options=project_options,
                         part_schema=part_schema,
                         definitions_schema=definitions_schema)


def _migratable_filesets(fileset, srcdir):
    includes, excludes = _get_file_list(fileset)

    include_files = _generate_include_set(srcdir, includes)
    exclude_files, exclude_dirs = _generate_exclude_set(srcdir, excludes)

    # And chop files, including whole trees if any dirs are mentioned
    snap_files = include_files - exclude_files
    for exclude_dir in exclude_dirs:
        snap_files = set([x for x in snap_files
                          if not x.startswith(exclude_dir + '/')])

    # Separate dirs from files
    snap_dirs = set([x for x in snap_files
                     if os.path.isdir(os.path.join(srcdir, x)) and
                     not os.path.islink(os.path.join(srcdir, x))])
    snap_files = snap_files - snap_dirs

    # Make sure we also obtain the parent directories of files
    for snap_file in snap_files:
        dirname = os.path.dirname(snap_file)
        while dirname:
            snap_dirs.add(dirname)
            dirname = os.path.dirname(dirname)

    return snap_files, snap_dirs


def _migrate_files(snap_files, snap_dirs, srcdir, dstdir, missing_ok=False,
                   follow_symlinks=False, fixup_func=lambda *args: None):

    for directory in snap_dirs:
        src = os.path.join(srcdir, directory)
        dst = os.path.join(dstdir, directory)

        snapcraft.file_utils.create_similar_directory(src, dst)

    for snap_file in snap_files:
        src = os.path.join(srcdir, snap_file)
        dst = os.path.join(dstdir, snap_file)

        snapcraft.file_utils.create_similar_directory(os.path.dirname(src),
                                                      os.path.dirname(dst))

        if missing_ok and not os.path.exists(src):
            continue

        # If the file is already here and it's a symlink, leave it alone.
        if os.path.islink(dst):
            continue

        # Otherwise, remove and re-link it.
        if os.path.exists(dst):
            os.remove(dst)

        if src.endswith('.pc'):
            shutil.copy2(src, dst, follow_symlinks=follow_symlinks)
        else:
            file_utils.link_or_copy(src, dst, follow_symlinks=follow_symlinks)

        fixup_func(dst)


def _organize_filesets(fileset, base_dir):
    for key in sorted(fileset, key=lambda x: ['*' in x, x]):
        src = os.path.join(base_dir, key)
        dst = os.path.join(base_dir, fileset[key])

        sources = iglob(src, recursive=True)

        for src in sources:
            if os.path.isdir(src) and '*' not in key:
                file_utils.link_or_copy_tree(src, dst)
                # TODO create alternate organization location to avoid
                # deletions.
                shutil.rmtree(src)
            elif os.path.isfile(dst):
                raise EnvironmentError(
                    'Trying to organize file {key!r} to {dst!r}, '
                    'but {dst!r} already exists'.format(
                        key=key, dst=os.path.relpath(dst, base_dir)))
            else:
                os.makedirs(os.path.dirname(dst), exist_ok=True)
                shutil.move(src, dst)


def _clean_migrated_files(snap_files, snap_dirs, directory):
    for snap_file in snap_files:
        os.remove(os.path.join(directory, snap_file))

    # snap_dirs may not be ordered so that subdirectories come before
    # parents, and we want to be able to remove directories if possible, so
    # we'll sort them in reverse here to get subdirectories before parents.
    snap_dirs = sorted(snap_dirs, reverse=True)

    for snap_dir in snap_dirs:
        migrated_directory = os.path.join(directory, snap_dir)
        if not os.listdir(migrated_directory):
            os.rmdir(migrated_directory)


def _find_dependencies(root, part_files):
    ms = magic.open(magic.NONE)
    if ms.load() != 0:
        raise RuntimeError('Cannot load magic header detection')

    elf_files = set()

    fs_encoding = sys.getfilesystemencoding()

    for part_file in part_files:
        # Filter out object (*.o) files-- we only care about binaries.
        if part_file.endswith('.o'):
            continue

        # No need to crawl links-- the original should be here, too.
        path = os.path.join(root, part_file)
        if os.path.islink(path):
            logger.debug('Skipped link {!r} while finding dependencies'.format(
                path))
            continue

        path = path.encode(fs_encoding, errors='surrogateescape')
        # Finally, make sure this is actually an ELF before queueing it up
        # for an ldd call.
        file_m = ms.file(path)
        if file_m.startswith('ELF') and 'dynamically linked' in file_m:
            elf_files.add(path)

    dependencies = []
    for elf_file in elf_files:
        dependencies += libraries.get_dependencies(elf_file)

    return set(dependencies)


def _get_file_list(stage_set):
    includes = []
    excludes = []

    for item in stage_set:
        if item.startswith('-'):
            excludes.append(item[1:])
        elif item.startswith('\\'):
            includes.append(item[1:])
        else:
            includes.append(item)

    _validate_relative_paths(includes + excludes)

    includes = includes or ['*']

    return includes, excludes


def _generate_include_set(directory, includes):
    include_files = set()
    for include in includes:
        if '*' in include:
            pattern = os.path.join(directory, include)
            matches = iglob(pattern, recursive=True)
            include_files |= set(matches)
        else:
            include_files |= set([os.path.join(directory, include), ])

    include_dirs = [x for x in include_files if os.path.isdir(x)]
    include_files = set([os.path.relpath(x, directory) for x in include_files])

    # Expand includeFiles, so that an exclude like '*/*.so' will still match
    # files from an include like 'lib'
    for include_dir in include_dirs:
        for root, dirs, files in os.walk(include_dir):
            include_files |= \
                set([os.path.relpath(os.path.join(root, d), directory)
                     for d in dirs])
            include_files |= \
                set([os.path.relpath(os.path.join(root, f), directory)
                     for f in files])

    return include_files


def _generate_exclude_set(directory, excludes):
    exclude_files = set()

    for exclude in excludes:
        pattern = os.path.join(directory, exclude)
        matches = iglob(pattern, recursive=True)
        exclude_files |= set(matches)

    exclude_dirs = [os.path.relpath(x, directory)
                    for x in exclude_files if os.path.isdir(x)]
    exclude_files = set([os.path.relpath(x, directory)
                         for x in exclude_files])

    return exclude_files, exclude_dirs


def _validate_relative_paths(files):
    for d in files:
        if os.path.isabs(d):
            raise PluginError('path "{}" must be relative'.format(d))


def _file_collides(file_this, file_other):
    if not file_this.endswith('.pc'):
        return not filecmp.cmp(file_this, file_other, shallow=False)

    pc_file_1 = open(file_this)
    pc_file_2 = open(file_other)

    try:
        for lines in zip(pc_file_1, pc_file_2):
            for line in zip(lines[0].split('\n'), lines[1].split('\n')):
                if line[0].startswith('prefix='):
                    continue
                if line[0] != line[1]:
                    return True
    except Exception as e:
        raise e from e
    finally:
        pc_file_1.close()
        pc_file_2.close()
    return False


def check_for_collisions(parts):
    """Raises an EnvironmentError if conflicts are found between two parts."""
    parts_files = {}
    for part in parts:
        # Gather our own files up
        part_files, _ = part.migratable_fileset_for('stage')

        # Scan previous parts for collisions
        for other_part_name in parts_files:
            common = part_files & parts_files[other_part_name]['files']
            conflict_files = []
            for f in common:
                this = os.path.join(part.installdir, f)
                other = os.path.join(
                    parts_files[other_part_name]['installdir'],
                    f)
                if os.path.islink(this) and os.path.islink(other):
                    continue
                if _file_collides(this, other):
                    conflict_files.append(f)

            if conflict_files:
                raise SnapcraftPartConflictError(
                    other_part_name=other_part_name,
                    part_name=part.name,
                    conflict_files=conflict_files)

        # And add our files to the list
        parts_files[part.name] = {'files': part_files,
                                  'installdir': part.installdir}


def _get_includes(fileset):
    return [x for x in fileset if x[0] != '-']


def _get_excludes(fileset):
    return [x[1:] for x in fileset if x[0] == '-']


def _combine_filesets(starting_fileset, modifying_fileset):
    """
    Combine filesets if modifying_fileset is an explicit or implicit
    wildcard.
    """

    starting_excludes = set(_get_excludes(starting_fileset))
    modifying_includes = set(_get_includes(modifying_fileset))

    contradicting_fileset = set.intersection(starting_excludes,
                                             modifying_includes)

    if contradicting_fileset:
        raise PrimeFileConflictError(fileset=contradicting_fileset)

    to_combine = False
    # combine if starting_fileset has a wildcard
    # XXX: should this only be a single wildcard and possibly excludes?
    if '*' in modifying_fileset:
        to_combine = True
        modifying_fileset.remove('*')

    # combine if modifying_fileset is only excludes
    if set([x[0] for x in modifying_fileset]) == set('-'):
        to_combine = True

    if to_combine:
        return list(set(starting_fileset + modifying_fileset))
    else:
        return modifying_fileset<|MERGE_RESOLUTION|>--- conflicted
+++ resolved
@@ -338,11 +338,8 @@
         self.mark_done('pull', states.PullState(
             pull_properties, part_properties=self._part_properties,
             project=self._project_options, stage_packages=self.stage_packages,
-<<<<<<< HEAD
             build_packages=versioned_build_packages,
-=======
             source_details=self.source_handler.assets
->>>>>>> 8c985877
         ))
 
     def clean_pull(self, hint=''):
