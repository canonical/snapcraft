# -*- Mode:Python; indent-tabs-mode:nil; tab-width:4 -*-
#
# Copyright (C) 2015-2018 Canonical Ltd
#
# This program is free software: you can redistribute it and/or modify
# it under the terms of the GNU General Public License version 3 as
# published by the Free Software Foundation.
#
# This program is distributed in the hope that it will be useful,
# but WITHOUT ANY WARRANTY; without even the implied warranty of
# MERCHANTABILITY or FITNESS FOR A PARTICULAR PURPOSE.  See the
# GNU General Public License for more details.
#
# You should have received a copy of the GNU General Public License
# along with this program.  If not, see <http://www.gnu.org/licenses/>.

import contextlib
import copy
import filecmp
import logging
import os
import shutil
import sys
from glob import glob, iglob
from typing import Dict, Set  # noqa: F401

import yaml

import snapcraft.extractors
from snapcraft import file_utils
from snapcraft.internal import common, elf, errors, repo, sources, states
from snapcraft.internal.mangling import clear_execstack

from ._build_attributes import BuildAttributes
from ._metadata_extraction import extract_metadata
from ._plugin_loader import load_plugin  # noqa
<<<<<<< HEAD
from ._runner import Runner
=======
from ._scriptlets import ScriptRunner
from ._patchelf import PartPatcher
>>>>>>> 651fd9e7

logger = logging.getLogger(__name__)


class DirtyReport:
    def __init__(self, dirty_properties, dirty_project_options):
        self.dirty_properties = dirty_properties
        self.dirty_project_options = dirty_project_options


class PluginHandler:

    @property
    def name(self):
        return self.plugin.name

    @property
    def installdir(self):
        return self.plugin.installdir

    def __init__(self, *, plugin, part_properties, project_options,
                 part_schema, definitions_schema, stage_packages_repo,
                 grammar_processor, snap_base_path, base, confinement,
                 snap_type, soname_cache):
        self.valid = False
        self.plugin = plugin
        self._part_properties = _expand_part_properties(
            part_properties, part_schema)
        self.stage_packages = []
        self._stage_packages_repo = stage_packages_repo
        self._grammar_processor = grammar_processor
        self._snap_base_path = snap_base_path
        self._base = base
        self._confinement = confinement
        self._snap_type = snap_type
        self._soname_cache = soname_cache
        self._source = grammar_processor.get_source()
        if not self._source:
            self._source = part_schema['source'].get('default')

        self._pull_state = None  # type: states.PullState
        self._build_state = None  # type: states.BuildState
        self._stage_state = None  # type: states.StageState
        self._prime_state = None  # type: states.PrimeState

        self._project_options = project_options
        self.deps = []

        self.stagedir = project_options.stage_dir
        self.primedir = project_options.prime_dir

        # We don't need to set the source_handler on systems where we do not
        # build
        if sys.platform == 'linux':
            self.source_handler = self._get_source_handler(
                self._part_properties)
        else:
            self.source_handler = None

        self._build_attributes = BuildAttributes(
            self._part_properties['build-attributes'])

        self._runner = Runner(
            part_properties=self._part_properties,
            builddir=self.plugin.build_basedir,
            builtin_functions={
                'build': self.plugin.build,
            })

        self._migrate_state_file()

    def get_pull_state(self) -> states.PullState:
        if not self._pull_state:
            self._pull_state = states.get_state(self.plugin.statedir, 'pull')
        return self._pull_state

    def get_build_state(self) -> states.BuildState:
        if not self._build_state:
            self._build_state = states.get_state(self.plugin.statedir, 'build')
        return self._build_state

    def get_stage_state(self) -> states.StageState:
        if not self._stage_state:
            self._stage_state = states.get_state(self.plugin.statedir, 'stage')
        return self._stage_state

    def get_prime_state(self) -> states.PrimeState:
        if not self._prime_state:
            self._prime_state = states.get_state(self.plugin.statedir, 'prime')
        return self._prime_state

    def _get_source_handler(self, properties):
        """Returns a source_handler for the source in properties."""
        # TODO: we cannot pop source as it is used by plugins. We also make
        # the default '.'
        source_handler = None
        if self._source:
            handler_class = sources.get_source_handler(
                self._source, source_type=properties['source-type'])
            source_handler = handler_class(
                self._source,
                self.plugin.sourcedir,
                source_checksum=properties['source-checksum'],
                source_branch=properties['source-branch'],
                source_tag=properties['source-tag'],
                source_depth=properties['source-depth'],
                source_commit=properties['source-commit'],
            )

        return source_handler

    def makedirs(self):
        dirs = [
            self.plugin.sourcedir, self.plugin.builddir,
            self.plugin.installdir, self.plugin.statedir,
            self.stagedir, self.primedir,
        ]
        for d in dirs:
            os.makedirs(d, exist_ok=True)

    def _migrate_state_file(self):
        # In previous versions of Snapcraft, the state directory was a file.
        # Rather than die if we're running on output from an old version,
        # migrate it for them.
        if os.path.isfile(self.plugin.statedir):
            with open(self.plugin.statedir, 'r') as f:
                step = f.read()

            if step:
                os.remove(self.plugin.statedir)
                os.makedirs(self.plugin.statedir)
                self.mark_done(step)

    def notify_part_progress(self, progress, hint=''):
        logger.info('%s %s %s', progress, self.name, hint)

    def last_step(self):
        for step in reversed(common.COMMAND_ORDER):
            if os.path.exists(
                    states.get_step_state_file(self.plugin.statedir, step)):
                return step

        return None

    def is_clean(self, step):
        """Return true if the given step hasn't run (or has been cleaned)."""

        last_step = self.last_step()
        if last_step:
            return (common.COMMAND_ORDER.index(step) >
                    common.COMMAND_ORDER.index(last_step))

        return True

    def is_dirty(self, step):
        """Return true if the given step needs to run again."""

        return self.get_dirty_report(step) is not None

    def get_dirty_report(self, step):
        """Return a DirtyReport class describing why step is dirty.

        Returns None if step is not dirty.
        """

        # Retrieve the stored state for this step (assuming it has already run)
        state = states.get_state(self.plugin.statedir, step)
        differing_properties = set()
        differing_options = set()

        with contextlib.suppress(AttributeError):
            # state.properties contains the old YAML that this step cares
            # about, and we're comparing it to those same keys in the current
            # YAML (self._part_properties). If they've changed, then this step
            # is dirty and needs to run again.
            differing_properties = state.diff_properties_of_interest(
                self._part_properties)

        with contextlib.suppress(AttributeError):
            # state.project_options contains the old project options that this
            # step cares about, and we're comparing it to those same options in
            # the current project. If they've changed, then this step is dirty
            # and needs to run again.
            differing_options = state.diff_project_options_of_interest(
                self._project_options)

        if differing_properties or differing_options:
            return DirtyReport(differing_properties, differing_options)

        return None

    def should_step_run(self, step, force=False):
        return force or self.is_clean(step)

    def mark_done(self, step, state=None):
        if not state:
            state = {}

        index = common.COMMAND_ORDER.index(step)

        with open(states.get_step_state_file(
                self.plugin.statedir, step), 'w') as f:
            f.write(yaml.dump(state))

        # We know we've only just completed this step, so make sure any later
        # steps don't have a saved state.
        if index+1 != len(common.COMMAND_ORDER):
            for command in common.COMMAND_ORDER[index+1:]:
                self.mark_cleaned(command)

    def mark_cleaned(self, step):
        state_file = states.get_step_state_file(self.plugin.statedir, step)
        if os.path.exists(state_file):
            os.remove(state_file)

        if (os.path.isdir(self.plugin.statedir) and
                not os.listdir(self.plugin.statedir)):
            os.rmdir(self.plugin.statedir)

    def _fetch_stage_packages(self):
        stage_packages = self._grammar_processor.get_stage_packages()
        if stage_packages:
            logger.debug('Fetching stage-packages {!r}'.format(stage_packages))
            try:
                self.stage_packages = self._stage_packages_repo.get(
                    stage_packages)
            except repo.errors.PackageNotFoundError as e:
                raise errors.StagePackageDownloadError(self.name, e.message)

    def _unpack_stage_packages(self):
        stage_packages = self._grammar_processor.get_stage_packages()
        if stage_packages:
            logger.debug('Unpacking stage-packages to {!r}'.format(
                self.installdir))
            self._stage_packages_repo.unpack(self.installdir)

    def prepare_pull(self, force=False):
        self.makedirs()
        self.notify_part_progress('Preparing to pull')
        self._fetch_stage_packages()
        self._unpack_stage_packages()

    def pull(self, force=False):
        self.makedirs()
        self.notify_part_progress('Pulling')
        if self.source_handler:
            self.source_handler.pull()
        self.plugin.pull()

        self.mark_pull_done()

    def mark_pull_done(self):
        pull_properties = self.plugin.get_pull_properties()

        # Add the annotated list of build packages
        part_build_packages = self._part_properties.get('build-packages', [])
        part_build_snaps = self._part_properties.get('build-snaps', [])

        # Extract any requested metadata available in the source directory
        metadata = snapcraft.extractors.ExtractedMetadata()
        metadata_files = []
        for path in self._part_properties.get('parse-info', []):
            file_path = os.path.join(self.plugin.sourcedir, path)
            with contextlib.suppress(errors.MissingMetadataFileError):
                metadata.update(extract_metadata(self.name, file_path))
                metadata_files.append(path)

        self.mark_done('pull', states.PullState(
            pull_properties, part_properties=self._part_properties,
            project=self._project_options, stage_packages=self.stage_packages,
            build_snaps=part_build_snaps,
            build_packages=part_build_packages,
            source_details=self.source_handler.source_details,
            metadata=metadata,
            metadata_files=metadata_files
        ))

    def clean_pull(self, hint=''):
        if self.is_clean('pull'):
            hint = '{} {}'.format(hint, '(already clean)').strip()
            self.notify_part_progress('Skipping cleaning pulled source for',
                                      hint)
            return

        self.notify_part_progress('Cleaning pulled source for', hint)
        # Remove ubuntu cache (where stage packages are fetched)
        if os.path.exists(self.plugin.osrepodir):
            shutil.rmtree(self.plugin.osrepodir)

        if os.path.exists(self.plugin.sourcedir):
            if os.path.islink(self.plugin.sourcedir):
                os.remove(self.plugin.sourcedir)
            else:
                shutil.rmtree(self.plugin.sourcedir)

        self.plugin.clean_pull()
        self.mark_cleaned('pull')

    def prepare_build(self, force=False):
        self.makedirs()
        self.notify_part_progress('Preparing to build')
        # Stage packages are fetched and unpacked in the pull step, but we'll
        # unpack again here just in case the build step has been cleaned.
        self._unpack_stage_packages()

    def build(self, force=False):
        self.makedirs()
        self.notify_part_progress('Building')

        if os.path.exists(self.plugin.build_basedir):
            shutil.rmtree(self.plugin.build_basedir)

        # FIXME: It's not necessary to ignore here anymore since it's now done
        # in the Local source. However, it's left here so that it continues to
        # work on old snapcraft trees that still have src symlinks.
        def ignore(directory, files):
            if directory == self.plugin.sourcedir:
                snaps = glob(os.path.join(directory, '*.snap'))
                if snaps:
                    snaps = [os.path.basename(s) for s in snaps]
                    return common.SNAPCRAFT_FILES + snaps
                else:
                    return common.SNAPCRAFT_FILES
            else:
                return []

        shutil.copytree(self.plugin.sourcedir, self.plugin.build_basedir,
                        symlinks=True, ignore=ignore)

        self._runner.prepare()
        self._runner.build()
        self._runner.install()

        self.mark_build_done()

    def mark_build_done(self):
        build_properties = self.plugin.get_build_properties()
        plugin_manifest = self.plugin.get_manifest()
        machine_manifest = self._get_machine_manifest()

        # Extract any requested metadata available in the build directory,
        # followed by the install directory (which takes precedence)
        metadata_files = []
        metadata = snapcraft.extractors.ExtractedMetadata()
        for path in self._part_properties.get('parse-info', []):
            file_path = os.path.join(self.plugin.builddir, path)
            found = False
            with contextlib.suppress(errors.MissingMetadataFileError):
                metadata.update(extract_metadata(self.name, file_path))
                found = True

            file_path = os.path.join(self.plugin.installdir, path)
            with contextlib.suppress(errors.MissingMetadataFileError):
                metadata.update(extract_metadata(self.name, file_path))
                found = True

            if found:
                metadata_files.append(path)
            else:
                # If this metadata file is not found in either build or
                # install, check the pull state to make sure it was found
                # there. If not, we need to let the user know.
                state = self.get_pull_state()
                if not state or path not in state.extracted_metadata['files']:
                    raise errors.MissingMetadataFileError(self.name, path)

        self.mark_done('build', states.BuildState(
            property_names=build_properties,
            part_properties=self._part_properties,
            project=self._project_options,
            plugin_assets=plugin_manifest,
            machine_assets=machine_manifest,
            metadata=metadata,
            metadata_files=metadata_files))

    def _get_machine_manifest(self):
        return {
            'uname': common.run_output(['uname', '-srvmpio']),
            'installed-packages': repo.Repo.get_installed_packages(),
            'installed-snaps': repo.snaps.get_installed_snaps()
        }

    def clean_build(self, hint=''):
        if self.is_clean('build'):
            hint = '{} {}'.format(hint, '(already clean)').strip()
            self.notify_part_progress('Skipping cleaning build for',
                                      hint)
            return

        self.notify_part_progress('Cleaning build for', hint)

        if os.path.exists(self.plugin.build_basedir):
            shutil.rmtree(self.plugin.build_basedir)

        if os.path.exists(self.installdir):
            shutil.rmtree(self.installdir)

        self.plugin.clean_build()
        self.mark_cleaned('build')

    def migratable_fileset_for(self, step):
        plugin_fileset = self.plugin.snap_fileset()
        fileset = self._get_fileset(step).copy()
        includes = _get_includes(fileset)
        # If we're priming and we don't have an explicit set of files to prime
        # include the files from the stage step
        if step == 'prime' and (fileset == ['*'] or
                                len(includes) == 0):
            stage_fileset = self._get_fileset('stage').copy()
            fileset = _combine_filesets(stage_fileset, fileset)

        fileset.extend(plugin_fileset)

        return _migratable_filesets(fileset, self.plugin.installdir)

    def _get_fileset(self, option, default=None):
        if default is None:
            default = ['*']

        fileset = getattr(self.plugin.options, option, default)
        return fileset if fileset else default

    def _organize(self):
        fileset = self._get_fileset('organize', {})

        _organize_filesets(fileset.copy(), self.plugin.installdir)

    def stage(self, force=False):
        self.makedirs()
        self.notify_part_progress('Staging')
        self._organize()
        snap_files, snap_dirs = self.migratable_fileset_for('stage')

        def fixup_func(file_path):
            if os.path.islink(file_path):
                return
            if not file_path.endswith('.pc'):
                return
            repo.fix_pkg_config(
                self.stagedir, file_path, self.plugin.installdir)

        _migrate_files(snap_files, snap_dirs, self.plugin.installdir,
                       self.stagedir, fixup_func=fixup_func)
        # TODO once `snappy try` is in place we will need to copy
        # dependencies here too

        self.mark_stage_done(snap_files, snap_dirs)

    def mark_stage_done(self, snap_files, snap_dirs):
        self.mark_done('stage', states.StageState(
            snap_files, snap_dirs, self._part_properties,
            self._project_options))

    def clean_stage(self, project_staged_state, hint=''):
        if self.is_clean('stage'):
            hint = '{} {}'.format(hint, '(already clean)').strip()
            self.notify_part_progress('Skipping cleaning staging area for',
                                      hint)
            return

        self.notify_part_progress('Cleaning staging area for', hint)

        state = states.get_state(self.plugin.statedir, 'stage')

        try:
            self._clean_shared_area(self.stagedir, state,
                                    project_staged_state)
        except AttributeError:
            raise errors.MissingStateCleanError('stage')

        self.mark_cleaned('stage')

    def prime(self, force=False) -> None:
        self.makedirs()
        self.notify_part_progress('Priming')
        snap_files, snap_dirs = self.migratable_fileset_for('prime')
        _migrate_files(snap_files, snap_dirs, self.stagedir, self.primedir)

        elf_files = elf.get_elf_files(self.primedir, snap_files)
        all_dependencies = set()
        # TODO: base snap support
        core_path = common.get_core_path(self._base)

        # Clear the cache of all libs that aren't already in the primedir
        self._soname_cache.reset_except_root(self.primedir)
        for elf_file in elf_files:
            all_dependencies.update(
                elf_file.load_dependencies(root_path=self.primedir,
                                           core_base_path=core_path,
                                           soname_cache=self._soname_cache))

        dependency_paths = self._handle_dependencies(all_dependencies)

        if not self._build_attributes.keep_execstack():
            clear_execstack(elf_files=elf_files)

        if self._snap_type == 'app' and self._build_attributes.no_patchelf():
            logger.warning(
                'The primed files for part {!r} will not be verified for '
                'correctness or patched: build-attributes: [no-patchelf] '
                'is set.'.format(self.name))
        elif self._snap_type == 'app':
            part_patcher = PartPatcher(
                elf_files=elf_files,
                plugin=self.plugin,
                project=self._project_options,
                confinement=self._confinement,
                core_base=self._base,
                snap_base_path=self._snap_base_path,
                stagedir=self.stagedir,
                primedir=self.primedir,
                stage_packages=self._part_properties.get(
                    'stage-packages', []))
            part_patcher.patch()

        self.mark_prime_done(snap_files, snap_dirs, dependency_paths)

    def mark_prime_done(self, snap_files, snap_dirs, dependency_paths):
        self.mark_done('prime', states.PrimeState(
            snap_files, snap_dirs, dependency_paths, self._part_properties,
            self._project_options))

    def clean_prime(self, project_primed_state, hint=''):
        if self.is_clean('prime'):
            hint = '{} {}'.format(hint, '(already clean)').strip()
            self.notify_part_progress('Skipping cleaning priming area for',
                                      hint)
            return

        self.notify_part_progress('Cleaning priming area for', hint)

        state = states.get_state(self.plugin.statedir, 'prime')

        try:
            self._clean_shared_area(self.primedir, state,
                                    project_primed_state)
        except AttributeError:
            raise errors.MissingStateCleanError('prime')

        self.mark_cleaned('prime')

    def _clean_shared_area(self, shared_directory, part_state, project_state):
        primed_files = part_state.files
        primed_directories = part_state.directories

        # We want to make sure we don't remove a file or directory that's
        # being used by another part. So we'll examine the state for all parts
        # in the project and leave any files or directories found to be in
        # common.
        for other_name, other_state in project_state.items():
            if other_state and (other_name != self.name):
                primed_files -= other_state.files
                primed_directories -= other_state.directories

        # Finally, clean the files and directories that are specific to this
        # part.
        _clean_migrated_files(primed_files, primed_directories,
                              shared_directory)

    def _handle_dependencies(self, all_dependencies: Set[str]):
        # Split the necessary dependencies into their corresponding location.
        # We'll both migrate and track the system dependencies, but we'll only
        # track the part and staged dependencies, since they should have
        # already been primed by other means, and migrating them again could
        # potentially override the `stage` or `snap` filtering.
        (in_part, staged, primed, system) = _split_dependencies(
            all_dependencies, self.installdir, self.stagedir, self.primedir)
        part_dependency_paths = {os.path.dirname(d) for d in in_part}
        staged_dependency_paths = {os.path.dirname(d) for d in staged}
        dependency_paths = part_dependency_paths | staged_dependency_paths

        if not self._build_attributes.no_system_libraries():
            system_dependency_paths = {os.path.dirname(d) for d in system}
            dependency_paths.update(system_dependency_paths)

            if system:
                # Lots of dependencies are linked with a symlink, so we need to
                # make sure we follow those symlinks when we migrate the
                # dependencies.
                _migrate_files(system, system_dependency_paths, '/',
                               self.primedir, follow_symlinks=True)
                formatted_system = '\n'.join(sorted(system))
                logger.warning(
                    'Files from the build host were migrated into the snap to '
                    'satisfy dependencies that would otherwise not be met. '
                    'This feature will be removed in a future release. If '
                    'these libraries are needed in the final snap, ensure '
                    'that the following are either satisfied by a '
                    'stage-packages entry or through a part:\n{}'.format(
                        formatted_system))
        return dependency_paths

    def get_primed_dependency_paths(self):
        dependency_paths = set()
        state = states.get_state(self.plugin.statedir, 'prime')
        if state:
            for path in state.dependency_paths:
                dependency_paths.add(
                    os.path.join(self.primedir, path.lstrip('/')))

        return dependency_paths

    def env(self, root):
        return self.plugin.env(root)

    def clean(self, project_staged_state=None, project_primed_state=None,
              step=None, hint=''):
        if not project_staged_state:
            project_staged_state = {}

        if not project_primed_state:
            project_primed_state = {}

        try:
            self._clean_steps(project_staged_state, project_primed_state,
                              step, hint)
        except errors.MissingStateCleanError:
            # If one of the step cleaning rules is missing state, it must be
            # running on the output of an old Snapcraft. In that case, if we
            # were specifically asked to clean that step we need to fail.
            # Otherwise, just clean like the old Snapcraft did, and blow away
            # the entire part directory.
            if step:
                raise

            logger.info('Cleaning up for part {!r}'.format(self.name))
            if os.path.exists(self.plugin.partdir):
                shutil.rmtree(self.plugin.partdir)

        # Remove the part directory if it's completely empty (i.e. all steps
        # have been cleaned).
        if (os.path.exists(self.plugin.partdir) and
                not os.listdir(self.plugin.partdir)):
            os.rmdir(self.plugin.partdir)

    def _clean_steps(self, project_staged_state, project_primed_state,
                     step=None, hint=None):
        index = None
        if step:
            if step not in common.COMMAND_ORDER:
                raise RuntimeError(
                    '{!r} is not a valid step for part {!r}'.format(
                        step, self.name))

            index = common.COMMAND_ORDER.index(step)

        if not index or index <= common.COMMAND_ORDER.index('prime'):
            self.clean_prime(project_primed_state, hint)

        if not index or index <= common.COMMAND_ORDER.index('stage'):
            self.clean_stage(project_staged_state, hint)

        if not index or index <= common.COMMAND_ORDER.index('build'):
            self.clean_build(hint)

        if not index or index <= common.COMMAND_ORDER.index('pull'):
            self.clean_pull(hint)


def _split_dependencies(dependencies, installdir, stagedir, primedir):
    """Split dependencies into their corresponding location.

    Return a tuple of sets for each location.
    """

    part_dependencies = set()
    staged_dependencies = set()
    primed_dependencies = set()
    system_dependencies = set()

    for file_path in dependencies:
        if file_path.startswith(installdir):
            part_dependencies.add(os.path.relpath(file_path, installdir))
        elif file_path.startswith(stagedir):
            staged_dependencies.add(os.path.relpath(file_path, stagedir))
        elif file_path.startswith(primedir):
            primed_dependencies.add(os.path.relpath(file_path, primedir))
        else:
            file_path = file_path.lstrip('/')

            # This was a dependency that was resolved to be on the system.
            # However, it's possible that this library is actually included in
            # the snap and we just missed it because it's in a non-standard
            # path. Let's make sure it isn't already in the part, stage dir, or
            # prime dir. If so, add it to that set.
            if os.path.exists(os.path.join(installdir, file_path)):
                part_dependencies.add(file_path)
            elif os.path.exists(os.path.join(stagedir, file_path)):
                staged_dependencies.add(file_path)
            elif os.path.exists(os.path.join(primedir, file_path)):
                primed_dependencies.add(file_path)
            else:
                system_dependencies.add(file_path)

    return (part_dependencies, staged_dependencies, primed_dependencies,
            system_dependencies)


def _expand_part_properties(part_properties, part_schema):
    """Returns properties with all part schema properties included.

    Any schema properties not set will contain their default value as defined
    in the schema itself.
    """

    # First make a deep copy of the part schema. It contains nested mutables,
    # and we'd rather not change them.
    part_schema = copy.deepcopy(part_schema)

    # Come up with a dictionary of part schema properties and their default
    # values as defined in the schema.
    properties = {}
    for schema_property, subschema in part_schema.items():
        properties[schema_property] = subschema.get('default')

    # Now expand (overwriting if necessary) the default schema properties with
    # the ones from the actual part.
    properties.update(part_properties)

    return properties


def _migratable_filesets(fileset, srcdir):
    includes, excludes = _get_file_list(fileset)

    include_files = _generate_include_set(srcdir, includes)
    exclude_files, exclude_dirs = _generate_exclude_set(srcdir, excludes)

    # And chop files, including whole trees if any dirs are mentioned
    snap_files = include_files - exclude_files
    for exclude_dir in exclude_dirs:
        snap_files = set([x for x in snap_files
                          if not x.startswith(exclude_dir + '/')])

    # Separate dirs from files
    snap_dirs = set([x for x in snap_files
                     if os.path.isdir(os.path.join(srcdir, x)) and
                     not os.path.islink(os.path.join(srcdir, x))])
    snap_files = snap_files - snap_dirs

    # Make sure we also obtain the parent directories of files
    for snap_file in snap_files:
        dirname = os.path.dirname(snap_file)
        while dirname:
            snap_dirs.add(dirname)
            dirname = os.path.dirname(dirname)

    return snap_files, snap_dirs


def _migrate_files(snap_files, snap_dirs, srcdir, dstdir, missing_ok=False,
                   follow_symlinks=False, fixup_func=lambda *args: None):

    for directory in snap_dirs:
        src = os.path.join(srcdir, directory)
        dst = os.path.join(dstdir, directory)

        snapcraft.file_utils.create_similar_directory(src, dst)

    for snap_file in snap_files:
        src = os.path.join(srcdir, snap_file)
        dst = os.path.join(dstdir, snap_file)

        snapcraft.file_utils.create_similar_directory(os.path.dirname(src),
                                                      os.path.dirname(dst))

        if missing_ok and not os.path.exists(src):
            continue

        # If the file is already here and it's a symlink, leave it alone.
        if os.path.islink(dst):
            continue

        # Otherwise, remove and re-link it.
        if os.path.exists(dst):
            os.remove(dst)

        if src.endswith('.pc'):
            shutil.copy2(src, dst, follow_symlinks=follow_symlinks)
        else:
            file_utils.link_or_copy(src, dst, follow_symlinks=follow_symlinks)

        fixup_func(dst)


def _organize_filesets(fileset, base_dir):
    for key in sorted(fileset, key=lambda x: ['*' in x, x]):
        src = os.path.join(base_dir, key)
        dst = os.path.join(base_dir, fileset[key])

        sources = iglob(src, recursive=True)

        for src in sources:
            if os.path.isdir(src) and '*' not in key:
                file_utils.link_or_copy_tree(src, dst)
                # TODO create alternate organization location to avoid
                # deletions.
                shutil.rmtree(src)
            elif os.path.isfile(dst):
                raise errors.SnapcraftEnvironmentError(
                    'Trying to organize file {key!r} to {dst!r}, '
                    'but {dst!r} already exists'.format(
                        key=key, dst=os.path.relpath(dst, base_dir)))
            else:
                os.makedirs(os.path.dirname(dst), exist_ok=True)
                shutil.move(src, dst)


def _clean_migrated_files(snap_files, snap_dirs, directory):
    for snap_file in snap_files:
        os.remove(os.path.join(directory, snap_file))

    # snap_dirs may not be ordered so that subdirectories come before
    # parents, and we want to be able to remove directories if possible, so
    # we'll sort them in reverse here to get subdirectories before parents.
    snap_dirs = sorted(snap_dirs, reverse=True)

    for snap_dir in snap_dirs:
        migrated_directory = os.path.join(directory, snap_dir)
        if not os.listdir(migrated_directory):
            os.rmdir(migrated_directory)


def _get_file_list(stage_set):
    includes = []
    excludes = []

    for item in stage_set:
        if item.startswith('-'):
            excludes.append(item[1:])
        elif item.startswith('\\'):
            includes.append(item[1:])
        else:
            includes.append(item)

    _validate_relative_paths(includes + excludes)

    includes = includes or ['*']

    return includes, excludes


def _generate_include_set(directory, includes):
    include_files = set()
    for include in includes:
        if '*' in include:
            pattern = os.path.join(directory, include)
            matches = iglob(pattern, recursive=True)
            include_files |= set(matches)
        else:
            include_files |= set([os.path.join(directory, include), ])

    include_dirs = [x for x in include_files if os.path.isdir(x)]
    include_files = set([os.path.relpath(x, directory) for x in include_files])

    # Expand includeFiles, so that an exclude like '*/*.so' will still match
    # files from an include like 'lib'
    for include_dir in include_dirs:
        for root, dirs, files in os.walk(include_dir):
            include_files |= \
                set([os.path.relpath(os.path.join(root, d), directory)
                     for d in dirs])
            include_files |= \
                set([os.path.relpath(os.path.join(root, f), directory)
                     for f in files])

    return include_files


def _generate_exclude_set(directory, excludes):
    exclude_files = set()

    for exclude in excludes:
        pattern = os.path.join(directory, exclude)
        matches = iglob(pattern, recursive=True)
        exclude_files |= set(matches)

    exclude_dirs = [os.path.relpath(x, directory)
                    for x in exclude_files if os.path.isdir(x)]
    exclude_files = set([os.path.relpath(x, directory)
                         for x in exclude_files])

    return exclude_files, exclude_dirs


def _validate_relative_paths(files):
    for d in files:
        if os.path.isabs(d):
            raise errors.PluginError('path "{}" must be relative'.format(d))


def _file_collides(file_this, file_other):
    if not file_this.endswith('.pc'):
        return not filecmp.cmp(file_this, file_other, shallow=False)

    pc_file_1 = open(file_this)
    pc_file_2 = open(file_other)

    try:
        for lines in zip(pc_file_1, pc_file_2):
            for line in zip(lines[0].split('\n'), lines[1].split('\n')):
                if line[0].startswith('prefix='):
                    continue
                if line[0] != line[1]:
                    return True
    except Exception as e:
        raise e from e
    finally:
        pc_file_1.close()
        pc_file_2.close()
    return False


def check_for_collisions(parts):
    """Raises a SnapcraftPartConflictError if conflicts are found."""
    parts_files = {}
    for part in parts:
        # Gather our own files up
        part_files, _ = part.migratable_fileset_for('stage')

        # Scan previous parts for collisions
        for other_part_name in parts_files:
            common = part_files & parts_files[other_part_name]['files']
            conflict_files = []
            for f in common:
                this = os.path.join(part.installdir, f)
                other = os.path.join(
                    parts_files[other_part_name]['installdir'],
                    f)
                if os.path.exists(this) and os.path.exists(other):
                    if os.path.islink(this) and os.path.islink(other):
                        continue
                    if _file_collides(this, other):
                        conflict_files.append(f)

            if conflict_files:
                raise errors.SnapcraftPartConflictError(
                    other_part_name=other_part_name,
                    part_name=part.name,
                    conflict_files=conflict_files)

        # And add our files to the list
        parts_files[part.name] = {'files': part_files,
                                  'installdir': part.installdir}


def _get_includes(fileset):
    return [x for x in fileset if x[0] != '-']


def _get_excludes(fileset):
    return [x[1:] for x in fileset if x[0] == '-']


def _combine_filesets(starting_fileset, modifying_fileset):
    """
    Combine filesets if modifying_fileset is an explicit or implicit
    wildcard.
    """

    starting_excludes = set(_get_excludes(starting_fileset))
    modifying_includes = set(_get_includes(modifying_fileset))

    contradicting_fileset = set.intersection(starting_excludes,
                                             modifying_includes)

    if contradicting_fileset:
        raise errors.PrimeFileConflictError(fileset=contradicting_fileset)

    to_combine = False
    # combine if starting_fileset has a wildcard
    # XXX: should this only be a single wildcard and possibly excludes?
    if '*' in modifying_fileset:
        to_combine = True
        modifying_fileset.remove('*')

    # combine if modifying_fileset is only excludes
    if set([x[0] for x in modifying_fileset]) == set('-'):
        to_combine = True

    if to_combine:
        return list(set(starting_fileset + modifying_fileset))
    else:
        return modifying_fileset<|MERGE_RESOLUTION|>--- conflicted
+++ resolved
@@ -34,12 +34,8 @@
 from ._build_attributes import BuildAttributes
 from ._metadata_extraction import extract_metadata
 from ._plugin_loader import load_plugin  # noqa
-<<<<<<< HEAD
 from ._runner import Runner
-=======
-from ._scriptlets import ScriptRunner
 from ._patchelf import PartPatcher
->>>>>>> 651fd9e7
 
 logger = logging.getLogger(__name__)
 
