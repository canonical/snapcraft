# -*- Mode:Python; indent-tabs-mode:nil; tab-width:4 -*-
#
# Copyright (C) 2015-2017 Canonical Ltd
#
# This program is free software: you can redistribute it and/or modify
# it under the terms of the GNU General Public License version 3 as
# published by the Free Software Foundation.
#
# This program is distributed in the hope that it will be useful,
# but WITHOUT ANY WARRANTY; without even the implied warranty of
# MERCHANTABILITY or FITNESS FOR A PARTICULAR PURPOSE.  See the
# GNU General Public License for more details.
#
# You should have received a copy of the GNU General Public License
# along with this program.  If not, see <http://www.gnu.org/licenses/>.

import contextlib
import copy
import filecmp
import importlib
import logging
import os
import shutil
import sys
from glob import glob, iglob

import jsonschema
import magic
import yaml

import snapcraft
from snapcraft import file_utils
from snapcraft.internal.errors import (
    PrimeFileConflictError,
    PluginError,
    MissingState,
    SnapcraftPartConflictError,
    SnapcraftSchemaError
)
from snapcraft.internal import (
    common,
    libraries,
    repo,
    sources,
    states,
)
from ._scriptlets import ScriptRunner
from ._build_attributes import BuildAttributes
from ._stage_package_handler import StagePackageHandler

logger = logging.getLogger(__name__)


class DirtyReport:
    def __init__(self, dirty_properties, dirty_project_options):
        self.dirty_properties = dirty_properties
        self.dirty_project_options = dirty_project_options


class PluginHandler:

    @property
    def name(self):
        return self._name

    @property
    def installdir(self):
        return self.code.installdir

    def __init__(self, *, plugin_name, part_name,
                 part_properties, project_options, part_schema,
                 definitions_schema):
        self.valid = False
        self.code = None
        self.config = {}
        self._name = part_name
        self._part_properties = _expand_part_properties(
            part_properties, part_schema)
        self.stage_packages = []
        self.build_packages = []

        # Some legacy parts can have a '/' in them to separate the main project
        # part with the subparts. This is rather unfortunate as it affects the
        # the layout of parts inside the parts directory causing collisions
        # between the main project part and its subparts.
        part_name = part_name.replace('/', '\N{BIG SOLIDUS}')
        self._project_options = project_options
        self.deps = []

        self.stagedir = project_options.stage_dir
        self.snapdir = project_options.snap_dir

        parts_dir = project_options.parts_dir
        self.ubuntudir = os.path.join(parts_dir, part_name, 'ubuntu')
        self.statedir = os.path.join(parts_dir, part_name, 'state')
        self.sourcedir = os.path.join(parts_dir, part_name, 'src')

        self.source_handler = self._get_source_handler(self._part_properties)

        self._build_attributes = BuildAttributes(
            self._part_properties['build-attributes'])

        self._migrate_state_file()

        try:
            self._load_code(
                plugin_name, self._part_properties, part_schema,
                definitions_schema)
        except jsonschema.ValidationError as e:
            error = SnapcraftSchemaError.from_validation_error(e)
            raise PluginError('properties failed to load for {}: {}'.format(
                part_name, error.message))

        stage_packages = getattr(self.code, 'stage_packages', [])
        sources = getattr(self.code, 'PLUGIN_STAGE_SOURCES', None)
        self._stage_package_handler = StagePackageHandler(
            stage_packages, self.ubuntudir,
            sources=sources, project_options=self._project_options)

    def _load_code(self, plugin_name, properties, part_schema,
                   definitions_schema):
        module_name = plugin_name.replace('-', '_')
        module = None

        with contextlib.suppress(ImportError):
            module = _load_local('x-{}'.format(plugin_name),
                                 self._project_options.local_plugins_dir)
            logger.info('Loaded local plugin for %s', plugin_name)

        if not module:
            with contextlib.suppress(ImportError):
                module = importlib.import_module(
                    'snapcraft.plugins.{}'.format(module_name))

        if not module:
            logger.info('Searching for local plugin for %s', plugin_name)
            with contextlib.suppress(ImportError):
                module = _load_local(module_name,
                                     self._project_options.local_plugins_dir)
            if not module:
                raise PluginError('unknown plugin: {}'.format(plugin_name))

        plugin = _get_plugin(module)
        _validate_pull_and_build_properties(
            plugin_name, plugin, part_schema, definitions_schema)
        options = _make_options(
            part_schema, definitions_schema, properties, plugin.schema())
        # For backwards compatibility we add the project to the plugin
        try:
            self.code = plugin(self.name, options, self._project_options)
        except TypeError:
            logger.warning(
                'DEPRECATED: the plugin used by part {!r} needs to be updated '
                'to accept project options in its initializer. See '
                'https://github.com/snapcore/snapcraft/blob/master/docs/'
                'plugins.md#initializing-a-plugin for more information'.format(
                    self.name))
            self.code = plugin(self.name, options)
            # This is for plugins that don't inherit from BasePlugin
            if not hasattr(self.code, 'project'):
                setattr(self.code, 'project', self._project_options)
            # This is for plugins that inherit from BasePlugin but don't have
            # project in init.
            if not self.code.project:
                self.code.project = self._project_options

        if self._project_options.is_cross_compiling:
            logger.debug(
                'Setting {!r} as the compilation target for {!r}'.format(
                    self._project_options.deb_arch, plugin_name))
            self.code.enable_cross_compilation()

    def _get_source_handler(self, properties):
        """Returns a source_handler for the source in properties."""
        # TODO: we cannot pop source as it is used by plugins. We also make
        # the default '.'
        source_handler = None
        if properties['source']:
            handler_class = sources.get_source_handler(
                properties['source'], source_type=properties['source-type'])
            source_handler = handler_class(
                properties['source'],
                self.sourcedir,
                source_checksum=properties['source-checksum'],
                source_branch=properties['source-branch'],
                source_tag=properties['source-tag'],
                source_depth=properties['source-depth'],
                source_commit=properties['source-commit'],
            )

        return source_handler

    def makedirs(self):
        dirs = [
            self.code.sourcedir, self.code.builddir, self.code.installdir,
            self.stagedir, self.snapdir, self.statedir
        ]
        for d in dirs:
            os.makedirs(d, exist_ok=True)

    def _migrate_state_file(self):
        # In previous versions of Snapcraft, the state directory was a file.
        # Rather than die if we're running on output from an old version,
        # migrate it for them.
        if os.path.isfile(self.statedir):
            with open(self.statedir, 'r') as f:
                step = f.read()

            if step:
                os.remove(self.statedir)
                os.makedirs(self.statedir)
                self.mark_done(step)

    def notify_part_progress(self, progress, hint=''):
        logger.info('%s %s %s', progress, self.name, hint)

    def last_step(self):
        for step in reversed(common.COMMAND_ORDER):
            if os.path.exists(self._step_state_file(step)):
                return step

        return None

    def is_clean(self, step):
        """Return true if the given step hasn't run (or has been cleaned)."""

        last_step = self.last_step()
        if last_step:
            return (common.COMMAND_ORDER.index(step) >
                    common.COMMAND_ORDER.index(last_step))

        return True

    def is_dirty(self, step):
        """Return true if the given step needs to run again."""

        return self.get_dirty_report(step) is not None

    def get_dirty_report(self, step):
        """Return a DirtyReport class describing why step is dirty.

        Returns None if step is not dirty.
        """

        # Retrieve the stored state for this step (assuming it has already run)
        state = self.get_state(step)
        differing_properties = set()
        differing_options = set()

        with contextlib.suppress(AttributeError):
            # state.properties contains the old YAML that this step cares
            # about, and we're comparing it to those same keys in the current
            # YAML (self._part_properties). If they've changed, then this step
            # is dirty and needs to run again.
            differing_properties = state.diff_properties_of_interest(
                self._part_properties)

        with contextlib.suppress(AttributeError):
            # state.project_options contains the old project options that this
            # step cares about, and we're comparing it to those same options in
            # the current project. If they've changed, then this step is dirty
            # and needs to run again.
            differing_options = state.diff_project_options_of_interest(
                self._project_options)

        if differing_properties or differing_options:
            return DirtyReport(differing_properties, differing_options)

        return None

    def should_step_run(self, step, force=False):
        return force or self.is_clean(step)

    def mark_done(self, step, state=None):
        if not state:
            state = {}

        index = common.COMMAND_ORDER.index(step)

        with open(self._step_state_file(step), 'w') as f:
            f.write(yaml.dump(state))

        # We know we've only just completed this step, so make sure any later
        # steps don't have a saved state.
        if index+1 != len(common.COMMAND_ORDER):
            for command in common.COMMAND_ORDER[index+1:]:
                self.mark_cleaned(command)

    def mark_cleaned(self, step):
        state_file = self._step_state_file(step)
        if os.path.exists(state_file):
            os.remove(state_file)

        if os.path.isdir(self.statedir) and not os.listdir(self.statedir):
            os.rmdir(self.statedir)

    def get_state(self, step):
        state = None
        state_file = self._step_state_file(step)
        if os.path.isfile(state_file):
            with open(state_file, 'r') as f:
                state = yaml.load(f.read())

        return state

    def _step_state_file(self, step):
        return os.path.join(self.statedir, step)

    def _fetch_stage_packages(self):
        try:
            self.stage_packages = self._stage_package_handler.fetch()
        except repo.errors.PackageNotFoundError as e:
            raise RuntimeError("Error downloading stage packages for part "
                               "{!r}: {}".format(self.name, e.message))

    def _unpack_stage_packages(self):
        self._stage_package_handler.unpack(self.installdir)

    def prepare_pull(self, force=False):
        self.makedirs()
        self.notify_part_progress('Preparing to pull')
        self._fetch_stage_packages()
        self._unpack_stage_packages()

    def pull(self, force=False):
        self.makedirs()
        self.notify_part_progress('Pulling')
        if self.source_handler:
            self.source_handler.pull()
        self.code.pull()

        self.mark_pull_done()

    def mark_pull_done(self):
        pull_properties = self.code.get_pull_properties()

        # Add the annotated list of build packages
        part_build_packages = self._part_properties.get('build-packages', [])
        build_packages = repo.Repo.get_installed_build_packages(
            part_build_packages)
        versioned_build_packages = []
        for pkg in build_packages:
            if pkg in part_build_packages:
                versioned_build_packages.append(pkg)
            else:
                pkg_name, version = repo.get_pkg_name_parts(pkg)
                if pkg_name in part_build_packages:
                    versioned_build_packages.append(pkg)

        self.mark_done('pull', states.PullState(
            pull_properties, part_properties=self._part_properties,
            project=self._project_options, stage_packages=self.stage_packages,
<<<<<<< HEAD
            source_details=self.source_handler.assets
=======
            build_packages=versioned_build_packages,
>>>>>>> c6bf989a
        ))

    def clean_pull(self, hint=''):
        if self.is_clean('pull'):
            hint = '{} {}'.format(hint, '(already clean)').strip()
            self.notify_part_progress('Skipping cleaning pulled source for',
                                      hint)
            return

        self.notify_part_progress('Cleaning pulled source for', hint)
        # Remove ubuntu cache (where stage packages are fetched)
        if os.path.exists(self.ubuntudir):
            shutil.rmtree(self.ubuntudir)

        if os.path.exists(self.sourcedir):
            if os.path.islink(self.sourcedir):
                os.remove(self.sourcedir)
            else:
                shutil.rmtree(self.sourcedir)

        self.code.clean_pull()
        self.mark_cleaned('pull')

    def prepare_build(self, force=False):
        self.makedirs()
        self.notify_part_progress('Preparing to build')
        # Stage packages are fetched and unpacked in the pull step, but we'll
        # unpack again here just in case the build step has been cleaned.
        self._unpack_stage_packages()

    def build(self, force=False):
        self.makedirs()
        self.notify_part_progress('Building')

        if os.path.exists(self.code.build_basedir):
            shutil.rmtree(self.code.build_basedir)

        # FIXME: It's not necessary to ignore here anymore since it's now done
        # in the Local source. However, it's left here so that it continues to
        # work on old snapcraft trees that still have src symlinks.
        def ignore(directory, files):
            if directory == self.sourcedir:
                snaps = glob(os.path.join(directory, '*.snap'))
                if snaps:
                    snaps = [os.path.basename(s) for s in snaps]
                    return common.SNAPCRAFT_FILES + snaps
                else:
                    return common.SNAPCRAFT_FILES
            else:
                return []

        shutil.copytree(self.code.sourcedir, self.code.build_basedir,
                        symlinks=True, ignore=ignore)

        script_runner = ScriptRunner(builddir=self.code.build_basedir)

        script_runner.run(scriptlet=self._part_properties.get('prepare'))
        build_scriptlet = self._part_properties.get('build')
        if build_scriptlet:
            script_runner.run(scriptlet=build_scriptlet)
        else:
            self.code.build()
        script_runner.run(scriptlet=self._part_properties.get('install'))

        self.mark_build_done()

    def mark_build_done(self):
        build_properties = self.code.get_build_properties()

        self.mark_done('build', states.BuildState(
            build_properties, self._part_properties,
            self._project_options))

    def clean_build(self, hint=''):
        if self.is_clean('build'):
            hint = '{} {}'.format(hint, '(already clean)').strip()
            self.notify_part_progress('Skipping cleaning build for',
                                      hint)
            return

        self.notify_part_progress('Cleaning build for', hint)

        if os.path.exists(self.code.build_basedir):
            shutil.rmtree(self.code.build_basedir)

        if os.path.exists(self.installdir):
            shutil.rmtree(self.installdir)

        self.code.clean_build()
        self.mark_cleaned('build')

    def migratable_fileset_for(self, step):
        plugin_fileset = self.code.snap_fileset()
        fileset = self._get_fileset(step).copy()
        includes = _get_includes(fileset)
        # If we're priming and we don't have an explicit set of files to prime
        # include the files from the stage step
        if step == 'prime' and (fileset == ['*'] or
                                len(includes) == 0):
            stage_fileset = self._get_fileset('stage').copy()
            fileset = _combine_filesets(stage_fileset, fileset)

        fileset.extend(plugin_fileset)

        return _migratable_filesets(fileset, self.code.installdir)

    def _get_fileset(self, option, default=None):
        if default is None:
            default = ['*']

        fileset = getattr(self.code.options, option, default)
        return fileset if fileset else default

    def _organize(self):
        fileset = self._get_fileset('organize', {})

        _organize_filesets(fileset.copy(), self.code.installdir)

    def stage(self, force=False):
        self.makedirs()
        self.notify_part_progress('Staging')
        self._organize()
        snap_files, snap_dirs = self.migratable_fileset_for('stage')

        def fixup_func(file_path):
            if os.path.islink(file_path):
                return
            if not file_path.endswith('.pc'):
                return
            repo.fix_pkg_config(self.stagedir, file_path, self.code.installdir)

        _migrate_files(snap_files, snap_dirs, self.code.installdir,
                       self.stagedir, fixup_func=fixup_func)
        # TODO once `snappy try` is in place we will need to copy
        # dependencies here too

        self.mark_stage_done(snap_files, snap_dirs)

    def mark_stage_done(self, snap_files, snap_dirs):
        self.mark_done('stage', states.StageState(
            snap_files, snap_dirs, self._part_properties,
            self._project_options))

    def clean_stage(self, project_staged_state, hint=''):
        if self.is_clean('stage'):
            hint = '{} {}'.format(hint, '(already clean)').strip()
            self.notify_part_progress('Skipping cleaning staging area for',
                                      hint)
            return

        self.notify_part_progress('Cleaning staging area for', hint)

        state = self.get_state('stage')

        try:
            self._clean_shared_area(self.stagedir, state,
                                    project_staged_state)
        except AttributeError:
            raise MissingState(
                "Failed to clean step 'stage': Missing necessary state. "
                "This won't work until a complete clean has occurred.")

        self.mark_cleaned('stage')

    def prime(self, force=False):
        self.makedirs()
        self.notify_part_progress('Priming')
        snap_files, snap_dirs = self.migratable_fileset_for('prime')
        _migrate_files(snap_files, snap_dirs, self.stagedir, self.snapdir)

        dependencies = _find_dependencies(self.snapdir, snap_files)

        # Split the necessary dependencies into their corresponding location.
        # We'll both migrate and track the system dependencies, but we'll only
        # track the part and staged dependencies, since they should have
        # already been primed by other means, and migrating them again could
        # potentially override the `stage` or `snap` filtering.
        (in_part, staged, primed, system) = _split_dependencies(
            dependencies, self.installdir, self.stagedir, self.snapdir)

        part_dependency_paths = {os.path.dirname(d) for d in in_part}
        staged_dependency_paths = {os.path.dirname(d) for d in staged}

        dependency_paths = part_dependency_paths | staged_dependency_paths

        if not self._build_attributes.no_system_libraries():
            system_dependency_paths = {os.path.dirname(d) for d in system}
            dependency_paths.update(system_dependency_paths)

            if system:
                # Lots of dependencies are linked with a symlink, so we need to
                # make sure we follow those symlinks when we migrate the
                # dependencies.
                _migrate_files(system, system_dependency_paths, '/',
                               self.snapdir, follow_symlinks=True)

        self.mark_prime_done(snap_files, snap_dirs, dependency_paths)

    def mark_prime_done(self, snap_files, snap_dirs, dependency_paths):
        self.mark_done('prime', states.PrimeState(
            snap_files, snap_dirs, dependency_paths, self._part_properties,
            self._project_options))

    def clean_prime(self, project_primed_state, hint=''):
        if self.is_clean('prime'):
            hint = '{} {}'.format(hint, '(already clean)').strip()
            self.notify_part_progress('Skipping cleaning priming area for',
                                      hint)
            return

        self.notify_part_progress('Cleaning priming area for', hint)

        state = self.get_state('prime')

        try:
            self._clean_shared_area(self.snapdir, state,
                                    project_primed_state)
        except AttributeError:
            raise MissingState(
                "Failed to clean step 'prime': Missing necessary state. "
                "This won't work until a complete clean has occurred.")

        self.mark_cleaned('prime')

    def _clean_shared_area(self, shared_directory, part_state, project_state):
        primed_files = part_state.files
        primed_directories = part_state.directories

        # We want to make sure we don't remove a file or directory that's
        # being used by another part. So we'll examine the state for all parts
        # in the project and leave any files or directories found to be in
        # common.
        for other_name, other_state in project_state.items():
            if other_state and (other_name != self.name):
                primed_files -= other_state.files
                primed_directories -= other_state.directories

        # Finally, clean the files and directories that are specific to this
        # part.
        _clean_migrated_files(primed_files, primed_directories,
                              shared_directory)

    def get_primed_dependency_paths(self):
        dependency_paths = set()
        state = self.get_state('prime')
        if state:
            for path in state.dependency_paths:
                dependency_paths.add(
                    os.path.join(self.snapdir, path.lstrip('/')))

        return dependency_paths

    def env(self, root):
        return self.code.env(root)

    def clean(self, project_staged_state=None, project_primed_state=None,
              step=None, hint=''):
        if not project_staged_state:
            project_staged_state = {}

        if not project_primed_state:
            project_primed_state = {}

        try:
            self._clean_steps(project_staged_state, project_primed_state,
                              step, hint)
        except MissingState:
            # If one of the step cleaning rules is missing state, it must be
            # running on the output of an old Snapcraft. In that case, if we
            # were specifically asked to clean that step we need to fail.
            # Otherwise, just clean like the old Snapcraft did, and blow away
            # the entire part directory.
            if step:
                raise

            logger.info('Cleaning up for part {!r}'.format(self.name))
            if os.path.exists(self.code.partdir):
                shutil.rmtree(self.code.partdir)

        # Remove the part directory if it's completely empty (i.e. all steps
        # have been cleaned).
        if (os.path.exists(self.code.partdir) and
                not os.listdir(self.code.partdir)):
            os.rmdir(self.code.partdir)

    def _clean_steps(self, project_staged_state, project_primed_state,
                     step=None, hint=None):
        index = None
        if step:
            if step not in common.COMMAND_ORDER:
                raise RuntimeError(
                    '{!r} is not a valid step for part {!r}'.format(
                        step, self.name))

            index = common.COMMAND_ORDER.index(step)

        if not index or index <= common.COMMAND_ORDER.index('prime'):
            self.clean_prime(project_primed_state, hint)

        if not index or index <= common.COMMAND_ORDER.index('stage'):
            self.clean_stage(project_staged_state, hint)

        if not index or index <= common.COMMAND_ORDER.index('build'):
            self.clean_build(hint)

        if not index or index <= common.COMMAND_ORDER.index('pull'):
            self.clean_pull(hint)


def _split_dependencies(dependencies, installdir, stagedir, snapdir):
    """Split dependencies into their corresponding location.

    Return a tuple of sets for each location.
    """

    part_dependencies = set()
    staged_dependencies = set()
    primed_dependencies = set()
    system_dependencies = set()

    for file_path in dependencies:
        if file_path.startswith(installdir):
            part_dependencies.add(os.path.relpath(file_path, installdir))
        elif file_path.startswith(stagedir):
            staged_dependencies.add(os.path.relpath(file_path, stagedir))
        elif file_path.startswith(snapdir):
            primed_dependencies.add(os.path.relpath(file_path, snapdir))
        else:
            file_path = file_path.lstrip('/')

            # This was a dependency that was resolved to be on the system.
            # However, it's possible that this library is actually included in
            # the snap and we just missed it because it's in a non-standard
            # path. Let's make sure it isn't already in the part, stage dir, or
            # prime dir. If so, add it to that set.
            if os.path.exists(os.path.join(installdir, file_path)):
                part_dependencies.add(file_path)
            elif os.path.exists(os.path.join(stagedir, file_path)):
                staged_dependencies.add(file_path)
            elif os.path.exists(os.path.join(snapdir, file_path)):
                primed_dependencies.add(file_path)
            else:
                system_dependencies.add(file_path)

    return (part_dependencies, staged_dependencies, primed_dependencies,
            system_dependencies)


def _expand_part_properties(part_properties, part_schema):
    """Returns properties with all part schema properties included.

    Any schema properties not set will contain their default value as defined
    in the schema itself.
    """

    # First make a deep copy of the part schema. It contains nested mutables,
    # and we'd rather not change them.
    part_schema = copy.deepcopy(part_schema)

    # Come up with a dictionary of part schema properties and their default
    # values as defined in the schema.
    properties = {}
    for schema_property, subschema in part_schema.items():
        properties[schema_property] = subschema.get('default')

    # Now expand (overwriting if necessary) the default schema properties with
    # the ones from the actual part.
    properties.update(part_properties)

    return properties


def _merged_part_and_plugin_schemas(part_schema, definitions_schema,
                                    plugin_schema):
    plugin_schema = plugin_schema.copy()
    if 'properties' not in plugin_schema:
        plugin_schema['properties'] = {}

    if 'definitions' not in plugin_schema:
        plugin_schema['definitions'] = {}

    # The part schema takes precedence over the plugin's schema.
    plugin_schema['properties'].update(part_schema)
    plugin_schema['definitions'].update(definitions_schema)

    return plugin_schema


def _validate_pull_and_build_properties(plugin_name, plugin, part_schema,
                                        definitions_schema):
    merged_schema = _merged_part_and_plugin_schemas(
        part_schema, definitions_schema, plugin.schema())
    merged_properties = merged_schema['properties']

    # First, validate pull properties
    invalid_properties = _validate_step_properties(
        plugin.get_pull_properties(), merged_properties)

    if invalid_properties:
        raise ValueError(
            "Invalid pull properties specified by {!r} plugin: {}".format(
                plugin_name, list(invalid_properties)))

    # Now, validate build properties
    invalid_properties = _validate_step_properties(
        plugin.get_build_properties(), merged_properties)

    if invalid_properties:
        raise ValueError(
            "Invalid build properties specified by {!r} plugin: {}".format(
                plugin_name, list(invalid_properties)))


def _validate_step_properties(step_properties, schema_properties):
    invalid_properties = set()
    for step_property in step_properties:
        if step_property not in schema_properties:
            invalid_properties.add(step_property)

    return invalid_properties


def _make_options(part_schema, definitions_schema, properties, plugin_schema):
    # Make copies as these dictionaries are tampered with
    part_schema = part_schema.copy()
    properties = properties.copy()

    plugin_schema = _merged_part_and_plugin_schemas(
        part_schema, definitions_schema, plugin_schema)

    # This is for backwards compatibility for when most of the
    # schema was overridable by the plugins.
    if 'required' in plugin_schema and not plugin_schema['required']:
            del plugin_schema['required']
    # With the same backwards compatibility in mind we need to remove
    # the source entry before validation. To those concerned, it has
    # already been validated.
    validated_properties = properties.copy()
    remove_set = [k for k in sources.get_source_defaults().keys()
                  if k in validated_properties]
    for key in remove_set:
        del validated_properties[key]

    jsonschema.validate(validated_properties, plugin_schema)

    options = _populate_options(properties, plugin_schema)

    return options


def _populate_options(properties, schema):
    class Options():
        pass

    options = Options()

    schema_properties = schema.get('properties', {})
    for key in schema_properties:
        attr_name = key.replace('-', '_')
        default_value = schema_properties[key].get('default')
        attr_value = properties.get(key, default_value)
        setattr(options, attr_name, attr_value)

    return options


def _get_plugin(module):
    for attr in vars(module).values():
        if not isinstance(attr, type):
            continue
        if not issubclass(attr, snapcraft.BasePlugin):
            continue
        if attr == snapcraft.BasePlugin:
            continue
        return attr


def _load_local(module_name, local_plugin_dir):
    sys.path = [local_plugin_dir] + sys.path
    module = importlib.import_module(module_name)
    sys.path.pop(0)

    return module


def load_plugin(part_name, *, plugin_name, part_properties=None,
                project_options=None, part_schema=None,
                definitions_schema=None):
    if part_properties is None:
        part_properties = {}
    if part_schema is None:
        part_schema = {}
    if definitions_schema is None:
        definitions_schema = {}
    if project_options is None:
        project_options = snapcraft.ProjectOptions()
    logger.debug('Setting up part {!r} with plugin {!r} and '
                 'properties {!r}.'.format(part_name,
                                           plugin_name,
                                           part_properties))
    return PluginHandler(plugin_name=plugin_name,
                         part_name=part_name,
                         part_properties=part_properties,
                         project_options=project_options,
                         part_schema=part_schema,
                         definitions_schema=definitions_schema)


def _migratable_filesets(fileset, srcdir):
    includes, excludes = _get_file_list(fileset)

    include_files = _generate_include_set(srcdir, includes)
    exclude_files, exclude_dirs = _generate_exclude_set(srcdir, excludes)

    # And chop files, including whole trees if any dirs are mentioned
    snap_files = include_files - exclude_files
    for exclude_dir in exclude_dirs:
        snap_files = set([x for x in snap_files
                          if not x.startswith(exclude_dir + '/')])

    # Separate dirs from files
    snap_dirs = set([x for x in snap_files
                     if os.path.isdir(os.path.join(srcdir, x)) and
                     not os.path.islink(os.path.join(srcdir, x))])
    snap_files = snap_files - snap_dirs

    # Make sure we also obtain the parent directories of files
    for snap_file in snap_files:
        dirname = os.path.dirname(snap_file)
        while dirname:
            snap_dirs.add(dirname)
            dirname = os.path.dirname(dirname)

    return snap_files, snap_dirs


def _migrate_files(snap_files, snap_dirs, srcdir, dstdir, missing_ok=False,
                   follow_symlinks=False, fixup_func=lambda *args: None):

    for directory in snap_dirs:
        src = os.path.join(srcdir, directory)
        dst = os.path.join(dstdir, directory)

        snapcraft.file_utils.create_similar_directory(src, dst)

    for snap_file in snap_files:
        src = os.path.join(srcdir, snap_file)
        dst = os.path.join(dstdir, snap_file)

        snapcraft.file_utils.create_similar_directory(os.path.dirname(src),
                                                      os.path.dirname(dst))

        if missing_ok and not os.path.exists(src):
            continue

        # If the file is already here and it's a symlink, leave it alone.
        if os.path.islink(dst):
            continue

        # Otherwise, remove and re-link it.
        if os.path.exists(dst):
            os.remove(dst)

        if src.endswith('.pc'):
            shutil.copy2(src, dst, follow_symlinks=follow_symlinks)
        else:
            file_utils.link_or_copy(src, dst, follow_symlinks=follow_symlinks)

        fixup_func(dst)


def _organize_filesets(fileset, base_dir):
    for key in sorted(fileset, key=lambda x: ['*' in x, x]):
        src = os.path.join(base_dir, key)
        dst = os.path.join(base_dir, fileset[key])

        sources = iglob(src, recursive=True)

        for src in sources:
            if os.path.isdir(src) and '*' not in key:
                file_utils.link_or_copy_tree(src, dst)
                # TODO create alternate organization location to avoid
                # deletions.
                shutil.rmtree(src)
            elif os.path.isfile(dst):
                raise EnvironmentError(
                    'Trying to organize file {key!r} to {dst!r}, '
                    'but {dst!r} already exists'.format(
                        key=key, dst=os.path.relpath(dst, base_dir)))
            else:
                os.makedirs(os.path.dirname(dst), exist_ok=True)
                shutil.move(src, dst)


def _clean_migrated_files(snap_files, snap_dirs, directory):
    for snap_file in snap_files:
        os.remove(os.path.join(directory, snap_file))

    # snap_dirs may not be ordered so that subdirectories come before
    # parents, and we want to be able to remove directories if possible, so
    # we'll sort them in reverse here to get subdirectories before parents.
    snap_dirs = sorted(snap_dirs, reverse=True)

    for snap_dir in snap_dirs:
        migrated_directory = os.path.join(directory, snap_dir)
        if not os.listdir(migrated_directory):
            os.rmdir(migrated_directory)


def _find_dependencies(root, part_files):
    ms = magic.open(magic.NONE)
    if ms.load() != 0:
        raise RuntimeError('Cannot load magic header detection')

    elf_files = set()

    fs_encoding = sys.getfilesystemencoding()

    for part_file in part_files:
        # Filter out object (*.o) files-- we only care about binaries.
        if part_file.endswith('.o'):
            continue

        # No need to crawl links-- the original should be here, too.
        path = os.path.join(root, part_file)
        if os.path.islink(path):
            logger.debug('Skipped link {!r} while finding dependencies'.format(
                path))
            continue

        path = path.encode(fs_encoding, errors='surrogateescape')
        # Finally, make sure this is actually an ELF before queueing it up
        # for an ldd call.
        file_m = ms.file(path)
        if file_m.startswith('ELF') and 'dynamically linked' in file_m:
            elf_files.add(path)

    dependencies = []
    for elf_file in elf_files:
        dependencies += libraries.get_dependencies(elf_file)

    return set(dependencies)


def _get_file_list(stage_set):
    includes = []
    excludes = []

    for item in stage_set:
        if item.startswith('-'):
            excludes.append(item[1:])
        elif item.startswith('\\'):
            includes.append(item[1:])
        else:
            includes.append(item)

    _validate_relative_paths(includes + excludes)

    includes = includes or ['*']

    return includes, excludes


def _generate_include_set(directory, includes):
    include_files = set()
    for include in includes:
        if '*' in include:
            pattern = os.path.join(directory, include)
            matches = iglob(pattern, recursive=True)
            include_files |= set(matches)
        else:
            include_files |= set([os.path.join(directory, include), ])

    include_dirs = [x for x in include_files if os.path.isdir(x)]
    include_files = set([os.path.relpath(x, directory) for x in include_files])

    # Expand includeFiles, so that an exclude like '*/*.so' will still match
    # files from an include like 'lib'
    for include_dir in include_dirs:
        for root, dirs, files in os.walk(include_dir):
            include_files |= \
                set([os.path.relpath(os.path.join(root, d), directory)
                     for d in dirs])
            include_files |= \
                set([os.path.relpath(os.path.join(root, f), directory)
                     for f in files])

    return include_files


def _generate_exclude_set(directory, excludes):
    exclude_files = set()

    for exclude in excludes:
        pattern = os.path.join(directory, exclude)
        matches = iglob(pattern, recursive=True)
        exclude_files |= set(matches)

    exclude_dirs = [os.path.relpath(x, directory)
                    for x in exclude_files if os.path.isdir(x)]
    exclude_files = set([os.path.relpath(x, directory)
                         for x in exclude_files])

    return exclude_files, exclude_dirs


def _validate_relative_paths(files):
    for d in files:
        if os.path.isabs(d):
            raise PluginError('path "{}" must be relative'.format(d))


def _file_collides(file_this, file_other):
    if not file_this.endswith('.pc'):
        return not filecmp.cmp(file_this, file_other, shallow=False)

    pc_file_1 = open(file_this)
    pc_file_2 = open(file_other)

    try:
        for lines in zip(pc_file_1, pc_file_2):
            for line in zip(lines[0].split('\n'), lines[1].split('\n')):
                if line[0].startswith('prefix='):
                    continue
                if line[0] != line[1]:
                    return True
    except Exception as e:
        raise e from e
    finally:
        pc_file_1.close()
        pc_file_2.close()
    return False


def check_for_collisions(parts):
    """Raises an EnvironmentError if conflicts are found between two parts."""
    parts_files = {}
    for part in parts:
        # Gather our own files up
        part_files, _ = part.migratable_fileset_for('stage')

        # Scan previous parts for collisions
        for other_part_name in parts_files:
            common = part_files & parts_files[other_part_name]['files']
            conflict_files = []
            for f in common:
                this = os.path.join(part.installdir, f)
                other = os.path.join(
                    parts_files[other_part_name]['installdir'],
                    f)
                if os.path.islink(this) and os.path.islink(other):
                    continue
                if _file_collides(this, other):
                    conflict_files.append(f)

            if conflict_files:
                raise SnapcraftPartConflictError(
                    other_part_name=other_part_name,
                    part_name=part.name,
                    conflict_files=conflict_files)

        # And add our files to the list
        parts_files[part.name] = {'files': part_files,
                                  'installdir': part.installdir}


def _get_includes(fileset):
    return [x for x in fileset if x[0] != '-']


def _get_excludes(fileset):
    return [x[1:] for x in fileset if x[0] == '-']


def _combine_filesets(starting_fileset, modifying_fileset):
    """
    Combine filesets if modifying_fileset is an explicit or implicit
    wildcard.
    """

    starting_excludes = set(_get_excludes(starting_fileset))
    modifying_includes = set(_get_includes(modifying_fileset))

    contradicting_fileset = set.intersection(starting_excludes,
                                             modifying_includes)

    if contradicting_fileset:
        raise PrimeFileConflictError(fileset=contradicting_fileset)

    to_combine = False
    # combine if starting_fileset has a wildcard
    # XXX: should this only be a single wildcard and possibly excludes?
    if '*' in modifying_fileset:
        to_combine = True
        modifying_fileset.remove('*')

    # combine if modifying_fileset is only excludes
    if set([x[0] for x in modifying_fileset]) == set('-'):
        to_combine = True

    if to_combine:
        return list(set(starting_fileset + modifying_fileset))
    else:
        return modifying_fileset<|MERGE_RESOLUTION|>--- conflicted
+++ resolved
@@ -350,11 +350,8 @@
         self.mark_done('pull', states.PullState(
             pull_properties, part_properties=self._part_properties,
             project=self._project_options, stage_packages=self.stage_packages,
-<<<<<<< HEAD
+            build_packages=versioned_build_packages,
             source_details=self.source_handler.assets
-=======
-            build_packages=versioned_build_packages,
->>>>>>> c6bf989a
         ))
 
     def clean_pull(self, hint=''):
