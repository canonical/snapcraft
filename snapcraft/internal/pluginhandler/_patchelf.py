# -*- Mode:Python; indent-tabs-mode:nil; tab-width:4 -*-
#
# Copyright (C) 2016-2019 Canonical Ltd
#
# This program is free software: you can redistribute it and/or modify
# it under the terms of the GNU General Public License version 3 as
# published by the Free Software Foundation.
#
# This program is distributed in the hope that it will be useful,
# but WITHOUT ANY WARRANTY; without even the implied warranty of
# MERCHANTABILITY or FITNESS FOR A PARTICULAR PURPOSE.  See the
# GNU General Public License for more details.
#
# You should have received a copy of the GNU General Public License
# along with this program.  If not, see <http://www.gnu.org/licenses/>.

import logging
import os
from typing import FrozenSet, List
from typing import Dict  # noqa: F401

from snapcraft.internal import elf
from snapcraft.internal import errors
from snapcraft.project import Project


logger = logging.getLogger(__name__)


class PartPatcher:
    """Takes care of patching files in a part if necessary."""

    def __init__(
        self,
        *,
        elf_files: FrozenSet[elf.ElfFile],
        project: Project,
        snap_base_path: str,
        stage_packages: List[str],
    ) -> None:
        """Initialize PartPatcher.

        :param elf_files: the list of elf files to analyze.
        :param project: the project instance from the part.
        :param snap_base_path: the root path of the snap during runtime,
                               necessary when using a in-snap libc6 provided
                               as a stage-packages entry.
        :param stage_packages: the stage-packages a part is set to use.
        """
        self._elf_files = elf_files
        self._project = project
        self._is_classic = project._snap_meta.confinement == "classic"
        self._snap_base_path = snap_base_path
        # If libc6 is staged, to avoid symbol mixups we will resort to
        # glibc mangling.
        self._is_libc6_staged = "libc6" in stage_packages

    def _get_glibc_compatibility(self, linker_version: str) -> Dict[str, str]:
        linker_incompat = dict()  # type: Dict[str, str]
        for elf_file in self._elf_files:
            if not elf_file.is_linker_compatible(linker_version=linker_version):
                linker_incompat[elf_file.path] = elf_file.get_required_glibc()
        return linker_incompat

    def _get_preferred_patchelf_path(self):
        # TODO revisit if we need to support variations and permutations
        #  of this
        staged_patchelf_path = os.path.join(self._project.stage_dir, "bin", "patchelf")
        if not os.path.exists(staged_patchelf_path):
            staged_patchelf_path = None
        return staged_patchelf_path

    def _patch(self, dynamic_linker: str) -> None:
        preferred_patchelf_path = self._get_preferred_patchelf_path()

        elf_patcher = elf.Patcher(
            dynamic_linker=dynamic_linker,
            root_path=self._project.prime_dir,
            preferred_patchelf_path=preferred_patchelf_path,
        )

        # Patching all files instead of a subset of them to ensure the
        # environment is consistent and the chain of dlopens that may
        # happen remains sane.
        for elf_file in self._elf_files:
            try:
                elf_patcher.patch(elf_file=elf_file)
            except errors.PatcherError as patch_error:
                logger.warning(
                    "An attempt to patch {!r} so that it would work "
                    "correctly in diverse environments was made and failed. "
                    "To disable this behavior set "
                    "`build-attributes: [no-patchelf]` for the part.".format(
                        elf_file.path
                    )
                )
                raise patch_error

    def _verify_compat(self) -> None:
        if self._project._snap_meta.base is None:
            return

        linker_version = self._project._get_linker_version_for_base(
            self._project._snap_meta.base
        )
        linker_incompat = self._get_glibc_compatibility(linker_version)
        logger.debug(
            "List of files incompatible with {!r}: {!r}".format(
                linker_version, linker_incompat
            )
        )
        # Even though we do this in patch, it does not hurt to check again
        if linker_incompat and not self._is_libc6_staged:
            raise errors.IncompatibleBaseError(
                base=self._project._snap_meta.base,
                linker_version=linker_version,
                file_list=linker_incompat,
            )

    def patch(self) -> None:
        """Executes the patching process for elf_files.

        First it verifies there are no GLIBC mismatches, if any are found,
        libc6 must be part of stage-packages. The verification is only
        performed if the core base is not compatible with the host the
        snapcraft build is taking place on (e.g.; building on 18.04 while
        targeting 'core' as the core base).

        If the snapcraft project is not a classic confined one and there
        are no GLIBC mismatches, then this method returns with no modifications
        to elf_files. However, if one of those cases are true, the
        required dynamic linker is retrieved and the necessary elf files
        in elf_files are patched to behave accordinginly in the environment by
        means of setting the correct interpreter and rpaths (not runpaths).

        :raises errors.SnapcraftMissingLinkerInBaseError:
            if the linker within the core base cannot be found.
        :raises errors.StagePackageMissingError:
            if there are libc6 mismatches and libc6 is not in stage-packages.
        :raises errors.SnapcraftEnvironementError:
            if something is horribly wrong.
        """
<<<<<<< HEAD
        # Just return if this is None or a static base and libc6 has not been staged.
        if self._project._snap_meta.base is None:
            return
        if (
=======
        # Just return if base is None or a static base and libc6 has not been staged.
        if self._project._snap_meta.base is None or (
>>>>>>> bb268fad
            self._project.is_static_base(self._project._snap_meta.base)
            and not self._is_libc6_staged
        ):
            return
        if not (
            self._project.is_static_base(self._project._snap_meta.base)
            or self._project.is_host_compatible_with_base(self._project._snap_meta.base)
        ):
            logger.debug("Host is not compatible with base")
            self._verify_compat()
        logger.debug("Is classic: {!r}".format(self._is_classic))
        logger.debug("Is libc6 in stage-packages: {!r}".format(self._is_libc6_staged))
        if not (self._is_classic or self._is_libc6_staged):
            return

        if self._is_libc6_staged:
            dynamic_linker = elf.find_linker(
                root_path=self._project.prime_dir, snap_base_path=self._snap_base_path
            )
            logger.warning(
                "libc6 has been staged into the snap: only do this if you know what "
                "what you are doing."
            )
        elif self._is_classic:
            dynamic_linker = self._project.get_core_dynamic_linker(
                self._project._snap_meta.base, expand=False
            )
        else:
            raise errors.SnapcraftEnvironmentError(
                "An unexpected error has occurred while patching. "
                "Please log an issue against the snapcraft tool."
            )

        logger.debug("Dynamic linker set to {!r}".format(dynamic_linker))
        self._patch(dynamic_linker)<|MERGE_RESOLUTION|>--- conflicted
+++ resolved
@@ -140,15 +140,8 @@
         :raises errors.SnapcraftEnvironementError:
             if something is horribly wrong.
         """
-<<<<<<< HEAD
-        # Just return if this is None or a static base and libc6 has not been staged.
-        if self._project._snap_meta.base is None:
-            return
-        if (
-=======
         # Just return if base is None or a static base and libc6 has not been staged.
         if self._project._snap_meta.base is None or (
->>>>>>> bb268fad
             self._project.is_static_base(self._project._snap_meta.base)
             and not self._is_libc6_staged
         ):
