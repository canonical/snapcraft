--- conflicted
+++ resolved
@@ -44,11 +44,8 @@
 import urllib
 import yaml
 from yaml.scanner import ScannerError
-<<<<<<< HEAD
 from xdg import BaseDirectory
-=======
 from yaml.parser import ParserError
->>>>>>> f62ac0ce
 
 from docopt import docopt
 from collections import OrderedDict
