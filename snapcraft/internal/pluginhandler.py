--- conflicted
+++ resolved
@@ -930,7 +930,6 @@
                     conflict_files=conflict_files)
 
         # And add our files to the list
-<<<<<<< HEAD
         parts_files[part.name] = {'files': new_part_files,
                                   'filemap': filemap,
                                   'installdir': part.installdir}
@@ -994,11 +993,6 @@
             fileset.add(filepath)
 
     return fileset, dirs
-=======
-        parts_files[part.name] = {'files': part_files,
-                                  'installdir': part.installdir}
-
-
 def _combine_filesets(fileset_1, fileset_2):
     """Combine filesets if the first is an explicit or implicit wildcard."""
 
@@ -1016,5 +1010,4 @@
     if to_combine:
         return list(set(fileset_1 + fileset_2))
     else:
-        return fileset_1
->>>>>>> f394ffb9
+        return fileset_1