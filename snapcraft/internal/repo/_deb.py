--- conflicted
+++ resolved
@@ -294,18 +294,15 @@
                             version and installed_version != version):
                         new_packages.append(pkg)
                 except KeyError as e:
-<<<<<<< HEAD
+
                     if cls._setup_multi_arch(apt_cache, pkg_name):
                         new_packages.append(pkg)
                     else:
-                        raise errors.BuildPackageNotFoundError(pkg) from e
-=======
-                    providers = apt_cache.get_providing_packages(pkg_name)
-                    if providers:
-                        new_packages.append(providers[0].name)
-                    else:
-                        raise errors.BuildPackageNotFoundError(e) from e
->>>>>>> d34dc16a
+                        providers = apt_cache.get_providing_packages(pkg_name)
+                        if providers:
+                            new_packages.append(providers[0].name)
+                        else:
+                            raise errors.BuildPackageNotFoundError(pkg) from e
 
         if new_packages:
             cls._install_new_build_packages(new_packages)
