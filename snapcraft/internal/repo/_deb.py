--- conflicted
+++ resolved
@@ -188,7 +188,6 @@
         return packages
 
     @classmethod
-<<<<<<< HEAD
     def _setup_foreign_arch(cls, arch):
         native_arch = subprocess.check_output(
             ['dpkg', '--print-architecture']).decode(
@@ -243,39 +242,22 @@
 
     @classmethod
     def install_build_packages(cls, package_names, arch):
-        unique_packages = set(cls._get_build_deps(package_names, arch))
-        new_packages = []
-        with apt.Cache() as apt_cache:
-            for pkg in unique_packages:
-                try:
-                    name, arch, version = repo.get_pkg_name_parts(pkg)
-                    installed_version = apt_cache[name + arch].installed
-                    if not installed_version or (
-                            version and installed_version != version):
-                        new_packages.append(pkg)
-                except KeyError as e:
-                    if cls._setup_multi_arch_sources(apt_cache, pkg):
-                        providers = apt_cache.get_providing_packages(name)
-                        if providers:
-                            new_packages.append(providers[0].name)
-                        else:
-                            raise errors.BuildPackageNotFoundError(pkg) from e
-=======
-    def install_build_packages(cls, package_names):
         """Install build packages on the building machine.
 
         :return: a list with the packages installed and their versions.
 
         """
-        new_packages = []
+        new_packages = set(cls._get_build_deps(package_names, arch))
         with apt.Cache() as apt_cache:
             try:
                 cls._mark_install(apt_cache, package_names)
             except errors.PackageNotFoundError as e:
-                raise errors.BuildPackageNotFoundError(e)
+                if cls._setup_multi_arch_sources(apt_cache, e.package):
+                    pass  # FIXME?
+                else:
+                    raise errors.BuildPackageNotFoundError(e)
             for package in apt_cache.get_changes():
                 new_packages.append((package.name, package.candidate.version))
->>>>>>> 148d05fe
 
         if new_packages:
             cls._install_new_build_packages(
@@ -285,23 +267,20 @@
 
     @classmethod
     def _mark_install(cls, apt_cache, package_names):
-        for name in package_names:
-            if name.endswith(':any'):
-                name = name[:-4]
+        for pkg in package_names:
+            logger.debug('Marking {!r} (and its dependencies) to be '
+                         'fetched'.format(pkg))
+            name, arch, version = repo.get_pkg_name_parts(pkg)
             if apt_cache.is_virtual_package(name):
                 name = apt_cache.get_providing_packages(name)[0].name
-            logger.debug('Marking {!r} (and its dependencies) to be '
-                         'fetched'.format(name))
-            name_arch, version = repo.get_pkg_name_parts(name)
             try:
                 if version:
-                    _set_pkg_version(apt_cache[name_arch], version)
-                apt_cache[name_arch].mark_install()
-            except KeyError:
-                raise errors.PackageNotFoundError(name)
-
-    @classmethod
-<<<<<<< HEAD
+                    _set_pkg_version(apt_cache[name + arch], version)
+                apt_cache[name + arch].mark_install()
+            except KeyError as e:
+                raise errors.PackageNotFoundError(pkg) from e
+
+    @classmethod
     def _get_build_deps(cls, package_names, arch):
         """Use apt-get build-dep with a fake source package file to find
            all dependencies and correct architectures.
@@ -365,12 +344,8 @@
         return pkgs
 
     @classmethod
-    def _install_new_build_packages(cls, new_packages):
-        new_packages.sort()
-=======
     def _install_new_build_packages(cls, package_names):
         package_names.sort()
->>>>>>> 148d05fe
         logger.info(
             'Installing build dependencies: %s', ' '.join(package_names))
         env = os.environ.copy()
@@ -396,42 +371,6 @@
                 .format(e))
 
     @classmethod
-<<<<<<< HEAD
-    def get_installed_build_packages(cls, package_names):
-        build_packages = package_names[:]
-        installed_packages = []
-        with apt.Cache() as apt_cache:
-            while build_packages:
-                # Before we get to this point, the version specified in the
-                # yaml must have been installed. So we are ignoring the
-                # versions of the packages passed as arguments and we just use
-                # the versions installed.
-                # --elopio - 20170504
-                package_name, arch, _ = repo.get_pkg_name_parts(
-                    build_packages.pop(0))
-                package_name += arch
-                try:
-                    installed_package = apt_cache[package_name].candidate
-                except KeyError as e:
-                    providers = apt_cache.get_providing_packages(package_name)
-                    if providers:
-                        installed_package = providers[0].candidate
-                    else:
-                        raise errors.BuildPackageNotFoundError(e) from e
-                if str(installed_package) not in installed_packages:
-                    installed_packages.append(str(installed_package))
-                    for depends in installed_package.get_dependencies(
-                            'Depends'):
-                        # deps is a list of or dependencies. We are taking
-                        # the first one that satisfies the dependency, which
-                        # might or might not be problematic.
-                        # --elopio - 20170504
-                        build_packages.append(depends[0].name)
-        return installed_packages
-
-    @classmethod
-=======
->>>>>>> 148d05fe
     def is_package_installed(cls, package_name):
         with apt.Cache() as apt_cache:
             return apt_cache[package_name].installed
@@ -461,21 +400,6 @@
             self._filter_base_packages(apt_cache, package_names)
             return self._get(apt_cache)
 
-<<<<<<< HEAD
-    def _mark_install(self, apt_cache, package_names):
-        for pkg in package_names:
-            logger.debug('Marking {!r} (and its dependencies) to be '
-                         'fetched'.format(pkg))
-            name, arch, version = repo.get_pkg_name_parts(pkg)
-            try:
-                if version:
-                    _set_pkg_version(apt_cache[name + arch], version)
-                apt_cache[name + arch].mark_install()
-            except KeyError as e:
-                raise errors.PackageNotFoundError(pkg) from e
-
-=======
->>>>>>> 148d05fe
     def _filter_base_packages(self, apt_cache, package_names):
         manifest_dep_names = self._manifest_dep_names(apt_cache)
 
