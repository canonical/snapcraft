--- conflicted
+++ resolved
@@ -188,86 +188,13 @@
         return packages
 
     @classmethod
-<<<<<<< HEAD
-    def _setup_foreign_arch(cls, arch):
-        native_arch = subprocess.check_output(
-            ['dpkg', '--print-architecture']).decode(
-                sys.getfilesystemencoding())
-        if arch in native_arch:
-            return
-        foreign_archs = subprocess.check_output(
-            ['dpkg', '--print-foreign-architectures']).decode(
-                sys.getfilesystemencoding())
-        if arch in foreign_archs:
-            return
-        logger.info('Adding foreign architecture {}'.format(arch))
-        subprocess.check_output(
-            ['sudo', 'dpkg', '--add-architecture', arch])
-
-    @classmethod
-    def _setup_multi_arch_sources(cls, apt_cache, package_name):
-        """If the given package has an arch suffix:
-        Generate arch-specific sources list
-        Update the package cache to pull in the new packages
-        Verify that the package is in the cache
+    def install_build_packages(cls, package_names, arch):
+        """Install build packages on the building machine.
+
+        :return: a list with the packages installed and their versions.
+
         """
-        name, arch, version = repo.get_pkg_name_parts(package_name)
-        if not arch or arch == ':native':
-            return False
-        arch = arch[1:]
-
-        sources = _get_local_sources_list()
-        if '[arch={}]'.format(arch) not in sources:
-            logger.info('Adding sources for {}'.format(arch))
-            release = platform.linux_distribution()[2]
-            sources = _format_sources_list(None, deb_arch=arch,
-                                           release=release, foreign=True)
-            with tempfile.NamedTemporaryFile() as sources_arch_file:
-                sources_arch_file.write(sources.encode())
-                sources_arch_file.flush()
-                sources_lists = os.path.join('/etc/apt/sources.list.d/',
-                                             'ubuntu-{}.list'.format(arch))
-                subprocess.check_call(['sudo', 'cp',
-                                       sources_arch_file.name, sources_lists])
-                subprocess.check_call(['sudo', 'chmod',
-                                       '644', sources_lists])
-
-        update_output = subprocess.check_output(
-            ['sudo', 'apt-get', 'update'],
-            stderr=subprocess.STDOUT).decode(sys.getfilesystemencoding())
-        # Failure to download doesn't return an error code
-        if 'Err:' in update_output:
-            raise subprocess.CalledProcessError(
-                100, ['sudo', 'apt-get', 'update'], update_output)
-        return package_name in apt_cache
-
-    @classmethod
-    def install_build_packages(cls, package_names, arch):
-        unique_packages = set(cls._get_build_deps(package_names, arch))
-        new_packages = []
-        with apt.Cache() as apt_cache:
-            for pkg in unique_packages:
-                try:
-                    name, arch, version = repo.get_pkg_name_parts(pkg)
-                    installed_version = apt_cache[name + arch].installed
-                    if not installed_version or (
-                            version and installed_version != version):
-                        new_packages.append(pkg)
-                except KeyError as e:
-                    if cls._setup_multi_arch_sources(apt_cache, pkg):
-                        providers = apt_cache.get_providing_packages(name)
-                        if providers:
-                            new_packages.append(providers[0].name)
-                        else:
-                            raise errors.BuildPackageNotFoundError(pkg) from e
-=======
-    def install_build_packages(cls, package_names):
-        """Install build packages on the building machine.
-
-        :return: a list with the packages installed and their versions.
-
-        """
-        new_packages = []
+        new_packages = set(cls._get_build_deps(package_names, arch))
         with apt.Cache() as apt_cache:
             try:
                 cls._mark_install(apt_cache, package_names)
@@ -275,7 +202,6 @@
                 raise errors.BuildPackageNotFoundError(e)
             for package in apt_cache.get_changes():
                 new_packages.append((package.name, package.candidate.version))
->>>>>>> 148d05fe
 
         if new_packages:
             cls._install_new_build_packages(
@@ -285,23 +211,20 @@
 
     @classmethod
     def _mark_install(cls, apt_cache, package_names):
-        for name in package_names:
-            if name.endswith(':any'):
-                name = name[:-4]
+        for pkg in package_names:
+            logger.debug('Marking {!r} (and its dependencies) to be '
+                         'fetched'.format(pkg))
+            name, arch, version = repo.get_pkg_name_parts(pkg)
             if apt_cache.is_virtual_package(name):
                 name = apt_cache.get_providing_packages(name)[0].name
-            logger.debug('Marking {!r} (and its dependencies) to be '
-                         'fetched'.format(name))
-            name_arch, version = repo.get_pkg_name_parts(name)
             try:
                 if version:
-                    _set_pkg_version(apt_cache[name_arch], version)
-                apt_cache[name_arch].mark_install()
-            except KeyError:
-                raise errors.PackageNotFoundError(name)
-
-    @classmethod
-<<<<<<< HEAD
+                    _set_pkg_version(apt_cache[name + arch], version)
+                apt_cache[name + arch].mark_install()
+            except KeyError as e:
+                raise errors.PackageNotFoundError(pkg) from e
+
+    @classmethod
     def _get_build_deps(cls, package_names, arch):
         """Use apt-get build-dep with a fake source package file to find
            all dependencies and correct architectures.
@@ -309,8 +232,6 @@
         build_deps = []
         if not package_names:
             return build_deps
-
-        cls._setup_foreign_arch(arch)
 
         with tempfile.NamedTemporaryFile(suffix='.dsc') as fake_source:
             depends = 'Build-Depends: {}\n'.format(', '.join(package_names))
@@ -365,12 +286,8 @@
         return pkgs
 
     @classmethod
-    def _install_new_build_packages(cls, new_packages):
-        new_packages.sort()
-=======
     def _install_new_build_packages(cls, package_names):
         package_names.sort()
->>>>>>> 148d05fe
         logger.info(
             'Installing build dependencies: %s', ' '.join(package_names))
         env = os.environ.copy()
@@ -396,42 +313,6 @@
                 .format(e))
 
     @classmethod
-<<<<<<< HEAD
-    def get_installed_build_packages(cls, package_names):
-        build_packages = package_names[:]
-        installed_packages = []
-        with apt.Cache() as apt_cache:
-            while build_packages:
-                # Before we get to this point, the version specified in the
-                # yaml must have been installed. So we are ignoring the
-                # versions of the packages passed as arguments and we just use
-                # the versions installed.
-                # --elopio - 20170504
-                package_name, arch, _ = repo.get_pkg_name_parts(
-                    build_packages.pop(0))
-                package_name += arch
-                try:
-                    installed_package = apt_cache[package_name].candidate
-                except KeyError as e:
-                    providers = apt_cache.get_providing_packages(package_name)
-                    if providers:
-                        installed_package = providers[0].candidate
-                    else:
-                        raise errors.BuildPackageNotFoundError(e) from e
-                if str(installed_package) not in installed_packages:
-                    installed_packages.append(str(installed_package))
-                    for depends in installed_package.get_dependencies(
-                            'Depends'):
-                        # deps is a list of or dependencies. We are taking
-                        # the first one that satisfies the dependency, which
-                        # might or might not be problematic.
-                        # --elopio - 20170504
-                        build_packages.append(depends[0].name)
-        return installed_packages
-
-    @classmethod
-=======
->>>>>>> 148d05fe
     def is_package_installed(cls, package_name):
         with apt.Cache() as apt_cache:
             return apt_cache[package_name].installed
@@ -461,21 +342,6 @@
             self._filter_base_packages(apt_cache, package_names)
             return self._get(apt_cache)
 
-<<<<<<< HEAD
-    def _mark_install(self, apt_cache, package_names):
-        for pkg in package_names:
-            logger.debug('Marking {!r} (and its dependencies) to be '
-                         'fetched'.format(pkg))
-            name, arch, version = repo.get_pkg_name_parts(pkg)
-            try:
-                if version:
-                    _set_pkg_version(apt_cache[name + arch], version)
-                apt_cache[name + arch].mark_install()
-            except KeyError as e:
-                raise errors.PackageNotFoundError(pkg) from e
-
-=======
->>>>>>> 148d05fe
     def _filter_base_packages(self, apt_cache, package_names):
         manifest_dep_names = self._manifest_dep_names(apt_cache)
 
@@ -586,8 +452,7 @@
 
 
 def _format_sources_list(sources_list, *,
-                         deb_arch, use_geoip=False, release='xenial',
-                         foreign=False):
+                         deb_arch, use_geoip=False, release='xenial'):
     if not sources_list:
         sources_list = _DEFAULT_SOURCES
 
@@ -609,7 +474,7 @@
         'release': release,
         'suffix': suffix,
         'security': security,
-    }).replace('deb', 'deb [arch={}]'.format(deb_arch) if foreign else 'deb')
+    })
 
 
 def _fix_filemode(path):
