# -*- Mode:Python; indent-tabs-mode:nil; tab-width:4 -*-
#
# Copyright (C) 2017-2018 Canonical Ltd
#
# This program is free software: you can redistribute it and/or modify
# it under the terms of the GNU General Public License version 3 as
# published by the Free Software Foundation.
#
# This program is distributed in the hope that it will be useful,
# but WITHOUT ANY WARRANTY; without even the implied warranty of
# MERCHANTABILITY or FITNESS FOR A PARTICULAR PURPOSE.  See the
# GNU General Public License for more details.
#
# You should have received a copy of the GNU General Public License
# along with this program.  If not, see <http://www.gnu.org/licenses/>.

import os
import sys
import typing

import click

from . import echo
from . import env
from ._options import add_build_options, get_project
from snapcraft.internal import (
    errors,
    build_providers,
    deprecations,
    lifecycle,
    lxd,
    project_loader,
    steps,
)
from snapcraft.project.errors import YamlValidationError

if typing.TYPE_CHECKING:
    from snapcraft.internal.project import Project  # noqa: F401


# TODO: when snap is a real step we can simplify the arguments here.
# fmt: off
def _execute(
    step: steps.Step,
    parts: str,
    pack_project: bool = False,
    output: str = None,
    shell_after: bool = False,
    **kwargs
) -> "Project":
    # fmt: on
    build_environment = env.BuilderEnvironmentConfig()
    project = get_project(is_managed_host=build_environment.is_managed_host, **kwargs)

    if project.info.base is not None and not (
        build_environment.is_host or build_environment.is_managed_host
    ):
        build_provider_class = build_providers.get_provider_for(
            build_environment.provider
        )
        echo.info("Launching a VM.")
        with build_provider_class(project=project, echoer=echo) as instance:
            instance.mount_project()
            try:
                if pack_project:
                    instance.pack_project(output=output)
                else:
                    instance.execute_step(step)
<<<<<<< HEAD
                if shell_after:
                    instance.shell()
            except Exception as exc:
=======
            except Exception:
>>>>>>> 3410ec32
                if project.debug:
                    instance.shell()
                else:
                    echo.warning("Run the same command again with --debug to shell into the environment "
                                 "if you wish to introspect this failure.")
<<<<<<< HEAD
                    raise exc
=======
                    raise
>>>>>>> 3410ec32
    elif build_environment.is_managed_host or build_environment.is_host:
        project_config = project_loader.load_config(project)
        lifecycle.execute(step, project_config, parts)
        if pack_project:
            _pack(project.prime_dir, output=output)
    else:
        # containerbuild takes a snapcraft command name, not a step
        lifecycle.containerbuild(command=step.name, project=project, args=parts)
        if pack_project:
            _pack(project.prime_dir, output=output)
    return project


def _pack(directory: str, *, output: str) -> None:
    snap_name = lifecycle.pack(directory, output)
    echo.info("Snapped {}".format(snap_name))


@click.group()
@add_build_options()
@click.pass_context
def lifecyclecli(ctx, **kwargs):
    pass


@lifecyclecli.command()
def init():
    """Initialize a snapcraft project."""
    snapcraft_yaml_path = lifecycle.init()
    echo.info("Created {}.".format(snapcraft_yaml_path))
    echo.info("Edit the file to your liking or run `snapcraft` to get started")


@lifecyclecli.command()
@click.pass_context
@add_build_options()
@click.argument("parts", nargs=-1, metavar="<part>...", required=False)
def pull(ctx, parts, **kwargs):
    """Download or retrieve artifacts defined for a part.

    \b
    Examples:
        snapcraft pull
        snapcraft pull my-part1 my-part2

    """
    _execute(steps.PULL, parts, **kwargs)


@lifecyclecli.command()
@add_build_options()
@click.argument("parts", nargs=-1, metavar="<part>...", required=False)
def build(parts, **kwargs):
    """Build artifacts defined for a part.

    \b
    Examples:
        snapcraft build
        snapcraft build my-part1 my-part2

    """
    _execute(steps.BUILD, parts, **kwargs)


@lifecyclecli.command()
@add_build_options()
@click.argument("parts", nargs=-1, metavar="<part>...", required=False)
def stage(parts, **kwargs):
    """Stage the part's built artifacts into the common staging area.

    \b
    Examples:
        snapcraft stage
        snapcraft stage my-part1 my-part2

    """
    _execute(steps.STAGE, parts, **kwargs)


@lifecyclecli.command()
@add_build_options()
@click.argument("parts", nargs=-1, metavar="<part>...", required=False)
def prime(parts, **kwargs):
    """Final copy and preparation for the snap.

    \b
    Examples:
        snapcraft prime
        snapcraft prime my-part1 my-part2

    """
    _execute(steps.PRIME, parts, **kwargs)


@lifecyclecli.command()
@add_build_options()
@click.argument("directory", required=False)
@click.option("--output", "-o", help="path to the resulting snap.")
def snap(directory, output, **kwargs):
    """Create a snap.

    \b
    Examples:
        snapcraft snap
        snapcraft snap --output renamed-snap.snap

    If you want to snap a directory, you should use the pack command
    instead.
    """
    if directory:
        deprecations.handle_deprecation_notice("dn6")
        _pack(directory, output=output)
    else:
        _execute(steps.PRIME, parts=[], pack_project=True, output=output, **kwargs)


@lifecyclecli.command()
@click.argument("directory")
@click.option("--output", "-o", help="path to the resulting snap.")
def pack(directory, output, **kwargs):
    """Create a snap from a directory holding a valid snap.

    The layout of <directory> should contain a valid meta/snap.yaml in
    order to be a valid snap.

    \b
    Examples:
        snapcraft pack my-snap-directory
        snapcraft pack my-snap-directory --output renamed-snap.snap

    """
    _pack(directory, output=output)


@lifecyclecli.command()
@click.argument("parts", nargs=-1, metavar="<part>...", required=False)
@click.option(
    "--step",
    "-s",
    "step_name",
    type=click.Choice(["pull", "build", "stage", "prime", "strip"]),
    help="only clean the specified step and those that depend on it.",
)
def clean(parts, step_name):
    """Remove content - cleans downloads, builds or install artifacts.

    \b
    Examples:
        snapcraft clean
        snapcraft clean my-part --step build
    """
    build_environment = env.BuilderEnvironmentConfig()
    try:
        project = get_project(
            is_managed_host=build_environment.is_managed_host
        )
    except YamlValidationError:
        # We need to be able to clean invalid projects too.
        project = get_project(
            is_managed_host=build_environment.is_managed_host,
            skip_snapcraft_yaml=True
        )

    step = None
    if step_name:
        if step_name == "strip":
            echo.warning(
                "DEPRECATED: Use `prime` instead of `strip` as the step to clean"
            )
            step_name = "prime"
        step = steps.get_step_by_name(step_name)

    if build_environment.is_lxd:
        lxd.Project(project=project, output=None, source=os.path.curdir).clean(
            parts, step
        )
    elif build_environment.is_host:
        lifecycle.clean(project, parts, step)
    else:
        # TODO support for steps.
        if parts or step_name:
            raise errors.SnapcraftEnvironmentError(
                "Build providers are still not feature complete, specifying parts or a step name "
                "is not yet supported.")
        build_provider_class = build_providers.get_provider_for(
            build_environment.provider
        )
        build_provider_class(project=project, echoer=echo).clean_project()


@lifecyclecli.command()
@add_build_options()
@click.option(
    "--remote",
    metavar="<remote>",
    help="Use a specific lxd remote instead of a local container.",
)
def cleanbuild(remote, **kwargs):
    """Create a snap using a clean environment managed by a build provider.

    \b
    Examples:
        snapcraft cleanbuild

    The cleanbuild command requires a properly setup lxd environment that
    can connect to external networks. Refer to the "Ubuntu Desktop and
    Ubuntu Server" section on
    https://linuxcontainers.org/lxd/getting-started-cli
    to get started.

    If using a remote, a prior setup is required which is described on:
    https://linuxcontainers.org/lxd/getting-started-cli/#multiple-hosts
    """
    # cleanbuild is a special snow flake, while all the other commands
    # would work with the host as the build_provider it makes little
    # sense in this scenario.
    if sys.platform == "darwin":
        default_provider = "multipass"
    else:
        default_provider = "lxd"

    build_environment = env.BuilderEnvironmentConfig(
        default=default_provider, additional_providers=["multipass"]
    )
    project = get_project(
        is_managed=build_environment.is_managed_host, **kwargs
    )

    snap_filename = lifecycle.cleanbuild(
        project=project, echoer=echo, remote=remote, build_environment=build_environment
    )
    echo.info("Retrieved {!r}".format(snap_filename))


if __name__ == "__main__":
    lifecyclecli.main()<|MERGE_RESOLUTION|>--- conflicted
+++ resolved
@@ -66,23 +66,15 @@
                     instance.pack_project(output=output)
                 else:
                     instance.execute_step(step)
-<<<<<<< HEAD
                 if shell_after:
                     instance.shell()
-            except Exception as exc:
-=======
             except Exception:
->>>>>>> 3410ec32
                 if project.debug:
                     instance.shell()
                 else:
                     echo.warning("Run the same command again with --debug to shell into the environment "
                                  "if you wish to introspect this failure.")
-<<<<<<< HEAD
-                    raise exc
-=======
                     raise
->>>>>>> 3410ec32
     elif build_environment.is_managed_host or build_environment.is_host:
         project_config = project_loader.load_config(project)
         lifecycle.execute(step, project_config, parts)
@@ -218,6 +210,7 @@
 
 
 @lifecyclecli.command()
+@add_build_options()
 @click.argument("parts", nargs=-1, metavar="<part>...", required=False)
 @click.option(
     "--step",
@@ -226,7 +219,7 @@
     type=click.Choice(["pull", "build", "stage", "prime", "strip"]),
     help="only clean the specified step and those that depend on it.",
 )
-def clean(parts, step_name):
+def clean(parts, step_name, **kwargs):
     """Remove content - cleans downloads, builds or install artifacts.
 
     \b
@@ -237,13 +230,14 @@
     build_environment = env.BuilderEnvironmentConfig()
     try:
         project = get_project(
-            is_managed_host=build_environment.is_managed_host
+            is_managed_host=build_environment.is_managed_host, **kwargs
         )
     except YamlValidationError:
         # We need to be able to clean invalid projects too.
         project = get_project(
             is_managed_host=build_environment.is_managed_host,
-            skip_snapcraft_yaml=True
+            skip_snapcraft_yaml=True,
+            **kwargs,
         )
 
     step = None
@@ -280,7 +274,10 @@
     metavar="<remote>",
     help="Use a specific lxd remote instead of a local container.",
 )
-def cleanbuild(remote, **kwargs):
+@click.option(
+    "--debug", is_flag=True, help="Shells into the environment if the build fails."
+)
+def cleanbuild(remote, debug, **kwargs):
     """Create a snap using a clean environment managed by a build provider.
 
     \b
@@ -308,7 +305,7 @@
         default=default_provider, additional_providers=["multipass"]
     )
     project = get_project(
-        is_managed=build_environment.is_managed_host, **kwargs
+        is_managed=build_environment.is_managed_host, **kwargs, debug=debug
     )
 
     snap_filename = lifecycle.cleanbuild(
