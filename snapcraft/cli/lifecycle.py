# -*- Mode:Python; indent-tabs-mode:nil; tab-width:4 -*-
#
# Copyright (C) 2017-2018 Canonical Ltd
#
# This program is free software: you can redistribute it and/or modify
# it under the terms of the GNU General Public License version 3 as
# published by the Free Software Foundation.
#
# This program is distributed in the hope that it will be useful,
# but WITHOUT ANY WARRANTY; without even the implied warranty of
# MERCHANTABILITY or FITNESS FOR A PARTICULAR PURPOSE.  See the
# GNU General Public License for more details.
#
# You should have received a copy of the GNU General Public License
# along with this program.  If not, see <http://www.gnu.org/licenses/>.

import os
import sys
import typing

import click

from . import echo
from . import env
from ._options import add_build_options, get_project
from snapcraft.internal import (
    errors,
    build_providers,
    deprecations,
    lifecycle,
    lxd,
    project_loader,
    steps,
)
from snapcraft.project.errors import YamlValidationError

if typing.TYPE_CHECKING:
    from snapcraft.internal.project import Project  # noqa: F401


# TODO: when snap is a real step we can simplify the arguments here.
# fmt: off
def _execute(  # noqa: C901
    step: steps.Step,
    parts: str,
    pack_project: bool = False,
    output: str = None,
<<<<<<< HEAD
    shell: bool = False,
=======
>>>>>>> 21cfd475
    shell_after: bool = False,
    **kwargs
) -> "Project":
    # fmt: on
    build_environment = env.BuilderEnvironmentConfig()
    project = get_project(is_managed_host=build_environment.is_managed_host, **kwargs)

    if project.info.base is not None and not (
        build_environment.is_host or build_environment.is_managed_host
    ):
        build_provider_class = build_providers.get_provider_for(
            build_environment.provider
        )
        echo.info("Launching a VM.")
        with build_provider_class(project=project, echoer=echo) as instance:
            instance.mount_project()
            try:
                if shell:
                    # shell means we want to do everything right up to the previous
                    # step and then go into a shell instead of the requested step.
                    # the "snap" target is a special snowflake that has not made its
                    # way to be a proper step.
                    if pack_project:
                        previous_step = steps.PRIME
                    else:
                        previous_step = step.previous_step()
                    instance.execute_step(previous_step)
                elif pack_project:
                    instance.pack_project(output=output)
                else:
                    instance.execute_step(step)
            except Exception:
                if project.debug:
                    instance.shell()
                else:
                    echo.warning("Run the same command again with --debug to shell into the environment "
                                 "if you wish to introspect this failure.")
                    raise
            else:
<<<<<<< HEAD
                if shell or shell_after:
=======
                if shell_after:
>>>>>>> 21cfd475
                    instance.shell()
    elif build_environment.is_managed_host or build_environment.is_host:
        project_config = project_loader.load_config(project)
        lifecycle.execute(step, project_config, parts)
        if pack_project:
            _pack(project.prime_dir, output=output)
    else:
        # containerbuild takes a snapcraft command name, not a step
        lifecycle.containerbuild(command=step.name, project=project, args=parts)
        if pack_project:
            _pack(project.prime_dir, output=output)
    return project


def _pack(directory: str, *, output: str) -> None:
    snap_name = lifecycle.pack(directory, output)
    echo.info("Snapped {}".format(snap_name))


@click.group()
@add_build_options()
@click.pass_context
def lifecyclecli(ctx, **kwargs):
    pass


@lifecyclecli.command()
def init():
    """Initialize a snapcraft project."""
    snapcraft_yaml_path = lifecycle.init()
    echo.info("Created {}.".format(snapcraft_yaml_path))
    echo.info("Edit the file to your liking or run `snapcraft` to get started")


@lifecyclecli.command()
@click.pass_context
@add_build_options()
@click.argument("parts", nargs=-1, metavar="<part>...", required=False)
def pull(ctx, parts, **kwargs):
    """Download or retrieve artifacts defined for a part.

    \b
    Examples:
        snapcraft pull
        snapcraft pull my-part1 my-part2

    """
    _execute(steps.PULL, parts, **kwargs)


@lifecyclecli.command()
@add_build_options()
@click.argument("parts", nargs=-1, metavar="<part>...", required=False)
def build(parts, **kwargs):
    """Build artifacts defined for a part.

    \b
    Examples:
        snapcraft build
        snapcraft build my-part1 my-part2

    """
    _execute(steps.BUILD, parts, **kwargs)


@lifecyclecli.command()
@add_build_options()
@click.argument("parts", nargs=-1, metavar="<part>...", required=False)
def stage(parts, **kwargs):
    """Stage the part's built artifacts into the common staging area.

    \b
    Examples:
        snapcraft stage
        snapcraft stage my-part1 my-part2

    """
    _execute(steps.STAGE, parts, **kwargs)


@lifecyclecli.command()
@add_build_options()
@click.argument("parts", nargs=-1, metavar="<part>...", required=False)
def prime(parts, **kwargs):
    """Final copy and preparation for the snap.

    \b
    Examples:
        snapcraft prime
        snapcraft prime my-part1 my-part2

    """
    _execute(steps.PRIME, parts, **kwargs)


@lifecyclecli.command()
@add_build_options()
@click.argument("directory", required=False)
@click.option("--output", "-o", help="path to the resulting snap.")
def snap(directory, output, **kwargs):
    """Create a snap.

    \b
    Examples:
        snapcraft snap
        snapcraft snap --output renamed-snap.snap

    If you want to snap a directory, you should use the pack command
    instead.
    """
    if directory:
        deprecations.handle_deprecation_notice("dn6")
        _pack(directory, output=output)
    else:
        _execute(steps.PRIME, parts=[], pack_project=True, output=output, **kwargs)


@lifecyclecli.command()
@click.argument("directory")
@click.option("--output", "-o", help="path to the resulting snap.")
def pack(directory, output, **kwargs):
    """Create a snap from a directory holding a valid snap.

    The layout of <directory> should contain a valid meta/snap.yaml in
    order to be a valid snap.

    \b
    Examples:
        snapcraft pack my-snap-directory
        snapcraft pack my-snap-directory --output renamed-snap.snap

    """
    _pack(directory, output=output)


@lifecyclecli.command()
@add_build_options()
@click.argument("parts", nargs=-1, metavar="<part>...", required=False)
@click.option(
    "--step",
    "-s",
    "step_name",
    type=click.Choice(["pull", "build", "stage", "prime", "strip"]),
    help="only clean the specified step and those that depend on it.",
)
def clean(parts, step_name, **kwargs):
    """Remove content - cleans downloads, builds or install artifacts.

    \b
    Examples:
        snapcraft clean
        snapcraft clean my-part --step build
    """
    build_environment = env.BuilderEnvironmentConfig()
    try:
        project = get_project(
            is_managed_host=build_environment.is_managed_host, **kwargs
        )
    except YamlValidationError:
        # We need to be able to clean invalid projects too.
        project = get_project(
            is_managed_host=build_environment.is_managed_host,
            skip_snapcraft_yaml=True,
            **kwargs,
        )

    step = None
    if step_name:
        if step_name == "strip":
            echo.warning(
                "DEPRECATED: Use `prime` instead of `strip` as the step to clean"
            )
            step_name = "prime"
        step = steps.get_step_by_name(step_name)

    if build_environment.is_lxd:
        lxd.Project(project=project, output=None, source=os.path.curdir).clean(
            parts, step
        )
    elif build_environment.is_host:
        lifecycle.clean(project, parts, step)
    else:
        # TODO support for steps.
        if parts or step_name:
            raise errors.SnapcraftEnvironmentError(
                "Build providers are still not feature complete, specifying parts or a step name "
                "is not yet supported.")
        build_provider_class = build_providers.get_provider_for(
            build_environment.provider
        )
        build_provider_class(project=project, echoer=echo).clean_project()


@lifecyclecli.command()
@add_build_options()
@click.option(
    "--remote",
    metavar="<remote>",
    help="Use a specific lxd remote instead of a local container.",
)
@click.option(
    "--debug", is_flag=True, help="Shells into the environment if the build fails."
)
def cleanbuild(remote, debug, **kwargs):
    """Create a snap using a clean environment managed by a build provider.

    \b
    Examples:
        snapcraft cleanbuild

    The cleanbuild command requires a properly setup lxd environment that
    can connect to external networks. Refer to the "Ubuntu Desktop and
    Ubuntu Server" section on
    https://linuxcontainers.org/lxd/getting-started-cli
    to get started.

    If using a remote, a prior setup is required which is described on:
    https://linuxcontainers.org/lxd/getting-started-cli/#multiple-hosts
    """
    # cleanbuild is a special snow flake, while all the other commands
    # would work with the host as the build_provider it makes little
    # sense in this scenario.
    if sys.platform == "darwin":
        default_provider = "multipass"
    else:
        default_provider = "lxd"

    build_environment = env.BuilderEnvironmentConfig(
        default=default_provider, additional_providers=["multipass"]
    )
    project = get_project(
        is_managed=build_environment.is_managed_host, **kwargs, debug=debug
    )

    snap_filename = lifecycle.cleanbuild(
        project=project, echoer=echo, remote=remote, build_environment=build_environment
    )
    echo.info("Retrieved {!r}".format(snap_filename))


if __name__ == "__main__":
    lifecyclecli.main()<|MERGE_RESOLUTION|>--- conflicted
+++ resolved
@@ -40,15 +40,12 @@
 
 # TODO: when snap is a real step we can simplify the arguments here.
 # fmt: off
-def _execute(  # noqa: C901
+def _execute(
     step: steps.Step,
     parts: str,
     pack_project: bool = False,
     output: str = None,
-<<<<<<< HEAD
     shell: bool = False,
-=======
->>>>>>> 21cfd475
     shell_after: bool = False,
     **kwargs
 ) -> "Project":
@@ -88,11 +85,7 @@
                                  "if you wish to introspect this failure.")
                     raise
             else:
-<<<<<<< HEAD
                 if shell or shell_after:
-=======
-                if shell_after:
->>>>>>> 21cfd475
                     instance.shell()
     elif build_environment.is_managed_host or build_environment.is_host:
         project_config = project_loader.load_config(project)
@@ -229,7 +222,6 @@
 
 
 @lifecyclecli.command()
-@add_build_options()
 @click.argument("parts", nargs=-1, metavar="<part>...", required=False)
 @click.option(
     "--step",
@@ -238,7 +230,7 @@
     type=click.Choice(["pull", "build", "stage", "prime", "strip"]),
     help="only clean the specified step and those that depend on it.",
 )
-def clean(parts, step_name, **kwargs):
+def clean(parts, step_name):
     """Remove content - cleans downloads, builds or install artifacts.
 
     \b
@@ -249,14 +241,13 @@
     build_environment = env.BuilderEnvironmentConfig()
     try:
         project = get_project(
-            is_managed_host=build_environment.is_managed_host, **kwargs
+            is_managed_host=build_environment.is_managed_host
         )
     except YamlValidationError:
         # We need to be able to clean invalid projects too.
         project = get_project(
             is_managed_host=build_environment.is_managed_host,
-            skip_snapcraft_yaml=True,
-            **kwargs,
+            skip_snapcraft_yaml=True
         )
 
     step = None
@@ -293,10 +284,7 @@
     metavar="<remote>",
     help="Use a specific lxd remote instead of a local container.",
 )
-@click.option(
-    "--debug", is_flag=True, help="Shells into the environment if the build fails."
-)
-def cleanbuild(remote, debug, **kwargs):
+def cleanbuild(remote, **kwargs):
     """Create a snap using a clean environment managed by a build provider.
 
     \b
@@ -324,7 +312,7 @@
         default=default_provider, additional_providers=["multipass"]
     )
     project = get_project(
-        is_managed=build_environment.is_managed_host, **kwargs, debug=debug
+        is_managed=build_environment.is_managed_host, **kwargs
     )
 
     snap_filename = lifecycle.cleanbuild(
