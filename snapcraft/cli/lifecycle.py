# -*- Mode:Python; indent-tabs-mode:nil; tab-width:4 -*-
#
# Copyright (C) 2017 Canonical Ltd
#
# This program is free software: you can redistribute it and/or modify
# it under the terms of the GNU General Public License version 3 as
# published by the Free Software Foundation.
#
# This program is distributed in the hope that it will be useful,
# but WITHOUT ANY WARRANTY; without even the implied warranty of
# MERCHANTABILITY or FITNESS FOR A PARTICULAR PURPOSE.  See the
# GNU General Public License for more details.
#
# You should have received a copy of the GNU General Public License
# along with this program.  If not, see <http://www.gnu.org/licenses/>.

import click
import os

<<<<<<< HEAD
import snapcraft
from snapcraft.internal import lifecycle, lxd
=======
from snapcraft.internal import deprecations, lifecycle
>>>>>>> 695794f4
from ._options import add_build_options, get_project_options
from . import echo
from . import env


def _execute(command, parts, **kwargs):
    project_options = get_project_options(**kwargs)
    container_config = env.get_container_config()
    if container_config.use_container:
        lifecycle.containerbuild(command, project_options,
                                 container_config, parts)
    else:
        lifecycle.execute(command, project_options, parts)
    return project_options


@click.group()
@add_build_options()
@click.pass_context
def lifecyclecli(ctx, **kwargs):
    pass


@lifecyclecli.command()
def init():
    """Initialize a snapcraft project."""
    snapcraft_yaml_path = lifecycle.init()
    echo.info('Created {}.'.format(snapcraft_yaml_path))
    echo.info(
        'Edit the file to your liking or run `snapcraft` to get started')


@lifecyclecli.command()
@click.pass_context
@add_build_options()
@click.argument('parts', nargs=-1, metavar='<part>...', required=False)
def pull(ctx, parts, **kwargs):
    """Download or retrieve artifacts defined for a part.

    \b
    Examples:
        snapcraft pull
        snapcraft pull my-part1 my-part2

    """
    _execute('pull', parts, **kwargs)


@lifecyclecli.command()
@add_build_options()
@click.argument('parts', nargs=-1, metavar='<part>...', required=False)
def build(parts, **kwargs):
    """Build artifacts defined for a part.

    \b
    Examples:
        snapcraft build
        snapcraft build my-part1 my-part2

    """
    _execute('build', parts, **kwargs)


@lifecyclecli.command()
@add_build_options()
@click.argument('parts', nargs=-1, metavar='<part>...', required=False)
def stage(parts, **kwargs):
    """Stage the part's built artifacts into the common staging area.

    \b
    Examples:
        snapcraft stage
        snapcraft stage my-part1 my-part2

    """
    _execute('stage', parts, **kwargs)


@lifecyclecli.command()
@add_build_options()
@click.argument('parts', nargs=-1, metavar='<part>...', required=False)
def prime(parts, **kwargs):
    """Final copy and preparation for the snap.

    \b
    Examples:
        snapcraft prime
        snapcraft prime my-part1 my-part2

    """
    _execute('prime', parts, **kwargs)


@lifecyclecli.command()
@add_build_options()
@click.argument('directory', required=False)
@click.option('--output', '-o', help='path to the resulting snap.')
def snap(directory, output, **kwargs):
    """Create a snap.

    \b
    Examples:
        snapcraft snap
        snapcraft snap --output renamed-snap.snap

    If you want to snap a directory, you should use the pack command
    instead.
    """
    if directory:
        deprecations.handle_deprecation_notice('dn6')

    project_options = get_project_options(**kwargs)
    container_config = env.get_container_config()
    if container_config.use_container:
        lifecycle.containerbuild('snap', project_options,
                                 container_config, output, directory)
    else:
        snap_name = lifecycle.snap(
            project_options, directory=directory, output=output)
        echo.info('Snapped {}'.format(snap_name))


@lifecyclecli.command()
@click.argument('directory')
@click.option('--output', '-o', help='path to the resulting snap.')
def pack(directory, output, **kwargs):
    """Create a snap from a directory holding a valid snap.

    The layout of <directory> should contain a valid meta/snap.yaml in
    order to be a valid snap.

    \b
    Examples:
        snapcraft pack my-snap-directory
        snapcraft pack my-snap-directory --output renamed-snap.snap

    """
    snap_name = lifecycle.pack(directory, output)
    echo.info('Snapped {}'.format(snap_name))


@lifecyclecli.command()
@add_build_options()
@click.argument('parts', nargs=-1, metavar='<part>...', required=False)
@click.option('--step', '-s',
              type=click.Choice(['pull', 'build', 'stage', 'prime', 'strip']),
              help='only clean the specified step and those that '
                   'depend on it.')
def clean(parts, step, **kwargs):
    """Remove content - cleans downloads, builds or install artifacts.

    \b
    Examples:
        snapcraft clean
        snapcraft clean my-part --step build
    """
    project_options = get_project_options(**kwargs)
    container_config = env.get_container_config()
    step = step or 'pull'
    if container_config.use_container and step == 'pull' and not parts:
        config = snapcraft.internal.load_config(project_options)
        lxd.Project(project_options=project_options,
                    output=None, source=os.path.curdir,
                    metadata=config.get_metadata()).delete()

    if step == 'strip':
        echo.warning('DEPRECATED: Use `prime` instead of `strip` '
                     'as the step to clean')
        step = 'prime'
    lifecycle.clean(project_options, parts, step)


@lifecyclecli.command()
@add_build_options()
@click.option('--remote', metavar='<remote>',
              help='Use a specific lxd remote instead of a local container.')
@click.option('--debug', is_flag=True,
              help='Shells into the environment if the build fails.')
def cleanbuild(remote, debug, **kwargs):
    """Create a snap using a clean environment managed by lxd.

    \b
    Examples:
        snapcraft cleanbuild
        snapcraft cleanbuild --output

    The cleanbuild command requires a properly setup lxd environment that
    can connect to external networks. Refer to the "Ubuntu Desktop and
    Ubuntu Server" section on
    https://linuxcontainers.org/lxd/getting-started-cli
    to get started.

    If using a remote, a prior setup is required which is described on:
    https://linuxcontainers.org/lxd/getting-started-cli/#multiple-hosts
    """
    project_options = get_project_options(**kwargs, debug=debug)
    lifecycle.cleanbuild(project_options, remote)


if __name__ == '__main__':
    lifecyclecli.main()<|MERGE_RESOLUTION|>--- conflicted
+++ resolved
@@ -17,12 +17,8 @@
 import click
 import os
 
-<<<<<<< HEAD
 import snapcraft
-from snapcraft.internal import lifecycle, lxd
-=======
-from snapcraft.internal import deprecations, lifecycle
->>>>>>> 695794f4
+from snapcraft.internal import deprecations, lifecycle, lxd
 from ._options import add_build_options, get_project_options
 from . import echo
 from . import env
