# -*- Mode:Python; indent-tabs-mode:nil; tab-width:4 -*-
#
# Copyright (C) 2017 Canonical Ltd
#
# This program is free software: you can redistribute it and/or modify
# it under the terms of the GNU General Public License version 3 as
# published by the Free Software Foundation.
#
# This program is distributed in the hope that it will be useful,
# but WITHOUT ANY WARRANTY; without even the implied warranty of
# MERCHANTABILITY or FITNESS FOR A PARTICULAR PURPOSE.  See the
# GNU General Public License for more details.
#
# You should have received a copy of the GNU General Public License
# along with this program.  If not, see <http://www.gnu.org/licenses/>.
import click
<<<<<<< HEAD

from snapcraft.internal import parts, lifecycle
from ._options import get_project_options
from . import echo
from . import env
=======
from snapcraft.internal import remote_parts
>>>>>>> ed332f0d


@click.group(context_settings={})
@click.pass_context
def partscli(ctx):
    pass


@partscli.command()
@click.pass_context
def update(ctx, **kwargs):
    """Updates the parts listing from the cloud."""
<<<<<<< HEAD
    if env.is_containerbuild():
        project_options = get_project_options(**kwargs)
        lifecycle.containerbuild('update', project_options)
    else:
        parts.update()
=======
    remote_parts.update()
>>>>>>> ed332f0d


@partscli.command()
@click.pass_context
@click.argument('part', metavar='<part>')
def define(ctx, part):
    """Shows the definition for the cloud part.

    \b
    Examples:
        snapcraft define my-part1

    """
    remote_parts.define(part)


@partscli.command()
@click.pass_context
@click.argument('query', nargs=-1, metavar='<query>...')
def search(ctx, query):
    """Searches the remote parts cache for matching parts.

    \b
    Examples:
        snapcraft search go

    """
    remote_parts.search(' '.join(query))<|MERGE_RESOLUTION|>--- conflicted
+++ resolved
@@ -14,15 +14,10 @@
 # You should have received a copy of the GNU General Public License
 # along with this program.  If not, see <http://www.gnu.org/licenses/>.
 import click
-<<<<<<< HEAD
 
-from snapcraft.internal import parts, lifecycle
+from snapcraft.internal import remote_parts, lifecycle
 from ._options import get_project_options
-from . import echo
 from . import env
-=======
-from snapcraft.internal import remote_parts
->>>>>>> ed332f0d
 
 
 @click.group(context_settings={})
@@ -35,15 +30,11 @@
 @click.pass_context
 def update(ctx, **kwargs):
     """Updates the parts listing from the cloud."""
-<<<<<<< HEAD
     if env.is_containerbuild():
         project_options = get_project_options(**kwargs)
         lifecycle.containerbuild('update', project_options)
     else:
-        parts.update()
-=======
-    remote_parts.update()
->>>>>>> ed332f0d
+        remote_parts.update()
 
 
 @partscli.command()
