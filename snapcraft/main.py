--- conflicted
+++ resolved
@@ -296,14 +296,9 @@
 
 def _is_store_command(args):
     commands = (
-<<<<<<< HEAD
-        'list-keys', 'keys', 'register-key', 'register', 'sign-build',
-        'upload', 'release', 'push', 'validate', 'gated',
+        'list-keys', 'keys', 'create-key', 'register-key', 'register',
+        'sign-build', 'upload', 'release', 'push', 'validate', 'gated',
         'history')
-=======
-        'list-keys', 'keys', 'create-key', 'register-key', 'register',
-        'sign-build', 'upload', 'release', 'push', 'validate', 'gated')
->>>>>>> 01d512e6
     return any(args.get(command) for command in commands)
 
 
