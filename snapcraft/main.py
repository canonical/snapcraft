#!/usr/bin/python3
# -*- Mode:Python; indent-tabs-mode:nil; tab-width:4 -*-
#
# Copyright (C) 2015, 2016 Canonical Ltd
#
# This program is free software: you can redistribute it and/or modify
# it under the terms of the GNU General Public License version 3 as
# published by the Free Software Foundation.
#
# This program is distributed in the hope that it will be useful,
# but WITHOUT ANY WARRANTY; without even the implied warranty of
# MERCHANTABILITY or FITNESS FOR A PARTICULAR PURPOSE.  See the
# GNU General Public License for more details.
#
# You should have received a copy of the GNU General Public License
# along with this program.  If not, see <http://www.gnu.org/licenses/>.

"""
snapcraft

Usage:
  snapcraft [options] [--enable-geoip --no-parallel-build]
  snapcraft [options] init
  snapcraft [options] pull [<part> ...]  [--enable-geoip]
  snapcraft [options] build [<part> ...] [--no-parallel-build]
  snapcraft [options] stage [<part> ...]
  snapcraft [options] prime [<part> ...]
  snapcraft [options] strip [<part> ...]
  snapcraft [options] clean [<part> ...] [--step <step>]
  snapcraft [options] snap [<directory> --output <snap-file>]
  snapcraft [options] cleanbuild
  snapcraft [options] login
  snapcraft [options] logout
  snapcraft [options] register <snap-name>
  snapcraft [options] upload <snap-file>
  snapcraft [options] list-plugins
  snapcraft [options] tour [<directory>]
  snapcraft [options] update
<<<<<<< HEAD
  snapcraft [options] define <part-name>
=======
>>>>>>> ee238f42
  snapcraft [options] help (topics | <plugin> | <topic>) [--devel]
  snapcraft (-h | --help)
  snapcraft --version

Options:
  -h --help                             show this help message and exit
  -v --version                          show program version and exit
  -d --debug                            print debug information while executing
                                        (including backtraces)
  --target-arch ARCH                    EXPERIMENTAL: sets the target
                                        architecture. Very few plugins support
                                        this.

Options specific to pulling:
  --enable-geoip         enables geoip for the pull step if stage-packages
                         are used.

Options specific to building:
  --no-parallel-build                   use only a single build job per part
                                        (the default number of jobs per part is
                                        equal to the number of CPUs)

Options specific to cleaning:
  -s <step>, --step <step>              only clean the specified step and those
                                        that depend upon it. <step> can be one
                                        of: pull, build, stage or strip.

Options specific to snapping:
  -o <snap-file>, --output <snap-file>  used in case you want to rename the
                                        snap.

The available commands are:
  help         Obtain help for a certain plugin or topic
  init         Initialize a snapcraft project.
  list-plugins List the available plugins that handle different types of part.
  login        Authenticate session against Ubuntu One SSO.
  logout       Clear session credentials.
  register     Register the package name in the store.
  tour         Setup the snapcraft examples tour in the specified directory,
               or ./snapcraft-tour/.
  upload       Upload a snap to the Ubuntu Store.

The available lifecycle commands are:
  clean        Remove content - cleans downloads, builds or install artifacts.
  cleanbuild   Create a snap using a clean environment managed by lxd.
  pull         Download or retrieve artifacts defined for a part.
  build        Build artifacts defined for a part. Build systems capable of
               running parallel build jobs will do so unless
               "--no-parallel-build" is specified.
  stage        Stage the part's built artifacts into the common staging area.
  prime        Final copy and preparation for the snap.
  snap         Create a snap.

Parts ecosystem commands
  update       Updates the parts listing from the cloud.
<<<<<<< HEAD
  define       Shows the definition for the cloud part.
=======
>>>>>>> ee238f42

Calling snapcraft without a COMMAND will default to 'snap'

The cleanbuild command requires a properly setup lxd environment that
can connect to external networks. Refer to the "Ubuntu Desktop and
Ubuntu Server" section on
https://linuxcontainers.org/lxd/getting-started-cli
to get started.

For more help, visit the documentation:
http://developer.ubuntu.com/snappy/snapcraft
"""

from contextlib import suppress
import logging
import os
import pkg_resources
import pkgutil
import shutil
import sys
import subprocess
import textwrap

from docopt import docopt

import snapcraft
from snapcraft.internal import lifecycle, log, parts
from snapcraft.internal.common import (
    format_output_in_columns, MAX_CHARACTERS_WRAP, get_tourdir)


logger = logging.getLogger(__name__)
_SNAPCRAFT_TOUR_DIR = "./snapcraft-tour/"


def _get_version():
    try:
        return pkg_resources.require('snapcraft')[0].version
    except pkg_resources.DistributionNotFound:
        return 'devel'


def _scaffold_examples(directory):
    logger.debug("Copying examples tour to {}".format(directory))
    dest_dir = os.path.abspath(directory)

    # If dest_dir doesn't exist, we dump all examples in it.
    # If it does exist, we dump them into a subdirectory if it's not
    # the default dir.
    try:
        shutil.copytree(get_tourdir(), dest_dir)
    except FileExistsError:
        # default crafted directory shouldn't add itself inside
        if directory == _SNAPCRAFT_TOUR_DIR:
            raise FileExistsError("{} already exists, please specify a "
                                  "destination directory.".format(directory))
        # don't event try to copy if the dest exists already
        if not os.path.isdir(dest_dir):
            raise NotADirectoryError("{} is a file, can't be used as a "
                                     "destination".format(dest_dir))
        dest_dir = os.path.normpath(os.path.join(dest_dir,
                                                 _SNAPCRAFT_TOUR_DIR))
        shutil.copytree(get_tourdir(), dest_dir)

    print("Snapcraft tour initialized in {}\n"
          "Instructions are in the README, or "
          "https://snapcraft.io/create/#begin".format(directory))


def _list_plugins():
    plugins = []
    for importer, modname, is_package in pkgutil.iter_modules(
            snapcraft.plugins.__path__):
        plugins.append(modname.replace('_', '-'))

    # we wrap the output depending on terminal size
    width = MAX_CHARACTERS_WRAP
    with suppress(OSError):
        with suppress(subprocess.CalledProcessError):
            # this is the only way to get current terminal size reliably
            # without duplicating a bunch of logic
            command = ['tput', 'cols']
            candidate_width = \
                subprocess.check_output(command, stderr=subprocess.DEVNULL)
            width = min(int(candidate_width), width)

    for line in format_output_in_columns(plugins, max_width=width):
        print(line)


def _get_project_options(args):
    options = {}
    options['use_geoip'] = args['--enable-geoip']
    options['parallel_builds'] = not args['--no-parallel-build']
    options['target_deb_arch'] = args['--target-arch']

    return snapcraft.ProjectOptions(**options)


def main(argv=None):
    args = docopt(__doc__, version=_get_version(), argv=argv)

    # Default log level is INFO unless --debug is specified
    log_level = logging.INFO
    if args['--debug']:
        log_level = logging.DEBUG

    log.configure(log_level=log_level)
    project_options = _get_project_options(args)

    if args['strip']:
        logger.warning("DEPRECATED: use 'prime' instead of 'strip'")
        args['prime'] = True
    try:
        return run(args, project_options)
    except Exception as e:
        if args['--debug']:
            raise

        logger.error(textwrap.fill(str(e)))
        sys.exit(1)


def _get_lifecycle_command(args):
    lifecycle_commands = ['pull', 'build', 'stage', 'prime']
    lifecycle_command = [k for k in lifecycle_commands if args[k]]
    if len(lifecycle_command) == 0:
        return None
    return lifecycle_command[0]


def _get_command_from_arg(args):
    functions = {
        'init': lifecycle.init,
        'login': snapcraft.login,
        'logout': snapcraft.logout,
        'list-plugins': _list_plugins,
    }
    function = [k for k in functions if args[k]]
    if len(function) == 0:
        return None
    return functions[function[0]]


def run(args, project_options):  # noqa
    lifecycle_command = _get_lifecycle_command(args)
    argless_command = _get_command_from_arg(args)
    if lifecycle_command:
        lifecycle.execute(
            lifecycle_command, project_options, args['<part>'])
    elif argless_command:
        argless_command()
    elif args['clean']:
        _run_clean(args, project_options)
    elif args['cleanbuild']:
        lifecycle.cleanbuild(project_options),
    elif _is_store_command(args):
        _run_store_command(args)
    elif args['tour']:
        _scaffold_examples(args['<directory>'] or _SNAPCRAFT_TOUR_DIR)
    elif args['help']:
        snapcraft.topic_help(args['<topic>'] or args['<plugin>'],
                             args['--devel'], args['topics'])
    elif args['update']:
        parts.update()
<<<<<<< HEAD
    elif args['define']:
        parts.define(args['<part-name>'])
=======
>>>>>>> ee238f42
    else:  # snap by default:
        lifecycle.snap(project_options, args['<directory>'], args['--output'])

    return project_options


def _run_clean(args, project_options):
    step = args['--step']
    if step == 'strip':
        logger.warning('DEPRECATED: Use `prime` instead of `strip` '
                       'as the step to clean')
        step = 'prime'
    lifecycle.clean(project_options, args['<part>'], step)


def _is_store_command(args):
    return args['register'] or args['upload']


def _run_store_command(args):
    if args['register']:
        snapcraft.register(args['<snap-name>'])
    elif args['upload']:
        snapcraft.upload(args['<snap-file>'])


if __name__ == '__main__':  # pragma: no cover
    main()                  # pragma: no cover<|MERGE_RESOLUTION|>--- conflicted
+++ resolved
@@ -36,10 +36,7 @@
   snapcraft [options] list-plugins
   snapcraft [options] tour [<directory>]
   snapcraft [options] update
-<<<<<<< HEAD
   snapcraft [options] define <part-name>
-=======
->>>>>>> ee238f42
   snapcraft [options] help (topics | <plugin> | <topic>) [--devel]
   snapcraft (-h | --help)
   snapcraft --version
@@ -95,10 +92,7 @@
 
 Parts ecosystem commands
   update       Updates the parts listing from the cloud.
-<<<<<<< HEAD
   define       Shows the definition for the cloud part.
-=======
->>>>>>> ee238f42
 
 Calling snapcraft without a COMMAND will default to 'snap'
 
@@ -264,11 +258,8 @@
                              args['--devel'], args['topics'])
     elif args['update']:
         parts.update()
-<<<<<<< HEAD
     elif args['define']:
         parts.define(args['<part-name>'])
-=======
->>>>>>> ee238f42
     else:  # snap by default:
         lifecycle.snap(project_options, args['<directory>'], args['--output'])
 
