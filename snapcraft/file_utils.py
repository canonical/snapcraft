# -*- Mode:Python; indent-tabs-mode:nil; tab-width:4 -*-
#
# Copyright (C) 2016 Canonical Ltd
#
# This program is free software: you can redistribute it and/or modify
# it under the terms of the GNU General Public License version 3 as
# published by the Free Software Foundation.
#
# This program is distributed in the hope that it will be useful,
# but WITHOUT ANY WARRANTY; without even the implied warranty of
# MERCHANTABILITY or FITNESS FOR A PARTICULAR PURPOSE.  See the
# GNU General Public License for more details.
#
# You should have received a copy of the GNU General Public License
# along with this program.  If not, see <http://www.gnu.org/licenses/>.

from contextlib import contextmanager
import os
import shutil
import subprocess
import logging

from snapcraft.internal.errors import (
    RequiredCommandFailure,
    RequiredCommandNotFound,
    RequiredPathDoesNotExist,
)


logger = logging.getLogger(__name__)


def replace_in_file(directory, file_pattern, search_pattern, replacement):
    """Searches and replaces patterns that match a file pattern.
    :param str directory: The directory to look for files.
    :param str file_pattern: The file pattern to match inside directory.
    :param search_pattern: A re.compile'd pattern to search for within
                           matching files.
    :param str replacement: The string to replace the matching search_pattern
                            with.
    """

    for root, directories, files in os.walk(directory):
        for file_name in files:
            if file_pattern.match(file_name):
                _search_and_replace_contents(os.path.join(root, file_name),
                                             search_pattern, replacement)


def link_or_copy(source, destination, follow_symlinks=False):
    """Hard-link source and destination files. Copy if it fails to link.

    Hard-linking may fail (e.g. a cross-device link, or permission denied), so
    as a backup plan we just copy it.

    :param str source: The source to which destination will be linked.
    :param str destination: The destination to be linked to source.
    :param bool follow_symlinks: Whether or not symlinks should be followed.
    """

    try:
        # Note that follow_symlinks doesn't seem to work for os.link, so we'll
        # implement this logic ourselves using realpath.
        source_path = source
        if follow_symlinks:
            source_path = os.path.realpath(source)

        if not os.path.exists(os.path.dirname(destination)):
            create_similar_directory(
                os.path.dirname(source_path),
                os.path.dirname(destination))
        # Setting follow_symlinks=False in case this bug is ever fixed
        # upstream-- we want this function to continue supporting NOT following
        # symlinks.
        os.link(source_path, destination, follow_symlinks=False)
    except OSError:
        shutil.copy2(source, destination, follow_symlinks=follow_symlinks)
        uid = os.stat(source, follow_symlinks=follow_symlinks).st_uid
        gid = os.stat(source, follow_symlinks=follow_symlinks).st_gid
        try:
            os.chown(destination, uid, gid, follow_symlinks=follow_symlinks)
        except PermissionError as e:
            logger.debug('Unable to chown {destination}: {error}'.format(
                destination=destination, error=e))


def link_or_copy_tree(source_tree, destination_tree,
                      copy_function=link_or_copy):
    """Copy a source tree into a destination, hard-linking if possile.

    :param str source_tree: Source directory to be copied.
    :param str destination_tree: Destination directory. If this directory
                                 already exists, the files in `source_tree`
                                 will take precedence.
    :param str boundary: Filesystem boundary no symlinks are allowed to cross.
    """

    if not os.path.isdir(source_tree):
        raise NotADirectoryError('{!r} is not a directory'.format(source_tree))

    if (not os.path.isdir(destination_tree) and
            os.path.exists(destination_tree)):
        raise NotADirectoryError(
            'Cannot overwrite non-directory {!r} with directory '
            '{!r}'.format(destination_tree, source_tree))

    create_similar_directory(source_tree, destination_tree)

    for root, directories, files in os.walk(source_tree):
        for directory in directories:
            source = os.path.join(root, directory)
            destination = os.path.join(
                destination_tree, os.path.relpath(source, source_tree))

            create_similar_directory(source, destination)

        for file_name in files:
            source = os.path.join(root, file_name)
            destination = os.path.join(
                destination_tree, os.path.relpath(source, source_tree))

            copy_function(source, destination)


def create_similar_directory(source, destination, follow_symlinks=False):
    """Create a directory with the same permission bits and owner information.

    :param str source: Directory from which to copy name, permission bits, and
                       owner information.
    :param str destintion: Directory to create and to which the `source`
                           information will be copied.
    :param bool follow_symlinks: Whether or not symlinks should be followed.
    """

    stat = os.stat(source, follow_symlinks=follow_symlinks)
    uid = stat.st_uid
    gid = stat.st_gid
    os.makedirs(destination, exist_ok=True)
    try:
        os.chown(destination, uid, gid, follow_symlinks=follow_symlinks)
    except PermissionError as exception:
        logger.debug('Unable to chown {}: {}'.format(destination, exception))

    shutil.copystat(source, destination, follow_symlinks=follow_symlinks)


def _search_and_replace_contents(file_path, search_pattern, replacement):
    # Don't bother trying to rewrite a symlink. It's either invalid or the
    # linked file will be rewritten on its own.
    if os.path.islink(file_path):
        return

<<<<<<< HEAD
    try:
        with open(file_path, 'r+') as f:
            try:
                original = f.read()
            except UnicodeDecodeError:
                # This was probably a binary file. Skip it.
                return

            replaced = search_pattern.sub(replacement, original)
            if replaced != original:
                f.seek(0)
                f.truncate()
                f.write(replaced)
    except PermissionError:
        # This file was readonly or otherwise uneditable.
        return
=======
    with open(file_path, 'r+') as f:
        try:
            original = f.read()
        except UnicodeDecodeError:
            # This was probably a binary file. Skip it.
            return

        replaced = search_pattern.sub(replacement, original)
        if replaced != original:
            f.seek(0)
            f.truncate()
            f.write(replaced)


def executable_exists(path):
    """Return True if 'path' exists and is readable and executable."""
    return os.path.exists(path) and os.access(path, os.R_OK | os.X_OK)


@contextmanager
def requires_command_success(command, not_found_fmt=None, failure_fmt=None):
    if isinstance(command, str):
        cmd_list = command.split()
    else:
        raise TypeError('command must be a string.')
    kwargs = dict(command=command, cmd_list=cmd_list)
    try:
        subprocess.check_call(
            cmd_list, stdout=subprocess.PIPE, stderr=subprocess.PIPE)
    except FileNotFoundError as err:
        if not_found_fmt is not None:
            kwargs['fmt'] = not_found_fmt
        raise RequiredCommandNotFound(**kwargs)
    except subprocess.CalledProcessError as err:
        if failure_fmt is not None:
            kwargs['fmt'] = failure_fmt
        raise RequiredCommandFailure(**kwargs)
    yield


@contextmanager
def requires_path_exists(path, error_fmt=None):
    if not os.path.exists(path):
        kwargs = dict(path=path)
        if error_fmt is not None:
            kwargs['fmt'] = error_fmt
        raise RequiredPathDoesNotExist(**kwargs)
    yield
>>>>>>> a129cdfe
<|MERGE_RESOLUTION|>--- conflicted
+++ resolved
@@ -150,7 +150,6 @@
     if os.path.islink(file_path):
         return
 
-<<<<<<< HEAD
     try:
         with open(file_path, 'r+') as f:
             try:
@@ -167,19 +166,6 @@
     except PermissionError:
         # This file was readonly or otherwise uneditable.
         return
-=======
-    with open(file_path, 'r+') as f:
-        try:
-            original = f.read()
-        except UnicodeDecodeError:
-            # This was probably a binary file. Skip it.
-            return
-
-        replaced = search_pattern.sub(replacement, original)
-        if replaced != original:
-            f.seek(0)
-            f.truncate()
-            f.write(replaced)
 
 
 def executable_exists(path):
@@ -215,5 +201,4 @@
         if error_fmt is not None:
             kwargs['fmt'] = error_fmt
         raise RequiredPathDoesNotExist(**kwargs)
-    yield
->>>>>>> a129cdfe
+    yield