# -*- Mode:Python; indent-tabs-mode:nil; tab-width:4 -*-
#
# Copyright (C) 2018 Canonical Ltd
#
# This program is free software: you can redistribute it and/or modify
# it under the terms of the GNU General Public License version 3 as
# published by the Free Software Foundation.
#
# This program is distributed in the hope that it will be useful,
# but WITHOUT ANY WARRANTY; without even the implied warranty of
# MERCHANTABILITY or FITNESS FOR A PARTICULAR PURPOSE.  See the
# GNU General Public License for more details.
#
# You should have received a copy of the GNU General Public License
# along with this program.  If not, see <http://www.gnu.org/licenses/>.

import copy
import logging
import os
import sys
import re
<<<<<<< HEAD
import shutil

from . import Project, errors
=======
from typing import Any, Dict

from snapcraft.project import Project
from snapcraft.internal import project_loader
from . import errors
>>>>>>> 1c21180b

logger = logging.getLogger(__name__)


_EXPECTED_SNAP_DIR_PATTERNS = {
    re.compile(r"^snapcraft.yaml$"),
    re.compile(r"^.snapcraft(/state)?$"),
    re.compile(r"^hooks(/.*)?$"),
    re.compile(r"^local(/.*)?$"),
    re.compile(r"^plugins(/.*)?$"),
    re.compile(r"^gui(/.*\.(png|svg|desktop))?$"),
}

<<<<<<< HEAD

def conduct_build_environment_sanity_check(provider: str):
    if provider == "multipass":
        _check_multipass_installed()


def _check_multipass_installed():
    if shutil.which("multipass"):
        return

    if sys.platform != "linux":
        raise errors.MultipassMissingNonLinuxError()

    if not shutil.which("snap"):
        raise errors.SnapMissingLinuxError()
    else:
        raise errors.MultipassMissingLinuxError()
=======
>>>>>>> 1c21180b

def conduct_project_sanity_check(project: Project) -> None:
    """Sanity check the project itself before continuing.

    The checks done here are meant to be light, and not rely on the build environment.
    """
    # The snapcraft.yaml should be valid even without extensions applied
    # This here check is mostly for backwards compatibility with the
    # rest of the code base.
    if project.info is not None:
        project.info.validate_raw_snapcraft()

    snap_dir_path = os.path.join(project._project_dir, "snap")
    if os.path.isdir(snap_dir_path):
        _check_snap_dir(snap_dir_path)


def conduct_environment_sanity_check(
    project: Project, yaml_data: Dict[str, Any], schema: Dict[str, Any]
) -> None:
    """Sanity check the build environment and expanded YAML.

    :param snapcraft.Project project: Project settings
    :param dict yaml_data: Validated YAML, with extensions applied
    """
    # Never modify the YAML data
    yaml_data = copy.deepcopy(yaml_data)

    _verify_command_chain_only_full_adapter(yaml_data, schema)


def _check_snap_dir(snap_dir_path: str) -> None:
    unexpected_paths = set()
    for root, directories, files in os.walk(snap_dir_path):
        for entry in directories + files:
            path = os.path.relpath(os.path.join(root, entry), snap_dir_path)
            if not _snap_dir_path_expected(path):
                unexpected_paths.add(path)

    if unexpected_paths:
        logger.warn(
            "The snap/ directory is meant specifically for snapcraft, but it contains "
            "the following non-snapcraft-related paths, which is unsupported and will "
            "cause unexpected behavior:"
            "\n- {}\n\n"
            "If you must store these files within the snap/ directory, move them to "
            "snap/local/, which is ignored by snapcraft.".format(
                "\n- ".join(sorted(unexpected_paths))
            )
        )


def _snap_dir_path_expected(path: str) -> bool:
    for pattern in _EXPECTED_SNAP_DIR_PATTERNS:
        if pattern.match(path):
            return True
    return False


def _verify_command_chain_only_full_adapter(
    yaml_data: Dict[str, Any], schema: Dict[str, Any]
) -> None:
    # Determine the default adapter
    app_schema = schema["apps"]["patternProperties"]["^[a-zA-Z0-9](?:-?[a-zA-Z0-9])*$"][
        "properties"
    ]
    default_adapter = app_schema["adapter"]["default"]

    # Loop through all apps
    for app_name, app_definition in yaml_data.get("apps", dict()).items():
        # Verify that, if command-chain is used, the "full" adapter is also used
        if "command-chain" in app_definition:
            adapter_string = app_definition.get("adapter", default_adapter)
            adapter = project_loader.Adapter[adapter_string.upper()]
            if adapter == project_loader.Adapter.LEGACY:
                raise errors.CommandChainWithLegacyAdapterError(app_name)<|MERGE_RESOLUTION|>--- conflicted
+++ resolved
@@ -19,17 +19,12 @@
 import os
 import sys
 import re
-<<<<<<< HEAD
 import shutil
-
-from . import Project, errors
-=======
 from typing import Any, Dict
 
 from snapcraft.project import Project
 from snapcraft.internal import project_loader
 from . import errors
->>>>>>> 1c21180b
 
 logger = logging.getLogger(__name__)
 
@@ -43,7 +38,6 @@
     re.compile(r"^gui(/.*\.(png|svg|desktop))?$"),
 }
 
-<<<<<<< HEAD
 
 def conduct_build_environment_sanity_check(provider: str):
     if provider == "multipass":
@@ -61,8 +55,7 @@
         raise errors.SnapMissingLinuxError()
     else:
         raise errors.MultipassMissingLinuxError()
-=======
->>>>>>> 1c21180b
+
 
 def conduct_project_sanity_check(project: Project) -> None:
     """Sanity check the project itself before continuing.
