# -*- Mode:Python; indent-tabs-mode:nil; tab-width:4 -*-
#
# Copyright (C) 2016 Canonical Ltd
#
# This program is free software: you can redistribute it and/or modify
# it under the terms of the GNU General Public License version 3 as
# published by the Free Software Foundation.
#
# This program is distributed in the hope that it will be useful,
# but WITHOUT ANY WARRANTY; without even the implied warranty of
# MERCHANTABILITY or FITNESS FOR A PARTICULAR PURPOSE.  See the
# GNU General Public License for more details.
#
# You should have received a copy of the GNU General Public License
# along with this program.  If not, see <http://www.gnu.org/licenses/>.

import hashlib
import itertools
import json
import logging
import os
import urllib.parse
from time import sleep
from threading import Thread
from queue import Queue

from progressbar import (
    AnimatedMarker,
    ProgressBar,
    UnknownLength,
)
import pymacaroons
import requests
from simplejson.scanner import JSONDecodeError

import snapcraft
from snapcraft import config
from snapcraft.internal.indicators import download_requests_stream
from snapcraft.storeapi import (
    _upload,
    constants,
    errors,
)


logger = logging.getLogger(__name__)


def _macaroon_auth(conf):
    """Format a macaroon and its associated discharge.

    :return: A string suitable to use in an Authorization header.

    """
    root_macaroon_raw = conf.get('macaroon')
    if root_macaroon_raw is None:
        raise errors.InvalidCredentialsError(
            'Root macaroon not in the config file')
    unbound_raw = conf.get('unbound_discharge')
    if unbound_raw is None:
        raise errors.InvalidCredentialsError(
            'Unbound discharge not in the config file')

    root_macaroon = _deserialize_macaroon(root_macaroon_raw)
    unbound = _deserialize_macaroon(unbound_raw)
    bound = root_macaroon.prepare_for_request(unbound)
    discharge_macaroon_raw = bound.serialize()
    auth = 'Macaroon root={}, discharge={}'.format(
        root_macaroon_raw, discharge_macaroon_raw)
    return auth


def _deserialize_macaroon(value):
    try:
        return pymacaroons.Macaroon.deserialize(value)
    except:
        raise errors.InvalidCredentialsError('Failed to deserialize macaroon')


class Client():
    """A base class to define clients for the ols servers.

    This is a simple wrapper around requests.Session so we inherit all good
    bits while providing a simple point for tests to override when needed.

    """

    def __init__(self, conf, root_url):
        self.conf = conf
        self.root_url = root_url
        self.session = requests.Session()

    def request(self, method, url, params=None, headers=None, **kwargs):
        """Overriding base class to handle the root url."""
        # Note that url may be absolute in which case 'root_url' is ignored by
        # urljoin.
        final_url = urllib.parse.urljoin(self.root_url, url)
        response = self.session.request(
            method, final_url, headers=headers,
            params=params, **kwargs)
        return response

    def get(self, url, **kwargs):
        return self.request('GET', url, **kwargs)

    def post(self, url, **kwargs):
        return self.request('POST', url, **kwargs)

    def put(self, url, **kwargs):
        return self.request('PUT', url, **kwargs)


class StoreClient():
    """High-level client for the V2.0 API SCA resources."""

    def __init__(self):
        super().__init__()
        self.conf = config.Config()
        self.sso = SSOClient(self.conf)
        self.cpi = SnapIndexClient(self.conf)
        self.updown = UpDownClient(self.conf)
        self.sca = SCAClient(self.conf)

    def login(self, email, password, one_time_password=None, acls=None,
              save=True):
        """Log in via the Ubuntu One SSO API."""
        if acls is None:
            acls = ['package_upload', 'package_access']
        # Ask the store for the needed capabilities to be associated with the
        # macaroon.
        macaroon = self.sca.get_macaroon(acls)
        caveat_id = self._extract_caveat_id(macaroon)
        unbound_discharge = self.sso.get_unbound_discharge(
            email, password, one_time_password, caveat_id)
        # The macaroon has been discharged, save it in the config
        self.conf.set('macaroon', macaroon)
        self.conf.set('unbound_discharge', unbound_discharge)
        if save:
            self.conf.save()

    def _extract_caveat_id(self, root_macaroon):
        macaroon = pymacaroons.Macaroon.deserialize(root_macaroon)
        # macaroons are all bytes, never strings
        sso_host = urllib.parse.urlparse(self.sso.root_url).hostname
        for caveat in macaroon.caveats:
            if caveat.location == sso_host:
                return caveat.caveat_id
        else:
            raise errors.InvalidCredentialsError('Invalid root macaroon')

    def logout(self):
        self.conf.clear()
        self.conf.save()

    def _refresh_if_necessary(self, func, *args, **kwargs):
        """Make a request, refreshing macaroons if necessary."""
        try:
            return func(*args, **kwargs)
        except errors.StoreMacaroonNeedsRefreshError:
            unbound_discharge = self.sso.refresh_unbound_discharge(
                self.conf.get('unbound_discharge'))
            self.conf.set('unbound_discharge', unbound_discharge)
            self.conf.save()
            return func(*args, **kwargs)

    def get_account_information(self):
        return self._refresh_if_necessary(self.sca.get_account_information)

    def register_key(self, account_key_request):
        return self._refresh_if_necessary(
            self.sca.register_key, account_key_request)

    def register(self, snap_name, is_private=False):
        return self._refresh_if_necessary(
            self.sca.register, snap_name, is_private, constants.DEFAULT_SERIES)

    def push_snap_build(self, snap_id, snap_build):
        return self._refresh_if_necessary(
            self.sca.push_snap_build, snap_id, snap_build)

    def upload(self, snap_name, snap_filename):
        # FIXME This should be raised by the function that uses the
        # discharge. --elopio -2016-06-20
        if self.conf.get('unbound_discharge') is None:
            raise errors.InvalidCredentialsError(
                'Unbound discharge not in the config file')

        updown_data = _upload.upload_files(snap_filename, self.updown)

        return self._refresh_if_necessary(
            self.sca.snap_push_metadata, snap_name, updown_data)

    def release(self, snap_name, revision, channels):
        return self._refresh_if_necessary(
            self.sca.snap_release, snap_name, revision, channels)

    def download(self, snap_name, channel, download_path, arch=None):
        if arch is None:
            arch = snapcraft.ProjectOptions().deb_arch

        package = self.cpi.get_package(snap_name, channel, arch)
        self._download_snap(
            snap_name, channel, arch, download_path,
            package['download_url'], package['download_sha512'])

    def _download_snap(self, name, channel, arch, download_path,
                       download_url, expected_sha512):
        if self._is_downloaded(download_path, expected_sha512):
            logger.info('Already downloaded {} at {}'.format(
                name, download_path))
            return
        logger.info('Downloading {}'.format(name, download_path))
        request = self.cpi.get(download_url, stream=True)
        request.raise_for_status()
        download_requests_stream(request, download_path)

        if self._is_downloaded(download_path, expected_sha512):
            logger.info('Successfully downloaded {} at {}'.format(
                name, download_path))
        else:
            raise errors.SHAMismatchError(download_path, expected_sha512)

    def _is_downloaded(self, path, expected_sha512):
        if not os.path.exists(path):
            return False

        file_sum = hashlib.sha512()
        with open(path, 'rb') as f:
            for file_chunk in iter(
                    lambda: f.read(file_sum.block_size * 128), b''):
                file_sum.update(file_chunk)
        return expected_sha512 == file_sum.hexdigest()

    def push_validation(self, snap_id, assertion):
        return self.sca.push_validation(snap_id, assertion)

    def get_validations(self, snap_id):
        return self.sca.get_validations(snap_id)


class SSOClient(Client):
    """The Single Sign On server deals with authentication.

    It is used directly or indirectly by other servers.

    """
    def __init__(self, conf):
        super().__init__(conf, os.environ.get(
            'UBUNTU_SSO_API_ROOT_URL',
            constants.UBUNTU_SSO_API_ROOT_URL))

    def get_unbound_discharge(self, email, password, one_time_password,
                              caveat_id):
        data = dict(email=email, password=password,
                    caveat_id=caveat_id)
        if one_time_password:
            data['otp'] = one_time_password
        response = self.post(
            'tokens/discharge', data=json.dumps(data),
            headers={'Content-Type': 'application/json',
                     'Accept': 'application/json'})
        try:
            response_json = response.json()
        except JSONDecodeError:
            response_json = {}
        if response.ok:
            return response_json['discharge_macaroon']
        else:
            if (response.status_code == requests.codes.unauthorized and
                any(error.get('code') == 'twofactor-required'
                    for error in response_json.get('error_list', []))):
                raise errors.StoreTwoFactorAuthenticationRequired()
            else:
                raise errors.StoreAuthenticationError(
                    'Failed to get unbound discharge: {}'.format(
                        response.text))

    def refresh_unbound_discharge(self, unbound_discharge):
        data = {'discharge_macaroon': unbound_discharge}
        response = self.post(
            'tokens/refresh', data=json.dumps(data),
            headers={'Content-Type': 'application/json',
                     'Accept': 'application/json'})
        if response.ok:
            return response.json()['discharge_macaroon']
        else:
            raise errors.StoreAuthenticationError(
                'Failed to refresh unbound discharge: {}'.format(
                    response.text))


class SnapIndexClient(Client):
    """The Click Package Index knows everything about existing snaps.

    https://wiki.ubuntu.com/AppStore/Interfaces/ClickPackageIndex is the
    canonical reference.
    """

    def __init__(self, conf):
        super().__init__(conf, os.environ.get(
            'UBUNTU_STORE_SEARCH_ROOT_URL',
            constants.UBUNTU_STORE_SEARCH_ROOT_URL))

    def get_package(self, snap_name, channel, arch=None):
        headers = {
            'Accept': 'application/hal+json',
            'X-Ubuntu-Release': constants.DEFAULT_SERIES,
        }
        if arch:
            headers['X-Ubuntu-Architecture'] = arch

        params = {
            'channel': channel,
            'fields': 'status,download_url,download_sha512,snap_id,release',
        }
        logger.info('Getting details for {}'.format(snap_name))
        url = 'api/v1/snaps/details/{}'.format(snap_name)
        resp = self.get(url, headers=headers, params=params)
        if resp.status_code != 200:
            raise errors.SnapNotFoundError(snap_name, channel, arch)
        return resp.json()

    def get(self, url, headers=None, params=None, stream=False):
        if headers is None:
            headers = {}
        headers.update({'Authorization': _macaroon_auth(self.conf)})
        response = self.request('GET', url, stream=stream,
                                headers=headers, params=params)
        return response


class UpDownClient(Client):
    """The Up/Down server provide upload/download snap capabilities."""

    def __init__(self, conf):
        super().__init__(conf, os.environ.get(
            'UBUNTU_STORE_UPLOAD_ROOT_URL',
            constants.UBUNTU_STORE_UPLOAD_ROOT_URL))

    def upload(self, monitor):
        return self.post(
            urllib.parse.urljoin(self.root_url, 'unscanned-upload/'),
            data=monitor, headers={'Content-Type': monitor.content_type,
                                   'Accept': 'application/json'})


class SCAClient(Client):
    """The software center agent deals with managing snaps."""

    def __init__(self, conf):
        super().__init__(conf, os.environ.get(
            'UBUNTU_STORE_API_ROOT_URL',
            constants.UBUNTU_STORE_API_ROOT_URL))

    def get_macaroon(self, acls):
        response = self.post(
            'acl/',
            data=json.dumps({'permissions': acls}),
            headers={'Content-Type': 'application/json',
                     'Accept': 'application/json'})
        if response.ok:
            return response.json()['macaroon']
        else:
            raise errors.StoreAuthenticationError('Failed to get macaroon')

    @staticmethod
    def _is_needs_refresh_response(response):
        return (
            response.status_code == requests.codes.unauthorized and
            response.headers.get('WWW-Authenticate') == (
                'Macaroon needs_refresh=1'))

    def request(self, *args, **kwargs):
        response = super().request(*args, **kwargs)
        if self._is_needs_refresh_response(response):
            raise errors.StoreMacaroonNeedsRefreshError()
        return response

    def get_account_information(self):
        auth = _macaroon_auth(self.conf)
        response = self.get(
            'account',
            headers={'Authorization': auth,
                     'Accept': 'application/json'})
        if response.ok:
            return response.json()
        else:
            raise errors.StoreAccountInformationError(response)

    def register_key(self, account_key_request):
        data = {'account_key_request': account_key_request}
        auth = _macaroon_auth(self.conf)
        response = self.post(
            'account/account-key', data=json.dumps(data),
            headers={'Authorization': auth,
                     'Content-Type': 'application/json',
                     'Accept': 'application/json'})
        if not response.ok:
            raise errors.StoreKeyRegistrationError(response)

    def register(self, snap_name, is_private, series):
        auth = _macaroon_auth(self.conf)
        data = dict(snap_name=snap_name, is_private=is_private,
                    series=series)
        response = self.post(
            'register-name/', data=json.dumps(data),
            headers={'Authorization': auth,
                     'Content-Type': 'application/json'})
        if not response.ok:
            raise errors.StoreRegistrationError(snap_name, response)

    def snap_push_metadata(self, snap_name, updown_data):
        data = {
            'name': snap_name,
            'series': constants.DEFAULT_SERIES,
            'updown_id': updown_data['upload_id'],
            'binary_filesize': updown_data['binary_filesize'],
            'source_uploaded': updown_data['source_uploaded'],
        }
        auth = _macaroon_auth(self.conf)
        response = self.post(
            'snap-push/', data=json.dumps(data),
            headers={'Authorization': auth,
                     'Content-Type': 'application/json',
                     'Accept': 'application/json'})
        if not response.ok:
            raise errors.StorePushError(data['name'], response)

        return StatusTracker(response.json()['status_details_url'])

    def snap_release(self, snap_name, revision, channels):
        data = {
            'name': snap_name,
            'revision': str(revision),
            'channels': channels,
        }
        auth = _macaroon_auth(self.conf)
        response = self.post(
            'snap-release/', data=json.dumps(data),
            headers={'Authorization': auth,
                     'Content-Type': 'application/json',
                     'Accept': 'application/json'})
        if not response.ok:
            raise errors.StoreReleaseError(data['name'], response)

        response_json = response.json()

        return response_json

<<<<<<< HEAD
    def push_validation(self, snap_id, assertion):
        data = {
            'assertion': assertion.decode('utf-8'),
        }
        auth = _macaroon_auth(self.conf)
        response = self.put(
            'snaps/{}/validations'.format(snap_id), data=json.dumps(data),
            headers={'Authorization': auth,
                     'Content-Type': 'application/json',
                     'Accept': 'application/json'})
        if not response.ok:
            raise errors.StoreValidationError(snap_id, response)
        try:
            response_json = response.json()
        except JSONDecodeError:
            message = ('Invalid response from the server when pushing '
                       'validations: {} {}').format(
                           response.status_code, response)
            logger.debug(message)
            raise errors.StoreValidationError(
                snap_id, response, message='Invalid response from the server')

        return response_json

    def get_validations(self, snap_id):
        auth = _macaroon_auth(self.conf)
        response = self.get(
            'snaps/{}/validations'.format(snap_id),
            headers={'Authorization': auth,
                     'Content-Type': 'application/json',
                     'Accept': 'application/json'})
        if not response.ok:
            raise errors.StoreValidationError(snap_id, response)
        try:
            response_json = response.json()
        except JSONDecodeError:
            message = ('Invalid response from the server when getting '
                       'validations: {} {}').format(
                           response.status_code, response)
            logger.debug(message)
            raise errors.StoreValidationError(
                snap_id, response, message='Invalid response from the server')

        return response_json
=======
    def push_snap_build(self, snap_id, snap_build):
        url = 'snaps/{}/builds'.format(snap_id)
        data = json.dumps({"assertion": snap_build})
        headers = {
            'Authorization': _macaroon_auth(self.conf),
            'Content-Type': 'application/json'
        }
        response = self.post(url, data=data, headers=headers)
        if not response.ok:
            raise errors.StoreSnapBuildError(response)
>>>>>>> ded7281c


class StatusTracker:

    __messages = {
        'being_processed': 'Processing...',
        'ready_to_release': 'Ready to release!',
        'need_manual_review': 'Will need manual review...',
        'processing_error': 'Error while processing...',
    }

    __error_codes = (
        'processing_error',
        'need_manual_review',
    )

    def __init__(self, status_details_url):
        self.__status_details_url = status_details_url

    def track(self):
        queue = Queue()
        thread = Thread(target=self._update_status, args=(queue,))
        thread.start()

        widgets = ['Processing...', AnimatedMarker()]
        progress_indicator = ProgressBar(widgets=widgets, maxval=UnknownLength)
        progress_indicator.start()

        content = {}
        for indicator_count in itertools.count():
            if not queue.empty():
                content = queue.get()
                if isinstance(content, Exception):
                    raise content
                widgets[0] = self._get_message(content)
            progress_indicator.update(indicator_count)
            if content.get('processed'):
                break
            sleep(0.1)
        progress_indicator.finish()

        self.__content = content

        return content

    def raise_for_code(self):
        if any(self.__content['code'] == k for k in self.__error_codes):
            raise errors.StoreReviewError(self.__content)

    def _get_message(self, content):
        return self.__messages.get(content['code'], content['code'])

    def _update_status(self, queue):
        for content in self._get_status():
            queue.put(content)
            if content['processed']:
                break
            sleep(constants.SCAN_STATUS_POLL_DELAY)

    def _get_status(self):
        connection_errors_allowed = 10
        while True:
            try:
                content = requests.get(self.__status_details_url).json()
            except (requests.ConnectionError, requests.HTTPError) as e:
                if not connection_errors_allowed:
                    yield e
                content = {'processed': False, 'code': 'being_processed'}
                connection_errors_allowed -= 1
            yield content<|MERGE_RESOLUTION|>--- conflicted
+++ resolved
@@ -447,7 +447,6 @@
 
         return response_json
 
-<<<<<<< HEAD
     def push_validation(self, snap_id, assertion):
         data = {
             'assertion': assertion.decode('utf-8'),
@@ -492,7 +491,7 @@
                 snap_id, response, message='Invalid response from the server')
 
         return response_json
-=======
+
     def push_snap_build(self, snap_id, snap_build):
         url = 'snaps/{}/builds'.format(snap_id)
         data = json.dumps({"assertion": snap_build})
@@ -503,7 +502,6 @@
         response = self.post(url, data=data, headers=headers)
         if not response.ok:
             raise errors.StoreSnapBuildError(response)
->>>>>>> ded7281c
 
 
 class StatusTracker:
