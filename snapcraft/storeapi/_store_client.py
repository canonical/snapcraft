--- conflicted
+++ resolved
@@ -26,11 +26,6 @@
 from ._dashboard_api import DashboardAPI
 from ._snap_api import SnapAPI
 from ._up_down_client import UpDownClient
-<<<<<<< HEAD
-=======
-from ._ubuntu_sso_client import Client, UbuntuOneAuthClient
-from ._bakery_client import BakeryClient
->>>>>>> 05a25602
 from .constants import DEFAULT_SERIES
 from .v2 import channel_map, releases
 
@@ -41,21 +36,17 @@
 class StoreClient:
     """High-level client Snap resources."""
 
-    def __init__(self) -> None:
+    def __init__(self, use_candid: bool = False) -> None:
         super().__init__()
 
-<<<<<<< HEAD
         self.client = http_clients.Client()
-        self.auth_client = http_clients.UbuntuOneAuthClient()
-=======
-        self.client = Client()
-        if os.getenv("SNAPCRAFT_CANDID"):
-            self.auth_client = BakeryClient()
-            self.use_candid = True
+
+        if use_candid or http_clients.CandidClient.has_credentials():
+            self.auth_client = http_clients.CandidClient()
+            logger.debug("Using candid.")
         else:
-            self.auth_client = UbuntuOneAuthClient()
-            self.use_candid = False
->>>>>>> 05a25602
+            logger.debug("Using Ubuntu One SSO.")
+            self.auth_client = http_clients.UbuntuOneAuthClient()
 
         self.snap = SnapAPI(self.client)
         self.dashboard = DashboardAPI(self.auth_client)
@@ -89,7 +80,7 @@
             packages=packages,
             channels=channels,
             expires=expires,
-            use_candid=self.use_candid,
+            use_candid=isinstance(self.auth_client, http_clients.CandidClient),
         )
         self.auth_client.login(macaroon=macaroon, **kwargs)
 
