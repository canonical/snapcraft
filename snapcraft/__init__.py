# -*- Mode:Python; indent-tabs-mode:nil; tab-width:4 -*-
#
# Copyright (C) 2015 Canonical Ltd
#
# This program is free software: you can redistribute it and/or modify
# it under the terms of the GNU General Public License version 3 as
# published by the Free Software Foundation.
#
# This program is distributed in the hope that it will be useful,
# but WITHOUT ANY WARRANTY; without even the implied warranty of
# MERCHANTABILITY or FITNESS FOR A PARTICULAR PURPOSE.  See the
# GNU General Public License for more details.
#
# You should have received a copy of the GNU General Public License
# along with this program.  If not, see <http://www.gnu.org/licenses/>.

"""Plugins drive the build process for a part.
Each part can use an individual plugin that understands how to work with
the declared sources.

These plugins have a lifecycle that consists of the following steps:

    - pull
    - build
    - stage
    - snap
    - assemble

# Lifecycle

## Pull
This is the first step. This is where content is downloaded, e.g. checkout a
git repository or download a binary component like the Java SDK. Snapcraft
will place the downloaded content for each part in that part's
`parts/<part-name>/src` directory.

## Build
This is the step that follows pull. Each part is built in its
`parts/part-name/build` directory and installs itself into
`parts/part-name/install`.

## Stage
After the build step of each part, the parts are combined into a single
directory tree that is called the "staging area". It can be found
under the `./stage` directory.

This is the area where all parts can share assets such as libraries to link
against.

## Snap
The snap step moves the data into a `./snap` directory. It contains only
the content that will be put into the final snap package, unlike the staging
area which may include some development files not destined for your package.

The Snappy metadata information about your project will also now be placed
in `./snap/meta`.

This `./snap` directory is useful for inspecting what is going into your
snap and to make any final post-processing on snapcraft's output.

## Assemble
The final step builds a snap package out of the `snap` directory.

# Common keywords

There are common builtin keywords provided to a snapcraft plugin which can
be used in any part irrespective of the plugin, these are

    - after:
      (list of strings)
      Specifies any parts that should be built before this part is.  This
      is mostly useful when a part needs a library or build tool built by
      another part.
      If a part listed in `after` is not defined locally, it will be
      searched for in the wiki (https://wiki.ubuntu.com/Snappy/Wiki)
    - stage-packages:
      (list of strings)
      A list of Ubuntu packages to use that are needed to support the part
      creation.
    - stage-series:
      (string)
      The Ubuntu series to pull stage-packages from. Defaults to match the
      host system.
    - build-packages:
      (list of strings)
      A list of Ubuntu packages to be installed on the host to aid in
      building the part but not going into the final snap.
    - organize:
      (yaml subsection)
      A dictionary exposing replacements, the key is the internal filename
      whilst the value is the exposed filename, filesets will refer to the
      exposed named applied after organization is applied.
      This can be used to avoid conflicts by renaming files or using a
      different layout from what came out of the build, e.g.;
      `/usr/local/share/icon.png` -> `/usr/share/icon.png`.
    - filesets:
      (yaml subsection)
      A dictionary with filesets, the key being a recognizable user defined
      string and its value a list of filenames to be included or
      excluded. Globbing is achieved with * for either inclusions or
      exclusion. Exclusions are denoted by an initial `-`.
      Globbing is computed from the part's install directory in
      `parts/<part-name>/install`.
    - stage:
      (list of strings)
      A list of files from a part’s installation to expose in `stage`.
      Rules applying to the list here are the same as those of filesets.
      Referencing of fileset keys is done with a $ prefixing the fileset
      key, which will expand with the value of such key.
    - snap:
      (list of strings)
      A list of files from a part’s installation to expose in `snap`.
      Rules applying to the list here are the same as those of filesets.
      Referencing of fileset keys is done with a $ prefixing the fileset
      key, which will expand with the value of such key.
"""

import contextlib
import os
<<<<<<< HEAD
import platform
=======
import shutil
>>>>>>> 95e4d65d

import snapcraft.common
import snapcraft.sources
import snapcraft.repo


class BasePlugin:

    @classmethod
    def schema(cls):
        """Return a json-schema for the plugin's properties as a dictionary.
        Of importance to plugin authors is the 'properties' keyword and
        optionally the 'requires' keyword with a list of required
        'properties'.

        By default the properties will be that of a standard VCS,
        override in custom implementations if required.
        """
        return {
            '$schema': 'http://json-schema.org/draft-04/schema#',
            'type': 'object',
            'properties': {
                'source': {
                    'type': 'string',
                },
                'source-type': {
                    'type': 'string',
                    'default': '',
                },
                'source-branch': {
                    'type': 'string',
                    'default': '',
                },
                'source-tag': {
                    'type:': 'string',
                    'default': '',
                },
            },
            'required': [
                'source',
            ]
        }

    @property
    def PLUGIN_STAGE_SOURCES(self):
        """Define additional sources.list."""
        return getattr(self, '_PLUGIN_STAGE_SOURCES', [])

    def __init__(self, name, options):
        self.name = name
        self.build_packages = []
        self.stage_packages = []
        # Default is same as host
        self.stage_series = platform.linux_distribution()[2]

        with contextlib.suppress(AttributeError):
            self.stage_packages = options.stage_packages
        with contextlib.suppress(AttributeError):
            self.stage_series = options.stage_series
        with contextlib.suppress(AttributeError):
            self.build_packages = options.build_packages

        self.options = options
        self.partdir = os.path.join(os.getcwd(), 'parts', self.name)
        self.sourcedir = os.path.join(os.getcwd(), 'parts', self.name, 'src')
        self.builddir = os.path.join(os.getcwd(), 'parts', self.name, 'build')
        self.ubuntudir = os.path.join(os.getcwd(), 'parts', self.name,
                                      'ubuntu')
        self.installdir = os.path.join(os.getcwd(), 'parts', self.name,
                                       'install')
        self.stagedir = os.path.join(os.getcwd(), 'stage')
        self.snapdir = os.path.join(os.getcwd(), 'snap')

    # The API
    def pull(self):
        """Pull the source code and/or internal prereqs to build the part.

        By default, the base implementation for pull will use the following
        part properties to retrieve source code:

        - source
        - source-branch
        - source-tag
        - source-type

        If source is empty or does not exist, the phase will be skipped.

        Override or inherit from this method if you need to implement or
        enhance with custom pull logic.
        """
        if getattr(self.options, 'source', None):
            snapcraft.sources.get(
                self.sourcedir, self.builddir, self.options)

    def build(self):
        """Build the source code retrieved from the pull phase.

        The base implementation only copies sourcedir to builddir. Override
        this method if you need to process the source code to make it runnable.
        """
        if os.path.exists(self.builddir):
            shutil.rmtree(self.builddir)
        shutil.copytree(
            self.sourcedir, self.builddir,
            ignore=lambda d, s: snapcraft.common.SNAPCRAFT_FILES
            if d is self.sourcedir else [])

    def snap_fileset(self):
        """Return a list of files to include or exclude in the resulting snap

        The staging phase of a plugin's lifecycle may populate many things
        into the staging directory in order to succeed in building a
        project.
        During the stripping phase and in order to have a clean snap, the
        plugin can provide additional logic for stripping build components
        from the final snap and alleviate the part author from doing so for
        repetetive filesets.

        These are the rules to honor when creating such list:

            - includes can be just listed
            - excludes must be preceded by -

        For example::
            (['bin', 'lib', '-include'])
        """
        return ([])

    def env(self, root):
        """Return a list with the execution environment for building.

        Plugins often need special environment variables exported to the
        system for some builds to take place. This is a list of strings
        of the form key=value. The parameter root is the path to this part.

        :param str root: The root for the part
        """
        return []

    # Helpers
    def run(self, cmd, cwd=None, **kwargs):
        if cwd is None:
            cwd = self.builddir
        if True:
            print(' '.join(cmd))
        os.makedirs(cwd, exist_ok=True)
        return snapcraft.common.run(cmd, cwd=cwd, **kwargs)

    def run_output(self, cmd, cwd=None, **kwargs):
        if cwd is None:
            cwd = self.builddir
        if True:
            print(' '.join(cmd))
        os.makedirs(cwd, exist_ok=True)
        return snapcraft.common.run_output(cmd, cwd=cwd, **kwargs)<|MERGE_RESOLUTION|>--- conflicted
+++ resolved
@@ -117,11 +117,8 @@
 
 import contextlib
 import os
-<<<<<<< HEAD
 import platform
-=======
 import shutil
->>>>>>> 95e4d65d
 
 import snapcraft.common
 import snapcraft.sources
