--- conflicted
+++ resolved
@@ -231,11 +231,8 @@
 from snapcraft._help import topic_help              # noqa
 from snapcraft._store import (                      # noqa
     download,
-<<<<<<< HEAD
     history,
-=======
     gated,
->>>>>>> 2d429cf1
     list_keys,
     login,
     logout,
@@ -244,11 +241,8 @@
     register_key,
     release,
     sign_build,
-<<<<<<< HEAD
     status,
-=======
     validate,
->>>>>>> 2d429cf1
 )
 from snapcraft import common                        # noqa
 from snapcraft import plugins                       # noqa
