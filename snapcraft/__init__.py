# -*- Mode:Python; indent-tabs-mode:nil; tab-width:4 -*-
#
# Copyright (C) 2015 Canonical Ltd
#
# This program is free software: you can redistribute it and/or modify
# it under the terms of the GNU General Public License version 3 as
# published by the Free Software Foundation.
#
# This program is distributed in the hope that it will be useful,
# but WITHOUT ANY WARRANTY; without even the implied warranty of
# MERCHANTABILITY or FITNESS FOR A PARTICULAR PURPOSE.  See the
# GNU General Public License for more details.
#
# You should have received a copy of the GNU General Public License
# along with this program.  If not, see <http://www.gnu.org/licenses/>.

"""Snapcraft plugins drive different build systems

Each part has a build system . Most parts are built from source using one of
a range of build systems such as CMake or Scons. Some parts are pre-built
and just copied into place, for example parts that reuse existing binary
packages.

You tell snapcraft which build system it must drive by specifying the
snapcraft plugin for that part. Every part must specify a plugin explicitly
(when you see a part that does not specify a plugin, thats because the
actual part definition is in the cloud, where the plugin is specified!)

These plugins implement a lifecycle over the following steps:

  - pull:   retrieve the source for the part from the specified location
  - build:  drive the build system determined by the choice of plugin
  - stage:  consolidate desireable files from all the parts in one tree
  - prime:  distill down to only the files which will go into the snap
  - snap:   compress the prime tree into the installable snap file

These steps correspond to snapcraft commands. So when you initiate a
'snapcraft pull' you will invoke the respective plugin for each part in
the snap, in sequence, to handle the source pull. Each part will then have a
fully populated parts/<part-name>/src/ directory. Similarly, if you then say
'snapcraft build' you will invoke the plugin responsible for each part in
turn, to build the part.

# Snapcraft Lifecycle

## Pull

In this first step, source material is retrieved from the specified
location, whether that is a URL for a tarball, a local path to a source tree
inside the snap, a revision control reference to checkout, or something
specific to the plugin such as PyPI. The plugin might also download
necessary artifacts, such as the Java SDK, which are not specific to the
particular part but which are needed by the plugin to handle its type of
build system.

All the downloaded content for each part goes into the
`parts/<part-name>/src/` directory, which acts as a cache to prevent
re-fetching content. You can clean that cache out with 'snapcraft clean'.

## Build

Snapcraft calculates an appropriate sequence to build the parts, based on
explicit 'after' references and the order of the parts in the
snapcraft.yaml. Each part is built in the `parts/<part-name>/build`
directory and installed into `parts/<part-name>/install`.

Note the install step - we might actually want to use built artifacts from
one part in the build process of another, so the `parts/<part-name>/install`
directory is useful as a 'working fresh install' of the part.

Between the plugin, the part definition YAML, and the build system of the
part, it is expected that the part can be built and installed in the right
place.

At this point you have a tree under `parts/` with a subdirectory for every
part, and underneath those, separate src, build and install trees for each
part.

## Stage

We now need to start consolidating the important pieces of each part into a
single tree. We do this twice - once in a very sweeping way that will
produce a lot of extraneous materials but is useful for debugging. This is
the 'stage' step of the lifecycle, because we move a lot of the build output
from each part into a consolidated tree under `stage/` which has the
structure of a snap but has way too much extra information.

The important thing about the staging area is that it lets you get all the
shared libraries in one place and lets you find overlapping content in the
parts. You can also try this directory as if it were a snap, and you'll have
all the debugging information in the tree, which is useful for developers.

Each part describes its own staging content - the files that should be
staged. The part will often describe "chunks" of content, called filesets,
so that they can be referred to as a useful set rather than having to call
out individual files.

## Prime

It is useful to have a directory tree which exactly mirrors the structure of
the final snap. This is the `prime/` directory, and the lifecycle includes a
'prime' step which copies only that final, required content from the
`stage/` directory into the `prime/` directory.

So the `prime/` directory contains only the content that will be put into
the final snap, unlike the staging area which may include debug and
development files not destined for your snap.

The snap metadata will also be placed in `./prime/meta` during the prime
step, so this `./prime` directory is useful for inspecting exactly what is
going into your snap or to conduct any final post-processing on snapcraft's
output.

## Snap

The final step in the snapcraft lifecycle builds a snap out of the `prime/`
directory. It will be in the top level directory, alongside snapcraft.yaml,
called <name>-<version>-<arch>.snap


# Standard part definition keywords

There are several builtin keywords which can be used in any part regardless
of the choice of plugin.

  - after: [part, part, part...]

    Snapcraft will make sure that it builds all of the listed parts before
    it tries to build this part. Essentially these listed dependencies for
    this part, useful when the part needs a library or tool built by another
    part.

    If such a dependency part is not defined in this snapcraft.yaml, it must
    be defined in the cloud parts library, and snapcraft will retrieve the
    definition of the part from the cloud. In this way, a shared library of
    parts is available to every snap author - just say 'after' and list the
    parts you want that others have already defined.

  - build-packages: [deb, deb, deb...]

    A list of Ubuntu packages to install on the build host before building
    the part. The files from these packages will not go into the final snap
    unless they are also explicitly described in stage-packages.

  - stage-packages: [deb, deb, deb...]

    A list of Ubuntu packages must be unpacked in the `stage/` directory.
    XXX before build? Before stage?

  - organize: YAML

    Snapcraft will rename files according to this YAML sub-section. The
    content of the 'organize' section consists of old path keys, and their
    new values after the renaming.

    This can be used to avoid conflicts between parts that use the same
    name, or to map content from different parts into a common conventional
    file structure. For example:

      organize:
        usr/oldfilename: usr/newfilename
        usr/local/share/: usr/share/

    The key is the internal part filename, the value is the exposed filename
    that will be used during the staging process. You can rename whole
    subtrees of the part, or just specific files.

    Note that the path is relative (even though it is "usr/local") because
    it refers to content underneath parts/<part-name>/install which is going
    to be mapped into the stage and prime areas.

  - filesets: YAML

    When we map files into the stage and prime areas on the way to putting
    them into the snap, it is convenient to be able to refer to groups of
    files as well as individual files.  Snapcraft lets you name a fileset
    and then use it later for inclusion or exclusion of those files from the
    resulting snap.

    For example, consider man pages of header files.. You might want them
    in, or you might want to leave them out, but you definitely don't want
    to repeatedly have to list all of them either way.

    This section is thus a YAML map of fileset names (the keys) to a list of
    filenames. The list is built up by adding individual files or whole
    subdirectory paths (and all the files under that path) and wildcard
    globs, and then pruning from those paths.

    The wildcard * globs all files in that path. Exclusions are denoted by
    an initial `-`.

    For example you could add usr/local/* then remove usr/local/man/*:

      filesets:
        allbutman: [ usr/local/*, -usr/local/man/* ]
        manpages: [ usr/local/man ]

    Filenames are relative to the part install directory in
    `parts/<part-name>/install`. If you have used 'organize' to rename files
    then the filesets will be built up from the names after organization.

  - stage: YAML file and fileset list

    A list of files from a part install directory to copy into `stage/`.
    Rules applying to the list here are the same as those of filesets.
    Referencing of fileset keys is done with a $ prefixing the fileset key,
    which will expand with the value of such key.

    For example:

      stage:
        - usr/lib/*   # Everything under parts/<part-name>/install/usr/lib
        - -usr/lib/libtest.so   # Excludng libtest.so
        - $manpages             # Including the 'manpages' fileset

  - snap: YAML file and fileset list

    A list of files from a part install directory to copy into `prime/`.
    This section takes exactly the same form as the 'stage' section  but the
    files identified here will go into the ultimate snap (because the
    `prime/` directory reflects the file structure of the snap with no
    extraneous content).

"""

from collections import OrderedDict                 # noqa
import yaml                                         # noqa

from snapcraft._baseplugin import BasePlugin        # noqa
from snapcraft._options import ProjectOptions       # noqa
from snapcraft._help import topic_help              # noqa
from snapcraft._store import (                      # noqa
    download,
    gated,
    list_keys,
    login,
    logout,
    push,
    register,
    register_key,
    release,
<<<<<<< HEAD
    validate,
=======
    sign_build,
>>>>>>> ded7281c
)
from snapcraft import common                        # noqa
from snapcraft import plugins                       # noqa
from snapcraft import sources                       # noqa
from snapcraft import file_utils                    # noqa
from snapcraft.internal import repo                 # noqa


# Setup yaml module globally
# yaml OrderedDict loading and dumping
# from http://stackoverflow.com/a/21048064 Wed Jun 22 16:05:34 UTC 2016
_mapping_tag = yaml.resolver.BaseResolver.DEFAULT_MAPPING_TAG


def dict_representer(dumper, data):
    return dumper.represent_dict(data.items())


def dict_constructor(loader, node):
    return OrderedDict(loader.construct_pairs(node))


def str_presenter(dumper, data):
    if len(data.splitlines()) > 1:  # check for multiline string
        return dumper.represent_scalar('tag:yaml.org,2002:str', data,
                                       style='|')
    return dumper.represent_scalar('tag:yaml.org,2002:str', data)


yaml.add_representer(str, str_presenter)
yaml.add_representer(OrderedDict, dict_representer)
yaml.add_constructor(_mapping_tag, dict_constructor)<|MERGE_RESOLUTION|>--- conflicted
+++ resolved
@@ -239,11 +239,8 @@
     register,
     register_key,
     release,
-<<<<<<< HEAD
+    sign_build,
     validate,
-=======
-    sign_build,
->>>>>>> ded7281c
 )
 from snapcraft import common                        # noqa
 from snapcraft import plugins                       # noqa
