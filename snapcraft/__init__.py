--- conflicted
+++ resolved
@@ -115,12 +115,9 @@
 import os
 import shutil
 
-<<<<<<< HEAD
 from snapcraft._options import ProjectOptions  # noqa
-=======
 from snapcraft._help import topic_help  # noqa
 from snapcraft._store import login, logout, upload  # noqa
->>>>>>> af86cddc
 from snapcraft import common
 from snapcraft import lifecycle  # noqa
 from snapcraft import plugins  # noqa
