--- conflicted
+++ resolved
@@ -224,21 +224,6 @@
         return self.code.env(root)
 
 
-<<<<<<< HEAD
-def _builtin_options():
-    return {
-        'filesets': {},
-        'snap': [],
-        'stage': [],
-        'stage-packages': [],
-        'stage-series': 'vivid',
-        'build-packages': [],
-        'organize': {}
-    }
-
-
-=======
->>>>>>> 95e4d65d
 def _make_options(properties, schema):
     class Options():
         pass
