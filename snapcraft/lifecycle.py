--- conflicted
+++ resolved
@@ -38,10 +38,6 @@
 logger = logging.getLogger(__name__)
 
 
-<<<<<<< HEAD
-def execute(step, project_options, part_names=None):
-    """Exectute until step in the lifecycle.
-=======
 _TEMPLATE_YAML = r'''name: # the name of the snap
 version: # the version of the snap
 summary: # 79 char long summary
@@ -60,9 +56,8 @@
     logger.info('Created snapcraft.yaml.')
 
 
-def execute(step, part_names=None):
+def execute(step, project_options, part_names=None):
     """Execute until step in the lifecycle for part_names or all parts.
->>>>>>> af86cddc
 
     Lifecycle execution will happen for each step iterating over all
     the available parts, if part_names is specified, only those parts
@@ -73,11 +68,8 @@
     and after is not in this set, an exception will be raised.
 
     :param str step: A valid step in the lifecycle: pull, build, strip or snap.
-<<<<<<< HEAD
     :param project_options: Runtime options for the project.
-=======
     :param list part_names: A list of parts to execute the lifecycle on.
->>>>>>> af86cddc
     :raises RuntimeError: If a prerequesite of the part needs to be staged
                           and such part is not in the list of parts to iterate
                           over.
@@ -200,14 +192,14 @@
             'type': snap.get('type', '')}
 
 
-def snap(directory=None, output=None):
+def snap(project_options, directory=None, output=None):
     if directory:
         snap_dir = os.path.abspath(directory)
         snap = _snap_data_from_dir(snap_dir)
     else:
         # make sure the full lifecycle is executed
         snap_dir = common.get_snapdir()
-        snap = execute('strip')
+        snap = execute('strip', project_options)
 
     snap_name = output or format_snap_name(snap)
 
