--- conflicted
+++ resolved
@@ -310,25 +310,7 @@
         cmds = common.COMMAND_ORDER[0:common.COMMAND_ORDER.index(cmds[0]) + 1]
 
     config = _load_config()
-<<<<<<< HEAD
     _install_build_packages(config.build_tools)
-=======
-
-    # Install local packages that we need
-    if config.build_tools:
-        newPackages = []
-        for checkpkg in config.build_tools:
-            if subprocess.call(['dpkg-query', '-s', checkpkg],
-                               stdout=subprocess.DEVNULL,
-                               stderr=subprocess.DEVNULL) != 0:
-                newPackages.append(checkpkg)
-        if newPackages:
-            print("Installing required packages on the host system: " +
-                  ", ".join(newPackages))
-            subprocess.call(['sudo', 'apt-get', '-y', 'install'] +
-                            newPackages,
-                            stdout=subprocess.DEVNULL)
->>>>>>> 01fd9eef
 
     # clean the snap dir before Snapping
     snap_clean = False
@@ -371,7 +353,9 @@
 def _install_build_packages(packages):
     new_packages = []
     for check_pkg in packages:
-        if subprocess.call(['dpkg-query', '-s', check_pkg], stdout=subprocess.DEVNULL, stderr=subprocess.DEVNULL) != 0:
+        if subprocess.call(['dpkg-query', '-s', check_pkg],
+                           stdout=subprocess.DEVNULL,
+                           stderr=subprocess.DEVNULL) != 0:
             new_packages.append(check_pkg)
     if new_packages:
         logger.info('Installing required packages on the host system')
