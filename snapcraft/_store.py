# -*- Mode:Python; indent-tabs-mode:nil; tab-width:4 -*-
#
# Copyright 2016-2017 Canonical Ltd
#
# This program is free software: you can redistribute it and/or modify
# it under the terms of the GNU General Public License version 3 as
# published by the Free Software Foundation.
#
# This program is distributed in the hope that it will be useful,
# but WITHOUT ANY WARRANTY; without even the implied warranty of
# MERCHANTABILITY or FITNESS FOR A PARTICULAR PURPOSE.  See the
# GNU General Public License for more details.
#
# You should have received a copy of the GNU General Public License
# along with this program.  If not, see <http://www.gnu.org/licenses/>.

from contextlib import contextmanager
import getpass
import hashlib
import json
import logging
import operator
import os
import re
import subprocess
import tempfile
from datetime import datetime
from subprocess import Popen
from typing import Iterable

import yaml
# Ideally we would move stuff into more logical components
from snapcraft.cli import echo
from tabulate import tabulate

from snapcraft.file_utils import calculate_sha3_384
from snapcraft import storeapi
from snapcraft.internal import (
    cache,
    deltas,
    repo,
)
from snapcraft.internal.deltas.errors import (
    DeltaGenerationError,
    DeltaGenerationTooBigError,
    DeltaToolError,
)


logger = logging.getLogger(__name__)


def _get_data_from_snap_file(snap_path):
    with tempfile.TemporaryDirectory() as temp_dir:
        output = subprocess.check_output(
            ['unsquashfs', '-d',
             os.path.join(temp_dir, 'squashfs-root'),
             snap_path, '-e', os.path.join('meta', 'snap.yaml')])
        logger.debug(output)
        with open(os.path.join(
                temp_dir, 'squashfs-root', 'meta', 'snap.yaml')
        ) as yaml_file:
            snap_yaml = yaml.load(yaml_file)
    return snap_yaml


<<<<<<< HEAD
@contextmanager
def _get_icon_from_snap_file(snap_path):
    icon_file = None
    with tempfile.TemporaryDirectory() as temp_dir:
        output = subprocess.check_output(
            ['unsquashfs', '-d',
             os.path.join(temp_dir, 'squashfs-root'),
             snap_path, '-e', 'meta/gui'])
        logger.debug(output)
        for extension in ('png', 'svg'):
            icon_name = 'icon.{}'.format(extension)
            icon_path = os.path.join(
                temp_dir, 'squashfs-root', 'meta/gui', icon_name)
            if os.path.exists(icon_path):
                icon_file = open(icon_path, 'rb')
                break
        yield icon_file
        if icon_file is not None:
            icon_file.close()


def _fail_login(msg=''):
=======
def _fail_login(msg: str = '') -> bool:
>>>>>>> 0474d854
    echo.error(msg)
    echo.error('Login failed.')
    return False


def _get_url_from_error(
        error: storeapi.errors.StoreAccountInformationError) -> str:
    if error.extra:  # type: ignore
        return error.extra[0].get('url')  # type: ignore
    return ''


def _check_dev_agreement_and_namespace_statuses(store) -> None:
    """ Check the agreement and namespace statuses of the dev.
    Fail if either of those conditions is not met.
    Re-raise `StoreAccountInformationError` if we get an error and
    the error is not either of these.
    """
    # Check account information for the `developer agreement` status.
    try:
        store.get_account_information()
    except storeapi.errors.StoreAccountInformationError as e:
        if storeapi.constants.MISSING_AGREEMENT == e.error:  # type: ignore
            # A precaution if store does not return new style error.
            url = (_get_url_from_error(e) or
                   storeapi.constants.UBUNTU_STORE_TOS_URL)
            choice = input(
                storeapi.constants.AGREEMENT_INPUT_MSG.format(url))
            if choice in {'y', 'Y'}:
                try:
                    store.sign_developer_agreement(latest_tos_accepted=True)
                except:  # noqa LP: #1733003
                    raise storeapi.errors.NeedTermsSignedError(
                            storeapi.constants.AGREEMENT_SIGN_ERROR.format(
                                url))
            else:
                raise storeapi.errors.NeedTermsSignedError(
                            storeapi.constants.AGREEMENT_ERROR)

    # Now check account information for the `namespace` status.
    try:
        store.get_account_information()
    except storeapi.errors.StoreAccountInformationError as e:
        if storeapi.constants.MISSING_NAMESPACE in e.error:  # type: ignore
            # A precaution if store does not return new style error.
            url = (_get_url_from_error(e) or
                   storeapi.constants.UBUNTU_STORE_ACCOUNT_URL)
            raise storeapi.errors.NeedTermsSignedError(
                    storeapi.constants.NAMESPACE_ERROR.format(url))
        else:
            raise


def login(*, store: storeapi.StoreClient = None,
          packages: Iterable[str] = None, acls: Iterable[str] = None,
          channels: Iterable[str] = None, save: bool = True) -> bool:
    if not store:
        store = storeapi.StoreClient()

    print('Enter your Ubuntu One e-mail address and password.\n'
          'If you do not have an Ubuntu One account, you can create one at '
          'https://dashboard.snapcraft.io/openid/login')
    email = input('Email: ')
    password = getpass.getpass('Password: ')

    try:
        try:
            store.login(email, password, packages=packages, acls=acls,
                        channels=channels, save=save)
            print()
            logger.info(storeapi.constants.TWO_FACTOR_WARNING)
        except storeapi.errors.StoreTwoFactorAuthenticationRequired:
            one_time_password = input('Second-factor auth: ')
            store.login(
                email, password, one_time_password=one_time_password,
                acls=acls, packages=packages, channels=channels,
                save=save)

        # Continue if agreement and namespace conditions are met.
        _check_dev_agreement_and_namespace_statuses(store)

    except storeapi.errors.InvalidCredentialsError:
        return _fail_login(storeapi.constants.INVALID_CREDENTIALS)
    except storeapi.errors.StoreAuthenticationError:
        return _fail_login(storeapi.constants.AUTHENTICATION_ERROR)
    except storeapi.errors.StoreAccountInformationError:
        return _fail_login(storeapi.constants.ACCOUNT_INFORMATION_ERROR)
    except storeapi.errors.NeedTermsSignedError as e:
        return _fail_login(e.message)  # type: ignore
    else:
        return True


@contextmanager
def _requires_login():
    try:
        yield
    except storeapi.errors.InvalidCredentialsError:
        logger.error('No valid credentials found.'
                     ' Have you run "snapcraft login"?')
        raise


def list_registered():
    series = storeapi.constants.DEFAULT_SERIES

    store = storeapi.StoreClient()
    with _requires_login():
        account_info = store.get_account_information()
    snaps = [
        (name, info['since'], 'private' if info['private'] else 'public',
         info['price'] or '-', '-')
        for name, info in account_info['snaps'].get(series, {}).items()
        # Presenting only approved snap registrations, which means name
        # disputes will be displayed/sorted some other way.
        if info['status'] == 'Approved'
    ]

    if not snaps:
        print('There are no registered snaps for series {!r}.'.format(series))
        return

    tabulated_snaps = tabulate(
        sorted(snaps, key=operator.itemgetter(0)),
        headers=['Name', 'Since', 'Visibility', 'Price', 'Notes'],
        tablefmt='plain')
    print(tabulated_snaps)


def _get_usable_keys(name=None):
    keys = json.loads(subprocess.check_output(
        ['snap', 'keys', '--json'], universal_newlines=True))
    if keys is not None:
        for key in keys:
            if name is None or name == key['name']:
                yield key


def _select_key(keys):
    if len(keys) > 1:
        print('Select a key:')
        print()
        tabulated_keys = tabulate(
            [(i + 1, key['name'], key['sha3-384'])
             for i, key in enumerate(keys)],
            headers=["Number", "Name", "SHA3-384 fingerprint"],
            tablefmt="plain")
        print(tabulated_keys)
        print()
        while True:
            try:
                keynum = int(input('Key number: ')) - 1
            except ValueError:
                continue
            if keynum >= 0 and keynum < len(keys):
                return keys[keynum]
    else:
        return keys[0]


def _export_key(name, account_id):
    return subprocess.check_output(
        ['snap', 'export-key', '--account={}'.format(account_id), name],
        universal_newlines=True)


def list_keys():
    if not repo.Repo.is_package_installed('snapd'):
        raise storeapi.errors.MissingSnapdError('list-keys')
    keys = list(_get_usable_keys())
    store = storeapi.StoreClient()
    with _requires_login():
        account_info = store.get_account_information()
    enabled_keys = {
        account_key['public-key-sha3-384']
        for account_key in account_info['account_keys']}
    tabulated_keys = tabulate(
        [('*' if key['sha3-384'] in enabled_keys else '-',
          key['name'], key['sha3-384'],
          '' if key['sha3-384'] in enabled_keys else '(not registered)')
         for key in keys],
        headers=["", "Name", "SHA3-384 fingerprint", ""],
        tablefmt="plain")
    print(tabulated_keys)


def create_key(name):
    if not repo.Repo.is_package_installed('snapd'):
        raise storeapi.errors.MissingSnapdError('create-key')
    if not name:
        name = 'default'
    keys = list(_get_usable_keys(name=name))
    if keys:
        # `snap create-key` would eventually fail, but we can save the user
        # some time in this obvious error case by not bothering to talk to
        # the store first.
        raise storeapi.errors.KeyAlreadyRegisteredError(name)
    store = storeapi.StoreClient()
    try:
        account_info = store.get_account_information()
        enabled_names = {
            account_key['name']
            for account_key in account_info['account_keys']}
    except storeapi.errors.InvalidCredentialsError:
        # Don't require a login here; if they don't have valid credentials,
        # then they probably also don't have a key registered with the store
        # yet.
        enabled_names = set()
    if name in enabled_names:
        raise storeapi.errors.KeyAlreadyRegisteredError(name)
    subprocess.check_call(['snap', 'create-key', name])


def _maybe_prompt_for_key(name):
    keys = list(_get_usable_keys(name=name))
    if not keys:
        if name is not None:
            raise storeapi.errors.NoSuchKeyError(name)
        else:
            raise storeapi.errors.NoKeysError
    return _select_key(keys)


def register_key(name):
    if not repo.Repo.is_package_installed('snapd'):
        raise storeapi.errors.MissingSnapdError('register-key')
    key = _maybe_prompt_for_key(name)
    store = storeapi.StoreClient()
    if not login(store=store, acls=['modify_account_key'], save=False):
        raise storeapi.errors.LoginRequiredError()
    logger.info('Registering key ...')
    account_info = store.get_account_information()
    account_key_request = _export_key(key['name'], account_info['account_id'])
    store.register_key(account_key_request)
    logger.info(
        'Done. The key "{}" ({}) may be used to sign your assertions.'.format(
            key['name'], key['sha3-384']))


def register(snap_name, is_private=False):
    logger.info('Registering {}.'.format(snap_name))
    store = storeapi.StoreClient()
    with _requires_login():
        store.register(snap_name, is_private)


def _generate_snap_build(authority_id, snap_id, grade, key_name,
                         snap_filename):
    """Return the signed snap-build declaration for a snap on disk."""
    cmd = [
        'snap', 'sign-build',
        '--developer-id=' + authority_id,
        '--snap-id=' + snap_id,
        '--grade=' + grade
    ]
    if key_name:
        cmd.extend(['-k', key_name])
    cmd.append(snap_filename)
    try:
        return subprocess.check_output(cmd)
    except subprocess.CalledProcessError as e:
        raise storeapi.errors.SignBuildAssertionError(snap_filename) from e


def sign_build(snap_filename, key_name=None, local=False):
    if not repo.Repo.is_package_installed('snapd'):
        raise storeapi.errors.MissingSnapdError('sign-build')

    if not os.path.exists(snap_filename):
        raise FileNotFoundError(
            'The file {!r} does not exist.'.format(snap_filename))

    snap_series = storeapi.constants.DEFAULT_SERIES
    snap_yaml = _get_data_from_snap_file(snap_filename)
    snap_name = snap_yaml['name']
    grade = snap_yaml.get('grade', 'stable')

    store = storeapi.StoreClient()
    with _requires_login():
        account_info = store.get_account_information()

    try:
        authority_id = account_info['account_id']
        snap_id = account_info['snaps'][snap_series][snap_name]['snap-id']
    except KeyError as e:
        raise storeapi.errors.StoreBuildAssertionPermissionError(
            snap_name, snap_series) from e

    snap_build_path = snap_filename + '-build'
    if os.path.isfile(snap_build_path):
        logger.info(
            'A signed build assertion for this snap already exists.')
        with open(snap_build_path, 'rb') as fd:
            snap_build_content = fd.read()
    else:
        key = _maybe_prompt_for_key(key_name)
        if not local:
            is_registered = [
                a for a in account_info['account_keys']
                if a['public-key-sha3-384'] == key['sha3-384']
            ]
            if not is_registered:
                raise storeapi.errors.KeyNotRegisteredError(key['name'])
        snap_build_content = _generate_snap_build(
            authority_id, snap_id, grade, key['name'], snap_filename)
        with open(snap_build_path, 'w+') as fd:
            fd.write(snap_build_content.decode())
        logger.info(
            'Build assertion {} saved to disk.'.format(snap_build_path))

    if not local:
        store.push_snap_build(snap_id, snap_build_content.decode())
        logger.info(
            'Build assertion {} pushed to the Store.'.format(snap_build_path))


def push_metadata(snap_filename, force):
    """Push only the metadata to the server.

    If force=True it will force the local metadata into the Store,
    ignoring any possible conflict.
    """
    logger.debug("Pushing metadata to the Store (force=%s)", force)

    # get the metadata from the snap
    snap_yaml = _get_data_from_snap_file(snap_filename)
    metadata = {
        'summary': snap_yaml['summary'],
        'description': snap_yaml['description'],
    }

    # other snap info
    snap_name = snap_yaml['name']

    # hit the server
    store = storeapi.StoreClient()
    with _requires_login():
        store.push_precheck(snap_name)
        store.push_metadata(snap_name, metadata, force)
        with _get_icon_from_snap_file(snap_filename) as icon:
            metadata = {'icon': icon}
            store.push_binary_metadata(snap_name, metadata, force)

    logger.info("The metadata has been pushed")


def push(snap_filename, release_channels=None):
    """Push a snap_filename to the store.

    If a cached snap is available, a delta will be generated from
    the cached snap to the new target snap and uploaded instead. In the
    case of a delta processing or upload failure, push will fall back to
    uploading the full snap.

    If release_channels is defined it also releases it to those channels if the
    store deems the uploaded snap as ready to release.
    """
    snap_yaml = _get_data_from_snap_file(snap_filename)
    snap_name = snap_yaml['name']
    store = storeapi.StoreClient()

    logger.info('Preparing to push {!r} to the store.'.format(snap_filename))
    with _requires_login():
        store.push_precheck(snap_name)

    snap_cache = cache.SnapCache(project_name=snap_name)
    arch = snap_yaml['architectures'][0]
    source_snap = snap_cache.get(deb_arch=arch)

    sha3_384_available = hasattr(hashlib, 'sha3_384')

    if sha3_384_available and source_snap:
        try:
            result = _push_delta(snap_name, snap_filename, source_snap)
        except storeapi.errors.StoreDeltaApplicationError as e:
            logger.warning(
                'Error generating delta: {}\n'
                'Falling back to pushing full snap...'.format(str(e)))
            result = _push_snap(snap_name, snap_filename)
        except storeapi.errors.StorePushError as e:
            store_error = e.error_list[0].get('message')
            logger.warning(
                'Unable to push delta to store: {}\n'
                'Falling back to pushing full snap...'.format(store_error))
            result = _push_snap(snap_name, snap_filename)
    else:
        result = _push_snap(snap_name, snap_filename)

    logger.info('Revision {!r} of {!r} created.'.format(
        result['revision'], snap_name))

    snap_cache.cache(snap_filename=snap_filename)
    snap_cache.prune(deb_arch=arch,
                     keep_hash=calculate_sha3_384(snap_filename))

    if release_channels:
        release(snap_name, result['revision'], release_channels)


def _push_snap(snap_name, snap_filename):
    store = storeapi.StoreClient()
    with _requires_login():
        tracker = store.upload(snap_name, snap_filename)
    result = tracker.track()
    tracker.raise_for_code()
    return result


def _push_delta(snap_name, snap_filename, source_snap):
    store = storeapi.StoreClient()
    delta_format = 'xdelta3'
    logger.info('Found cached source snap {}.'.format(source_snap))
    target_snap = os.path.join(os.getcwd(), snap_filename)

    try:
        xdelta_generator = deltas.XDelta3Generator(
            source_path=source_snap, target_path=target_snap)
        delta_filename = xdelta_generator.make_delta()
    except (DeltaGenerationError, DeltaGenerationTooBigError,
            DeltaToolError) as e:
        raise storeapi.errors.StoreDeltaApplicationError(str(e))

    snap_hashes = {'source_hash': calculate_sha3_384(source_snap),
                   'target_hash': calculate_sha3_384(target_snap),
                   'delta_hash': calculate_sha3_384(delta_filename)}

    try:
        logger.info('Pushing delta {}.'.format(delta_filename))
        with _requires_login():
            delta_tracker = store.upload(
                snap_name,
                delta_filename,
                delta_format=delta_format,
                source_hash=snap_hashes['source_hash'],
                target_hash=snap_hashes['target_hash'],
                delta_hash=snap_hashes['delta_hash'])
        result = delta_tracker.track()
        delta_tracker.raise_for_code()
    except storeapi.errors.StoreReviewError as e:
        if e.code == 'processing_upload_delta_error':
            raise storeapi.errors.StoreDeltaApplicationError
        else:
            raise
    finally:
        if os.path.isfile(delta_filename):
            try:
                os.remove(delta_filename)
            except OSError:
                logger.warning(
                    'Unable to remove delta {}.'.format(delta_filename))
    return result


def _get_text_for_opened_channels(opened_channels):
    if len(opened_channels) == 1:
        return 'The {!r} channel is now open.'.format(opened_channels[0])
    else:
        channels = ('{!r}'.format(channel) for channel in opened_channels[:-1])
        return 'The {} and {!r} channels are now open.'.format(
            ', '.join(channels), opened_channels[-1])


def _get_text_for_channel(channel):
    if channel['info'] == 'none':
        channel_text = (channel['channel'], '-', '-', '')
    elif channel['info'] == 'tracking':
        channel_text = (channel['channel'], '^', '^', '')
    elif channel['info'] == 'specific':
        channel_text = (
            channel['channel'],
            channel['version'],
            channel['revision'],
            '',
        )
    elif channel['info'] == 'branch':
        channel_text = (
            channel['channel'],
            channel['version'],
            channel['revision'],
            channel['expires_at'],
        )
    else:
        logger.error('Unexpected channel info: %r in channel %s',
                     channel['info'], channel['channel'])
        channel_text = (channel['channel'], '', '', '')

    return channel_text


def release(snap_name, revision, release_channels):
    store = storeapi.StoreClient()
    with _requires_login():
        channels = store.release(snap_name, revision, release_channels)
    channel_map_tree = channels.get('channel_map_tree', {})

    # This does not look good in green so we print instead
    tabulated_channels = _tabulated_channel_map_tree(
        channel_map_tree)
    print(tabulated_channels)

    if 'opened_channels' in channels:
        logger.info(
            _get_text_for_opened_channels(
                channels['opened_channels']))


def _tabulated_channel_map_tree(channel_map_tree):

    """Tabulate channel map (LTS Channel channel-maps)"""
    def _format_tree(channel_maps, track, series):
        arches = []

        for arch, channel_map in sorted(channel_maps.items()):
            arches += [
                (printable_arch, ) +
                _get_text_for_channel(channel)
                for (printable_arch, channel) in zip(
                    [arch] + [''] * len(channel_map),
                    channel_map
                )
            ]

        return [
            (printable_arch,) + printable_track
            for (printable_arch, printable_track) in zip(
                [track] + [''] * len(arches),
                arches,
            )
        ]

    data = []
    for track, track_data in sorted(channel_map_tree.items()):
        channel_maps = {}
        for series, series_data in track_data.items():
            for arch, channel_map in series_data.items():
                channel_maps[arch] = channel_map
        parsed_channels = [
            channel
            for channel in _format_tree(channel_maps, track, series)
        ]
        data += parsed_channels

    have_expiration = any(x[5] for x in data)
    expires_at_header = "Expires at" if have_expiration else ""
    headers = ['Track', 'Arch', 'Channel',
               'Version', 'Revision', expires_at_header]
    return tabulate(data, numalign='left', headers=headers, tablefmt='plain')


def close(snap_name, channel_names):
    """Close one or more channels for the specific snap."""
    snap_series = storeapi.constants.DEFAULT_SERIES

    store = storeapi.StoreClient()

    with _requires_login():
        info = store.get_account_information()

    try:
        snap_id = info['snaps'][snap_series][snap_name]['snap-id']
    except KeyError as e:
        raise storeapi.errors.StoreChannelClosingPermissionError(
            snap_name, snap_series) from e

    closed_channels, c_m_tree = store.close_channels(snap_id, channel_names)

    tabulated_status = _tabulated_channel_map_tree(c_m_tree)
    print(tabulated_status)

    print()
    if len(closed_channels) == 1:
        msg = 'The {} channel is now closed.'.format(closed_channels[0])
    else:
        msg = 'The {} and {} channels are now closed.'.format(
            ', '.join(closed_channels[:-1]), closed_channels[-1])
    logger.info(msg)


def download(snap_name, channel, download_path, arch, except_hash=''):
    """Download snap from the store to download_path.
    :param str snap_name: The snap name to download.
    :param str channel: the channel to get the snap from.
    :param str download_path: the path to write the downloaded snap to.
    :param str arch: the architecture of the download as a deb arch.
    :param str except_hash: do not download if set to a sha3_384 hash that
                            matches the snap_name to be downloaded.
    :raises storeapi.errors.SHAMismatchErrorRuntimeError:
         If the checksum for the downloaded file does not match the expected
         hash.
    :returns: A sha3_384 of the file that was or would have been downloaded.
    """
    store = storeapi.StoreClient()
    return store.download(snap_name, channel, download_path, arch, except_hash)


def status(snap_name, series, arch):
    store = storeapi.StoreClient()

    with _requires_login():
        status = store.get_snap_status(snap_name, series, arch)

    channel_map_tree = status.get('channel_map_tree', {})
    # This does not look good in green so we print instead
    tabulated_status = _tabulated_channel_map_tree(channel_map_tree)
    print(tabulated_status)


def _get_text_for_current_channels(channels, current_channels):
    return ', '.join(
        channel + ('*' if channel in current_channels else '')
        for channel in channels) or '-'


def revisions(snap_name, series, arch):
    store = storeapi.StoreClient()

    with _requires_login():
        revisions = store.get_snap_revisions(snap_name, series, arch)

    parsed_revisions = [
        (rev['revision'], rev['timestamp'], rev['arch'], rev['version'],
         _get_text_for_current_channels(
            rev['channels'], rev['current_channels']))
        for rev in revisions]
    tabulated_revisions = tabulate(
        parsed_revisions, numalign='left',
        headers=['Rev.', 'Uploaded', 'Arch', 'Version', 'Channels'],
        tablefmt='plain')
    print(tabulated_revisions)


def gated(snap_name):
    """Print list of snaps gated by snap_name."""
    store = storeapi.StoreClient()
    # Get data for the gating snap
    with _requires_login():
        snaps = store.get_account_information().get('snaps', {})

    release = storeapi.constants.DEFAULT_SERIES
    # Resolve name to snap-id
    try:
        snap_id = snaps[release][snap_name]['snap-id']
    except KeyError:
        raise storeapi.errors.SnapNotFoundError(snap_name)

    validations = store.get_assertion(snap_id, endpoint='validations')

    if validations:
        table_data = []
        for v in validations:
            name = v['approved-snap-name']
            revision = v['approved-snap-revision']
            if revision == '-':
                revision = None
            required = str(v.get('required', True))
            # Currently timestamps have microseconds, which look bad
            timestamp = v['timestamp']
            if '.' in timestamp:
                timestamp = timestamp.split('.')[0] + 'Z'
            table_data.append([name, revision, required, timestamp])
        tabulated = tabulate(
            table_data, headers=['Name', 'Revision', 'Required', 'Approved'],
            tablefmt="plain", missingval='-')
        print(tabulated)
    else:
        print('There are no validations for snap {!r}'.format(snap_name))


def validate(snap_name, validations, revoke=False, key=None):
    """Generate, sign and upload validation assertions."""
    # Check validations format
    _check_validations(validations)

    store = storeapi.StoreClient()

    # Need the ID of the logged in user.
    with _requires_login():
        account_info = store.get_account_information()
    authority_id = account_info['account_id']

    # Get data for the gating snap
    release = storeapi.constants.DEFAULT_SERIES
    try:
        snap_id = account_info['snaps'][release][snap_name]['snap-id']
    except KeyError:
        raise storeapi.errors.SnapNotFoundError(snap_name)

    # Then, for each requested validation, generate assertion
    for validation in validations:
        gated_name, rev = validation.split('=', 1)
        echo.info('Getting details for {}'.format(gated_name))
        approved_data = store.cpi.get_package(gated_name, 'stable')
        assertion = {
            'type': 'validation',
            'authority-id': authority_id,
            'series': release,
            'snap-id': snap_id,
            'approved-snap-id': approved_data['snap_id'],
            'approved-snap-revision': rev,
            'timestamp': datetime.utcnow().isoformat() + 'Z',
            'revoked': "false"
        }
        if revoke:
            assertion['revoked'] = "true"

        assertion = _sign_assertion(validation, assertion, key, 'validations')

        # Save assertion to a properly named file
        fname = '{}-{}-r{}.assertion'.format(snap_name, gated_name, rev)
        with open(fname, 'wb') as f:
            f.write(assertion)

        store.push_assertion(snap_id, assertion, endpoint='validations')


validation_re = re.compile('^[^=]+=[0-9]+$')


def _check_validations(validations):
    invalids = [v for v in validations if not validation_re.match(v)]
    if invalids:
        raise storeapi.errors.InvalidValidationRequestsError(invalids)


def _sign_assertion(snap_name, assertion, key, endpoint):
    cmdline = ['snap', 'sign']
    if key:
        cmdline += ['-k', key]
    snap_sign = Popen(
        cmdline, stdin=subprocess.PIPE, stdout=subprocess.PIPE,
        stderr=subprocess.PIPE)
    data = json.dumps(assertion).encode('utf8')
    echo.info('Signing {} assertion for {}'.format(endpoint, snap_name))
    assertion, err = snap_sign.communicate(input=data)
    if snap_sign.returncode != 0:
        err = err.decode()
        raise storeapi.errors.StoreAssertionError(
            endpoint=endpoint, snap_name=snap_name, error=err)

    return assertion<|MERGE_RESOLUTION|>--- conflicted
+++ resolved
@@ -64,7 +64,6 @@
     return snap_yaml
 
 
-<<<<<<< HEAD
 @contextmanager
 def _get_icon_from_snap_file(snap_path):
     icon_file = None
@@ -86,10 +85,7 @@
             icon_file.close()
 
 
-def _fail_login(msg=''):
-=======
 def _fail_login(msg: str = '') -> bool:
->>>>>>> 0474d854
     echo.error(msg)
     echo.error('Login failed.')
     return False
