--- conflicted
+++ resolved
@@ -397,16 +397,10 @@
         logger.info('Uploaded {!r}'.format(snap_name))
     tracker.raise_for_code()
 
-<<<<<<< HEAD
     if os.environ.get('DELTA_UPLOADS_EXPERIMENTAL'):
         snap_cache = cache.SnapCache()
         snap_cache.cache(snap_filename, result['revision'])
-=======
-    if os.environ.get('DELTA_UPLOADS_EXPERIMENTAL') and 'revision' in result:
-        snap_cache = cache.SnapCache()
-        snap_cache.cache(snap_filename, result['revision'])
         snap_cache.prune(result['revision'])
->>>>>>> 872152dc
 
     if release_channels:
         release(snap_name, result['revision'], release_channels)
