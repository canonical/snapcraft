# -*- Mode:Python; indent-tabs-mode:nil; tab-width:4 -*-
#
# Copyright (C) 2016 Canonical Ltd
#
# This program is free software: you can redistribute it and/or modify
# it under the terms of the GNU General Public License version 3 as
# published by the Free Software Foundation.
#
# This program is distributed in the hope that it will be useful,
# but WITHOUT ANY WARRANTY; without even the implied warranty of
# MERCHANTABILITY or FITNESS FOR A PARTICULAR PURPOSE.  See the
# GNU General Public License for more details.
#
# You should have received a copy of the GNU General Public License
# along with this program.  If not, see <http://www.gnu.org/licenses/>.


import getpass
import logging

from snapcraft import storeapi


logger = logging.getLogger(__name__)


def login():
    print('Enter your Ubuntu One SSO credentials.')
    email = input('Email: ')
    password = getpass.getpass('Password: ')
    one_time_password = input(
        'One-time password (just press enter if you don\'t use two-factor '
        'authentication): ')

    logger.info('Authenticating against Ubuntu One SSO.')
    store = storeapi.StoreClient()
    response = store.login(
        email, password, token_name='snapcraft',
        one_time_password=one_time_password)
    success = response.get('success', False)

    if success:
        logger.info('Login successful.')
    else:
        logger.info('Login failed.')
    return success


def logout():
    logger.info('Clearing credentials for Ubuntu One SSO.')
    store = storeapi.StoreClient()
    store.logout()
    logger.info('Credentials cleared.')


def upload(snap_filename):
    logger.info('Uploading existing {}.'.format(snap_filename))

    try:
        store = storeapi.StoreClient()
        result = store.upload(snap_filename)
    except storeapi.InvalidCredentialsError:
        logger.info('No valid credentials found.'
                    ' Have you run "snapcraft login"?')
        return

    success = result.get('success', False)
    errors = result.get('errors', [])
    app_url = result.get('application_url', '')
    revision = result.get('revision')

    # Print another newline to make sure the user sees the final result of the
    # upload (success/failure).
    logger.info('')

    if success:
        message = 'Application uploaded successfully'
        if revision:
            message += ' (as revision {})'.format(revision)
        logger.info(message)
    else:
        logger.info('Upload did not complete.')

    if errors:
        logger.info('Some errors were detected:\n\n%s\n',
                    '\n'.join(str(error) for error in errors))

    if app_url:
        logger.info('Please check out the application at: %s\n',
                    app_url)

    return success


<<<<<<< HEAD
=======
    return snap_yaml['name']


>>>>>>> 0425b637
def download(snap_name, channel, download_path, arch):
    """Download snap from the store to download_path"""
    try:
        store = storeapi.StoreClient()
        store.download(snap_name, channel, download_path, arch)
    except storeapi.InvalidCredentialsError:
        logger.info('No valid credentials found.'
                    ' Have you run "snapcraft login"?')
    except storeapi.SnapNotFoundError:
        raise RuntimeError(
            'Snap {name} for {arch} cannot be found'
            ' in the {channel} channel'.format(name=snap_name, arch=arch,
                                               channel=channel))
    except storeapi.SHAMismatchError:
        raise RuntimeError(
            'Failed to download {} at {} (mismatched SHA)'.format(
                snap_name, download_path))<|MERGE_RESOLUTION|>--- conflicted
+++ resolved
@@ -92,12 +92,6 @@
     return success
 
 
-<<<<<<< HEAD
-=======
-    return snap_yaml['name']
-
-
->>>>>>> 0425b637
 def download(snap_name, channel, download_path, arch):
     """Download snap from the store to download_path"""
     try:
