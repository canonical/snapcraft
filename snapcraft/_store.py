# -*- Mode:Python; indent-tabs-mode:nil; tab-width:4 -*-
#
# Copyright (C) 2016 Canonical Ltd
#
# This program is free software: you can redistribute it and/or modify
# it under the terms of the GNU General Public License version 3 as
# published by the Free Software Foundation.
#
# This program is distributed in the hope that it will be useful,
# but WITHOUT ANY WARRANTY; without even the implied warranty of
# MERCHANTABILITY or FITNESS FOR A PARTICULAR PURPOSE.  See the
# GNU General Public License for more details.
#
# You should have received a copy of the GNU General Public License
# along with this program.  If not, see <http://www.gnu.org/licenses/>.

from contextlib import contextmanager
import datetime
import getpass
import hashlib
import json
import logging
import operator
import os
import re
import subprocess
import sys
import tempfile

from subprocess import Popen

from tabulate import tabulate
import yaml

from snapcraft.file_utils import calculate_sha3_384
from snapcraft import storeapi
from snapcraft.storeapi.errors import StoreDeltaApplicationError
from snapcraft.internal import (
    cache,
    deltas,
    repo,
)
from snapcraft.internal.deltas.errors import (
    DeltaGenerationError,
    DeltaGenerationTooBigError,
    DeltaToolError,
)


logger = logging.getLogger(__name__)


def _get_data_from_snap_file(snap_path):
    with tempfile.TemporaryDirectory() as temp_dir:
        output = subprocess.check_output(
            ['unsquashfs', '-d',
             os.path.join(temp_dir, 'squashfs-root'),
             snap_path, '-e', os.path.join('meta', 'snap.yaml')])
        logger.debug(output)
        with open(os.path.join(
                temp_dir, 'squashfs-root', 'meta', 'snap.yaml')
        ) as yaml_file:
            snap_yaml = yaml.load(yaml_file)
    return snap_yaml


def _fail_login(msg=''):
    logger.error(msg)
    logger.error('Login failed.')
    return False


def _get_url_from_error(error):
    if error.extra:
        return error.extra[0].get('url')
    return None


def _check_dev_agreement_and_namespace_statuses(store):
    """ Check the agreement and namespace statuses of the dev.
    Fail if either of those conditions is not met.
    Re-raise `StoreAccountInformationError` if we get an error and
    the error is not either of these.
    """
    # Check account information for the `developer agreement` status.
    try:
        store.get_account_information()
    except storeapi.errors.StoreAccountInformationError as e:
        if storeapi.constants.MISSING_AGREEMENT == e.error:
            # A precaution if store does not return new style error.
            url = (_get_url_from_error(e) or
                   storeapi.constants.UBUNTU_STORE_TOS_URL)
            choice = input(
                storeapi.constants.AGREEMENT_INPUT_MSG.format(url))
            if choice == 'y':
                try:
                    store.sign_developer_agreement(latest_tos_accepted=True)
                except:
                    raise storeapi.errors.NeedTermsSignedError(
                            storeapi.constants.AGREEMENT_SIGN_ERROR.format(
                                url))
            else:
                raise storeapi.errors.NeedTermsSignedError(
                            storeapi.constants.AGREEMENT_ERROR)

    # Now check account information for the `namespace` status.
    try:
        store.get_account_information()
    except storeapi.errors.StoreAccountInformationError as e:
        if storeapi.constants.MISSING_NAMESPACE in e.error:
            # A precaution if store does not return new style error.
            url = (_get_url_from_error(e) or
                   storeapi.constants.UBUNTU_STORE_ACCOUNT_URL)
            raise storeapi.errors.NeedTermsSignedError(
                    storeapi.constants.NAMESPACE_ERROR.format(url))
        else:
            raise


def _login(store, packages=None, acls=None, channels=None, save=True):
    print('Enter your Ubuntu One SSO credentials.')
    email = input('Email: ')
    password = getpass.getpass('Password: ')

    try:
        try:
            store.login(email, password, packages=packages, acls=acls,
                        channels=channels, save=save)
            print()
            logger.info(storeapi.constants.TWO_FACTOR_WARNING)
        except storeapi.errors.StoreTwoFactorAuthenticationRequired:
            one_time_password = input('Second-factor auth: ')
            store.login(
                email, password, one_time_password=one_time_password,
                acls=acls, packages=packages, channels=channels,
                save=save)

        # Continue if agreement and namespace conditions are met.
        _check_dev_agreement_and_namespace_statuses(store)

    except storeapi.errors.InvalidCredentialsError:
        return _fail_login(storeapi.constants.INVALID_CREDENTIALS)
    except storeapi.errors.StoreAuthenticationError:
        return _fail_login(storeapi.constants.AUTHENTICATION_ERROR)
    except storeapi.errors.StoreAccountInformationError:
        return _fail_login(storeapi.constants.ACCOUNT_INFORMATION_ERROR)
    except storeapi.errors.NeedTermsSignedError as e:
        return _fail_login(e.message)
    else:
        print()
        logger.info('Login successful.')
        return True


def login():
    store = storeapi.StoreClient()
    return _login(store)


def logout():
    logger.info('Clearing credentials for Ubuntu One SSO.')
    store = storeapi.StoreClient()
    store.logout()
    logger.info('Credentials cleared.')


@contextmanager
def _requires_login():
    try:
        yield
    except storeapi.errors.InvalidCredentialsError:
        logger.error('No valid credentials found.'
                     ' Have you run "snapcraft login"?')
        raise


def list_registered():
    series = storeapi.constants.DEFAULT_SERIES

    store = storeapi.StoreClient()
    with _requires_login():
        account_info = store.get_account_information()
    snaps = [
        (name, info['since'], 'private' if info['private'] else 'public',
         info['price'] or '-', '-')
        for name, info in account_info['snaps'].get(series, {}).items()
        # Presenting only approved snap registrations, which means name
        # disputes will be displayed/sorted some other way.
        if info['status'] == 'Approved'
    ]

    if not snaps:
        print('There are no registered snaps for series {!r}.'.format(series))
        return

    tabulated_snaps = tabulate(
        sorted(snaps, key=operator.itemgetter(0)),
        headers=['Name', 'Since', 'Visibility', 'Price', 'Notes'],
        tablefmt='plain')
    print(tabulated_snaps)


def _get_usable_keys(name=None):
    keys = json.loads(subprocess.check_output(
        ['snap', 'keys', '--json'], universal_newlines=True))
    if keys is not None:
        for key in keys:
            if name is None or name == key['name']:
                yield key


def _select_key(keys):
    if len(keys) > 1:
        print('Select a key:')
        print()
        tabulated_keys = tabulate(
            [(i + 1, key['name'], key['sha3-384'])
             for i, key in enumerate(keys)],
            headers=["Number", "Name", "SHA3-384 fingerprint"],
            tablefmt="plain")
        print(tabulated_keys)
        print()
        while True:
            try:
                keynum = int(input('Key number: ')) - 1
            except ValueError:
                continue
            if keynum >= 0 and keynum < len(keys):
                return keys[keynum]
    else:
        return keys[0]


def _export_key(name, account_id):
    return subprocess.check_output(
        ['snap', 'export-key', '--account={}'.format(account_id), name],
        universal_newlines=True)


def list_keys():
    if not repo.Repo.is_package_installed('snapd'):
        raise EnvironmentError(
            'The snapd package is not installed. In order to use `list-keys`, '
            'you must run `apt install snapd`.')
    keys = list(_get_usable_keys())
    store = storeapi.StoreClient()
    with _requires_login():
        account_info = store.get_account_information()
    enabled_keys = {
        account_key['public-key-sha3-384']
        for account_key in account_info['account_keys']}
    tabulated_keys = tabulate(
        [('*' if key['sha3-384'] in enabled_keys else '-',
          key['name'], key['sha3-384'],
          '' if key['sha3-384'] in enabled_keys else '(not registered)')
         for key in keys],
        headers=["", "Name", "SHA3-384 fingerprint", ""],
        tablefmt="plain")
    print(tabulated_keys)


def create_key(name):
    if not repo.Repo.is_package_installed('snapd'):
        raise EnvironmentError(
            'The snapd package is not installed. In order to use '
            '`create-key`, you must run `apt install snapd`.')
    if not name:
        name = 'default'
    keys = list(_get_usable_keys(name=name))
    if keys:
        # `snap create-key` would eventually fail, but we can save the user
        # some time in this obvious error case by not bothering to talk to
        # the store first.
        raise RuntimeError('You already have a key named "{}".'.format(name))
    store = storeapi.StoreClient()
    try:
        account_info = store.get_account_information()
        enabled_names = {
            account_key['name']
            for account_key in account_info['account_keys']}
    except storeapi.errors.InvalidCredentialsError:
        # Don't require a login here; if they don't have valid credentials,
        # then they probably also don't have a key registered with the store
        # yet.
        enabled_names = set()
    if name in enabled_names:
        raise RuntimeError(
            'You have already registered a key named "{}".'.format(name))
    subprocess.check_call(['snap', 'create-key', name])


def _maybe_prompt_for_key(name):
    keys = list(_get_usable_keys(name=name))
    if not keys:
        if name is not None:
            raise RuntimeError(
                'You have no usable key named "{}".\nSee the keys available '
                'in your system with `snapcraft keys`.'.format(name))
        else:
            raise RuntimeError(
                'You have no usable keys.\nPlease create at least one key '
                'with `snapcraft create-key` for use with snap.')
    return _select_key(keys)


def register_key(name):
    if not repo.Repo.is_package_installed('snapd'):
        raise EnvironmentError(
            'The snapd package is not installed. In order to use '
            '`register-key`, you must run `apt install snapd`.')
    key = _maybe_prompt_for_key(name)
    store = storeapi.StoreClient()
    if not _login(store, acls=['modify_account_key'], save=False):
        raise RuntimeError('Cannot continue without logging in successfully.')
    logger.info('Registering key ...')
    account_info = store.get_account_information()
    account_key_request = _export_key(key['name'], account_info['account_id'])
    store.register_key(account_key_request)
    logger.info(
        'Done. The key "{}" ({}) may be used to sign your assertions.'.format(
            key['name'], key['sha3-384']))


def register(snap_name, is_private=False):
    logger.info('Registering {}.'.format(snap_name))
    store = storeapi.StoreClient()
    with _requires_login():
        store.register(snap_name, is_private)
    logger.info("Congratulations! You're now the publisher for {!r}.".format(
        snap_name))


def _generate_snap_build(authority_id, snap_id, grade, key_name,
                         snap_filename):
    """Return the signed snap-build declaration for a snap on disk."""
    cmd = [
        'snap', 'sign-build',
        '--developer-id=' + authority_id,
        '--snap-id=' + snap_id,
        '--grade=' + grade
    ]
    if key_name:
        cmd.extend(['-k', key_name])
    cmd.append(snap_filename)
    try:
        return subprocess.check_output(cmd)
    except subprocess.CalledProcessError:
        raise RuntimeError(
            'Failed to sign build assertion for {}.'.format(snap_filename))


def sign_build(snap_filename, key_name=None, local=False):
    if not repo.Repo.is_package_installed('snapd'):
        raise EnvironmentError(
            'The snapd package is not installed. In order to use '
            '`sign-build`, you must run `apt install snapd`.')

    if not os.path.exists(snap_filename):
        raise FileNotFoundError(
            'The file {!r} does not exist.'.format(snap_filename))

    snap_series = storeapi.constants.DEFAULT_SERIES
    snap_yaml = _get_data_from_snap_file(snap_filename)
    snap_name = snap_yaml['name']
    grade = snap_yaml.get('grade', 'stable')

    store = storeapi.StoreClient()
    with _requires_login():
        account_info = store.get_account_information()

    try:
        authority_id = account_info['account_id']
        snap_id = account_info['snaps'][snap_series][snap_name]['snap-id']
    except KeyError:
        raise RuntimeError(
            'Your account lacks permission to assert builds for this '
            'snap. Make sure you are logged in as the publisher of '
            '\'{}\' for series \'{}\'.'.format(snap_name, snap_series))

    snap_build_path = snap_filename + '-build'
    if os.path.isfile(snap_build_path):
        logger.info(
            'A signed build assertion for this snap already exists.')
        with open(snap_build_path, 'rb') as fd:
            snap_build_content = fd.read()
    else:
        key = _maybe_prompt_for_key(key_name)
        if not local:
            is_registered = [
                a for a in account_info['account_keys']
                if a['public-key-sha3-384'] == key['sha3-384']
            ]
            if not is_registered:
                raise RuntimeError(
                    'The key {!r} is not registered in the Store.\n'
                    'Please register it with `snapcraft register-key {!r}` '
                    'before signing and pushing signatures to the '
                    'Store.'.format(key['name'], key['name']))
        snap_build_content = _generate_snap_build(
            authority_id, snap_id, grade, key['name'], snap_filename)
        with open(snap_build_path, 'w+') as fd:
            fd.write(snap_build_content.decode())
        logger.info(
            'Build assertion {} saved to disk.'.format(snap_build_path))

    if not local:
        store.push_snap_build(snap_id, snap_build_content.decode())
        logger.info(
            'Build assertion {} pushed to the Store.'.format(snap_build_path))


def push(snap_filename, release_channels=None):
    """Push a snap_filename to the store.

    If a cached snap is available, a delta will be generated from
    the cached snap to the new target snap and uploaded instead. In the
    case of a delta processing or upload failure, push will fall back to
    uploading the full snap.

    If release_channels is defined it also releases it to those channels if the
    store deems the uploaded snap as ready to release.
    """
    if not os.path.exists(snap_filename):
        raise FileNotFoundError(
            'The file {!r} does not exist.'.format(snap_filename))

    snap_yaml = _get_data_from_snap_file(snap_filename)
    snap_name = snap_yaml['name']
    store = storeapi.StoreClient()

    logger.info('Preparing to push {!r} to the store.'.format(snap_filename))
    with _requires_login():
        store.push_precheck(snap_name)

    snap_cache = cache.SnapCache(project_name=snap_name)
    arch = snap_yaml['architectures'][0]
    source_snap = snap_cache.get(deb_arch=arch)

    sha3_384_available = hasattr(hashlib, 'sha3_384')

    if sha3_384_available and source_snap:
        try:
            result = _push_delta(snap_name, snap_filename, source_snap)
        except StoreDeltaApplicationError as e:
            logger.warning(
                'Error generating delta: {}\n'
                'Falling back to pushing full snap...'.format(str(e)))
            result = _push_snap(snap_name, snap_filename)
        except storeapi.errors.StorePushError as e:
            store_error = e.error_list[0].get('message')
            logger.warning(
                'Unable to push delta to store: {}\n'
                'Falling back to pushing full snap...'.format(store_error))
            result = _push_snap(snap_name, snap_filename)
    else:
        result = _push_snap(snap_name, snap_filename)

    # This is workaround until LP: #1599875 is solved
    if 'revision' in result:
        logger.info('Revision {!r} of {!r} created.'.format(
            result['revision'], snap_name))

        snap_cache.cache(snap_filename=snap_filename)
        snap_cache.prune(deb_arch=arch,
                         keep_hash=calculate_sha3_384(snap_filename))
    else:
        logger.info('Pushing {!r}'.format(snap_name))

    if release_channels:
        release(snap_name, result['revision'], release_channels)


def _push_snap(snap_name, snap_filename):
    store = storeapi.StoreClient()
    with _requires_login():
        tracker = store.upload(snap_name, snap_filename)
    result = tracker.track()
    tracker.raise_for_code()
    return result


def _push_delta(snap_name, snap_filename, source_snap):
    store = storeapi.StoreClient()
    delta_format = 'xdelta3'
    logger.info('Found cached source snap {}.'.format(source_snap))
    target_snap = os.path.join(os.getcwd(), snap_filename)

    try:
        xdelta_generator = deltas.XDelta3Generator(
            source_path=source_snap, target_path=target_snap)
        delta_filename = xdelta_generator.make_delta()
    except (DeltaGenerationError, DeltaGenerationTooBigError,
            DeltaToolError) as e:
        raise StoreDeltaApplicationError(str(e))

    snap_hashes = {'source_hash': calculate_sha3_384(source_snap),
                   'target_hash': calculate_sha3_384(target_snap),
                   'delta_hash': calculate_sha3_384(delta_filename)}

    try:
        logger.info('Pushing delta {}.'.format(delta_filename))
        with _requires_login():
            delta_tracker = store.upload(
                snap_name,
                delta_filename,
                delta_format=delta_format,
                source_hash=snap_hashes['source_hash'],
                target_hash=snap_hashes['target_hash'],
                delta_hash=snap_hashes['delta_hash'])
        result = delta_tracker.track()
        delta_tracker.raise_for_code()
    except storeapi.errors.StoreReviewError as e:
        if e.code == 'processing_upload_delta_error':
            raise StoreDeltaApplicationError
        else:
            raise
    finally:
        if os.path.isfile(delta_filename):
            try:
                os.remove(delta_filename)
            except OSError:
                logger.warning(
                    'Unable to remove delta {}.'.format(delta_filename))
    return result


def _get_text_for_opened_channels(opened_channels):
    if len(opened_channels) == 1:
        return 'The {!r} channel is now open.'.format(opened_channels[0])
    else:
        channels = ('{!r}'.format(channel) for channel in opened_channels[:-1])
        return 'The {} and {!r} channels are now open.'.format(
            ', '.join(channels), opened_channels[-1])


def _get_text_for_channel(channel):
    if channel['info'] == 'none':
        channel_text = (channel['channel'], '-', '-')
    elif channel['info'] == 'tracking':
        channel_text = (channel['channel'], '^', '^')
    elif channel['info'] == 'specific':
        channel_text = (
            channel['channel'],
            channel['version'],
            channel['revision'],
        )
    else:
        raise RuntimeError('Unexpected channel info {!r}.'.format(
            channel['info']))

    return channel_text


def release(snap_name, revision, release_channels):
    store = storeapi.StoreClient()
    with _requires_login():
        channels = store.release(snap_name, revision, release_channels)
    channel_map_tree = channels.get('channel_map_tree', {})

    # This does not look good in green so we print instead
    tabulated_channels = _tabulated_channel_map_tree(
        channel_map_tree)
    print(tabulated_channels)

    if 'opened_channels' in channels:
        logger.info(
            _get_text_for_opened_channels(
                channels['opened_channels']))


def _tabulated_channel_map_tree(channel_map_tree):

    """Tabulate channel map (LTS Channel channel-maps)"""
    def _format_tree(channel_maps, track, series):
        arches = []

        for arch, channel_map in sorted(channel_maps.items()):
            arches += [
                (printable_arch, ) +
                _get_text_for_channel(channel)
                for (printable_arch, channel) in zip(
                    [arch] + [''] * len(channel_map),
                    channel_map
                )
            ]

        return [
            (printable_arch,) + printable_track
            for (printable_arch, printable_track) in zip(
                [track] + [''] * len(arches),
                arches,
            )
        ]

    data = []
    for track, track_data in sorted(channel_map_tree.items()):
        channel_maps = {}
        for series, series_data in track_data.items():
            for arch, channel_map in series_data.items():
                channel_maps[arch] = channel_map
        parsed_channels = [
            channel
            for channel in _format_tree(channel_maps, track, series)
        ]
        data += parsed_channels

    headers = ['Track', 'Arch', 'Channel', 'Version', 'Revision']
    return tabulate(
        data, numalign='left',
        headers=headers,
        tablefmt='plain'
    )


def _tabulated_status(status):
    """Tabulate status (architecture-specific channel-maps)."""
    def _format_channel_map(channel_map, arch):
        return [
            (printable_arch,) + _get_text_for_channel(channel)
            for printable_arch, channel in zip(
                    [arch] + [''] * len(channel_map), channel_map)]

    parsed_channels = [
        channel
        for arch, channel_map in sorted(status.items())
        for channel in _format_channel_map(channel_map, arch)]
    return tabulate(
        parsed_channels, numalign='left',
        headers=['Arch', 'Channel', 'Version', 'Revision'],
        tablefmt='plain')


def close(snap_name, channel_names):
    """Close one or more channels for the specific snap."""
    snap_series = storeapi.constants.DEFAULT_SERIES

    store = storeapi.StoreClient()

    with _requires_login():
        info = store.get_account_information()

    try:
        snap_id = info['snaps'][snap_series][snap_name]['snap-id']
    except KeyError:
        raise RuntimeError(
            'Your account lacks permission to close channels for this snap. '
            'Make sure the logged in account has upload permissions on '
            '\'{}\' in series \'{}\'.'.format(snap_name, snap_series))

    closed_channels, c_m_tree = store.close_channels(snap_id, channel_names)

    tabulated_status = _tabulated_channel_map_tree(c_m_tree)
    print(tabulated_status)

    print()
    if len(closed_channels) == 1:
        msg = 'The {} channel is now closed.'.format(closed_channels[0])
    else:
        msg = 'The {} and {} channels are now closed.'.format(
            ', '.join(closed_channels[:-1]), closed_channels[-1])
    logger.info(msg)


def download(snap_name, channel, download_path, arch, except_hash=''):
    """Download snap from the store to download_path.
    :param str snap_name: The snap name to download.
    :param str channel: the channel to get the snap from.
    :param str download_path: the path to write the downloaded snap to.
    :param str arch: the architecture of the download as a deb arch.
    :param str except_hash: do not download if set to a sha3_384 hash that
                            matches the snap_name to be downloaded.
    :raises storeapi.errors.SHAMismatchErrorRuntimeError:
         If the checksum for the downloaded file does not match the expected
         hash.
    :returns: A sha3_384 of the file that was or would have been downloaded.
    """
    store = storeapi.StoreClient()
    try:
        return store.download(snap_name, channel, download_path,
                              arch, except_hash)
    except storeapi.errors.SHAMismatchError:
        raise RuntimeError(
            'Failed to download {} at {} (mismatched SHA)'.format(
                snap_name, download_path))


def status(snap_name, series, arch):
    store = storeapi.StoreClient()

    with _requires_login():
        status = store.get_snap_status(snap_name, series, arch)

    channel_map_tree = status.get('channel_map_tree', {})
    # This does not look good in green so we print instead
    tabulated_status = _tabulated_channel_map_tree(channel_map_tree)
    print(tabulated_status)


def _get_text_for_current_channels(channels, current_channels):
    return ', '.join(
        channel + ('*' if channel in current_channels else '')
        for channel in channels) or '-'


def revisions(snap_name, series, arch):
    store = storeapi.StoreClient()

    with _requires_login():
        revisions = store.get_snap_revisions(snap_name, series, arch)

    parsed_revisions = [
        (rev['revision'], rev['timestamp'], rev['arch'], rev['version'],
         _get_text_for_current_channels(
            rev['channels'], rev['current_channels']))
        for rev in revisions]
    tabulated_revisions = tabulate(
        parsed_revisions, numalign='left',
        headers=['Rev.', 'Uploaded', 'Arch', 'Version', 'Channels'],
        tablefmt='plain')
    print(tabulated_revisions)


def gated(snap_name):
    """Print list of snaps gated by snap_name."""
    store = storeapi.StoreClient()
    # Get data for the gating snap
    with _requires_login():
        snaps = store.get_account_information().get('snaps', {})

    release = storeapi.constants.DEFAULT_SERIES
    # Resolve name to snap-id
    try:
        snap_id = snaps[release][snap_name]['snap-id']
    except KeyError:
        raise storeapi.errors.SnapNotFoundError(snap_name)

    validations = store.get_assertion(snap_id, endpoint='validations')

    if validations:
        table_data = []
        for v in validations:
            name = v['approved-snap-name']
            revision = v['approved-snap-revision']
            if revision == '-':
                revision = None
            required = str(v.get('required', True))
            # Currently timestamps have microseconds, which look bad
            timestamp = v['timestamp']
            if '.' in timestamp:
                timestamp = timestamp.split('.')[0] + 'Z'
            table_data.append([name, revision, required, timestamp])
        tabulated = tabulate(
            table_data, headers=['Name', 'Revision', 'Required', 'Approved'],
            tablefmt="plain", missingval='-')
        print(tabulated)
    else:
        print('There are no validations for snap {!r}'.format(snap_name))


def validate(snap_name, validations, revoke=False, key=None):
    """Generate, sign and upload validation assertions."""

    # Check validations format
    _check_validations(validations)

    store = storeapi.StoreClient()

    # Need the ID of the logged in user.
    with _requires_login():
        account_info = store.get_account_information()
    authority_id = account_info['account_id']

    # Get data for the gating snap
    release = storeapi.constants.DEFAULT_SERIES
    try:
        snap_id = account_info['snaps'][release][snap_name]['snap-id']
    except KeyError:
        raise storeapi.errors.SnapNotFoundError(snap_name)

    # Then, for each requested validation, generate assertion
    for validation in validations:
        gated_name, rev = validation.split('=', 1)
        approved_data = store.cpi.get_package(gated_name, 'stable')
        assertion = {
            'type': 'validation',
            'authority-id': authority_id,
            'series': release,
            'snap-id': snap_id,
            'approved-snap-id': approved_data['snap_id'],
            'approved-snap-revision': rev,
            'timestamp': datetime.datetime.utcnow().isoformat() + 'Z',
            'revoked': "false"
        }
        if revoke:
            assertion['revoked'] = "true"

        assertion = _sign_assertion(validation, assertion, key, 'validations')

        # Save assertion to a properly named file
        fname = '{}-{}-r{}.assertion'.format(snap_name, gated_name, rev)
        with open(fname, 'wb') as f:
            f.write(assertion)

        store.push_assertion(snap_id, assertion, endpoint='validations')


validation_re = re.compile('^[^=]+=[0-9]+$')


def collaborate(snap_name, key):
    store = storeapi.StoreClient()

    with _requires_login():
        account_info = store.get_account_information()
    publisher_id = account_info['account_id']

    release = storeapi.constants.DEFAULT_SERIES
    try:
        snap_id = account_info['snaps'][release][snap_name]['snap-id']
    except KeyError:
        raise storeapi.errors.SnapNotFoundError(snap_name)
    assertion = _get_developers(snap_id, publisher_id)

    # XXX: Do the amendments via UI here.
    #
    # The data will look like:
    # {'snap_developer': {
    #      'type: 'snap-developer',
    #      'authority-id': <account_id of the publisher>,
    #      'publisher-id': <account_id of the publisher>,
    #      'snap-id': 'snap_id',
    #      'developers': [{
    #          'developer-id': 'account_id of dev-1',
    #          'since': '2017-02-10T08:35:00.390258Z'
    #         },{
    #          'developer-id': 'account_id of dev-2',
    #          'since': '2017-02-10T08:35:00.390258Z',
    #          'until': '2018-02-10T08:35:00.390258Z'
    #         }],
    #      }
    # }

    # The revision should be incremented, to avoid `invalid-revision` errors.
    assertion['revision'] = str(int(assertion.get('revision', '0'))+1)
    # There is a possibility that the `authority-id` to be `canonical`,
    # which should be changed to the `publisher_id` to match the signing key.
    assertion['authority-id'] = publisher_id

    assertion = _sign_assertion(snap_name, assertion, key, 'developers')

<<<<<<< HEAD
    try:
        store.push_assertion(snap_id, assertion, 'developers')
    except storeapi.errors.StoreValidationError as e:
        if e.error_list[0]['code'] == 'revoked-uploads':
            print("This will revoke the following uploads: {}".format(
                e.error_list[0]['extra']))
            if input("Are you sure you want to continue (y/N): ") == "y":
                store.push_assertion(
                    snap_id, assertion, 'developers', force=True)
            else:
                print("The collaborators for this snap haven't been altered")
                sys.exit(1)
        else:
            raise
=======
    store.push_assertion(snap_id, assertion, 'developers')
>>>>>>> 57bcbdce


def _get_developers(snap_id, publisher_id):
    store = storeapi.StoreClient()
    try:
        return store.get_assertion(snap_id, 'developers')['snap_developer']
    except storeapi.errors.StoreValidationError as e:
        if e.error_list[0]['code'] == 'snap-developer-not-found':
            return {
                'type': 'snap-developer',
                'authority-id': publisher_id,
                'publisher-id': publisher_id,
                'snap-id': snap_id}
        raise


def _check_validations(validations):
    invalids = [v for v in validations if not validation_re.match(v)]
    if invalids:
        for v in invalids:
            logger.error('Invalid validation request "{}", format must be'
                         ' name=revision'.format(v))
        raise RuntimeError()


def _sign_assertion(snap_name, assertion, key, endpoint):
    cmdline = ['snap', 'sign']
    if key:
        cmdline += ['-k', key]
    snap_sign = Popen(
        cmdline, stdin=subprocess.PIPE, stdout=subprocess.PIPE,
        stderr=subprocess.PIPE)
    data = json.dumps(assertion).encode('utf8')
    logger.info('Signing {} assertion for {}'.format(endpoint, snap_name))
    assertion, err = snap_sign.communicate(input=data)
    if snap_sign.returncode != 0:
        err = err.decode('ascii', errors='replace')
        raise RuntimeError(
            'Error signing {} assertion for {}: {!s}'.format(
                endpoint, snap_name, err))

    return assertion<|MERGE_RESOLUTION|>--- conflicted
+++ resolved
@@ -848,7 +848,7 @@
 
     assertion = _sign_assertion(snap_name, assertion, key, 'developers')
 
-<<<<<<< HEAD
+
     try:
         store.push_assertion(snap_id, assertion, 'developers')
     except storeapi.errors.StoreValidationError as e:
@@ -863,9 +863,7 @@
                 sys.exit(1)
         else:
             raise
-=======
-    store.push_assertion(snap_id, assertion, 'developers')
->>>>>>> 57bcbdce
+
 
 
 def _get_developers(snap_id, publisher_id):
