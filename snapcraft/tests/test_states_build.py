--- conflicted
+++ resolved
@@ -36,55 +36,18 @@
         self.state = snapcraft.internal.states.BuildState(
             self.property_names, self.part_properties, self.project)
 
-<<<<<<< HEAD
+
+class BuildStateTestCase(BuildStateBaseTestCase):
+
     def test_yaml_conversion(self):
         state_from_yaml = yaml.load(yaml.dump(self.state))
         self.assertEqual(self.state, state_from_yaml)
-=======
-
-class BuildStateTestCase(BuildStateBaseTestCase):
-
-    def test_representation(self):
-        expected = ('BuildState(project_options: {}, properties: {}, '
-                    'schema_properties: {})').format(
-            self.project.__dict__, self.part_properties,
-            self.property_names)
-        self.assertEqual(expected, repr(self.state))
->>>>>>> 9574cbb3
 
     def test_comparison(self):
         other = snapcraft.internal.states.BuildState(
             self.property_names, self.part_properties, self.project)
 
         self.assertTrue(self.state == other, 'Expected states to be identical')
-
-
-class BuildStateNotEqualTestCase(BuildStateBaseTestCase):
-
-    scenarios = [
-        ('no property names', dict(
-            other_property='property_names', other_value=[])),
-        ('no part properties', dict(
-            other_property='part_properties', other_value=None)),
-        ('no project', dict(
-            other_property='project', other_value=None)),
-    ]
-
-    def test_comparison_not_equal(self):
-<<<<<<< HEAD
-        others = [
-            snapcraft.internal.states.BuildState(
-                [], self.part_properties, self.project),
-            snapcraft.internal.states.BuildState(
-                self.property_names, None, self.project),
-            snapcraft.internal.states.BuildState(
-                self.property_names, self.part_properties, None)
-        ]
-
-        for index, other in enumerate(others):
-            with self.subTest('other #{}'.format(index+1)):
-                self.assertFalse(self.state == other,
-                                 'Expected states to be different')
 
     def test_properties_of_interest(self):
         self.part_properties.update({
@@ -108,11 +71,23 @@
 
         self.assertEqual(1, len(options))
         self.assertEqual('amd64', options['deb_arch'])
-=======
+
+
+class BuildStateNotEqualTestCase(BuildStateBaseTestCase):
+
+    scenarios = [
+        ('no property names', dict(
+            other_property='property_names', other_value=[])),
+        ('no part properties', dict(
+            other_property='part_properties', other_value=None)),
+        ('no project', dict(
+            other_property='project', other_value=None)),
+    ]
+
+    def test_comparison_not_equal(self):
         setattr(self, self.other_property, self.other_value)
         other_state = snapcraft.internal.states.BuildState(
             self.property_names, self.part_properties, self.project)
         self.assertFalse(
             self.state == other_state,
-            'Expected states to be different')
->>>>>>> 9574cbb3
+            'Expected states to be different')