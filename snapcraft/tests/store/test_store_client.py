--- conflicted
+++ resolved
@@ -20,11 +20,8 @@
 from unittest import mock
 
 import fixtures
-<<<<<<< HEAD
 import progressbar
 import pymacaroons
-=======
->>>>>>> ee28121b
 
 from snapcraft import (
     config,
