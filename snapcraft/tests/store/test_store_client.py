--- conflicted
+++ resolved
@@ -341,14 +341,14 @@
                         'price': None,
                         'since': '2016-12-12T01:01:01Z',
                     },
-<<<<<<< HEAD
+
                     'no-revoked': {
                         'snap-id': 'no-revoked',
                         'status': 'Approved',
                         'private': False,
                         'price': None,
                         'since': '2016-12-12T01:01:01Z',
-=======
+
                     'test-snap-with-dev': {
                         'price': None,
                         'private': False,
@@ -362,7 +362,7 @@
                         'since': '2016-12-12T01:01:01Z',
                         'snap-id': 'test-snap-id-with-no-validations',
                         'status': 'Approved'
->>>>>>> 04c40b19
+
                     },
                 }
             }
@@ -411,14 +411,13 @@
                         'price': None,
                         'since': '2016-12-12T01:01:01Z',
                     },
-<<<<<<< HEAD
                     'no-revoked': {
                         'snap-id': 'no-revoked',
                         'status': 'Approved',
                         'private': False,
                         'price': None,
                         'since': '2016-12-12T01:01:01Z',
-=======
+
                     'test-snap-with-dev': {
                         'price': None,
                         'private': False,
@@ -432,7 +431,6 @@
                         'since': '2016-12-12T01:01:01Z',
                         'snap-id': 'test-snap-id-with-no-validations',
                         'status': 'Approved'
->>>>>>> 04c40b19
                     },
                 }
             }
