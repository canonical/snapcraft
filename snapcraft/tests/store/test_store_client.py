# -*- Mode:Python; indent-tabs-mode:nil; tab-width:4 -*-
#
# Copyright (C) 2016 Canonical Ltd
#
# This program is free software: you can redistribute it and/or modify
# it under the terms of the GNU General Public License version 3 as
# published by the Free Software Foundation.
#
# This program is distributed in the hope that it will be useful,
# but WITHOUT ANY WARRANTY; without even the implied warranty of
# MERCHANTABILITY or FITNESS FOR A PARTICULAR PURPOSE.  See the
# GNU General Public License for more details.
#
# You should have received a copy of the GNU General Public License
# along with this program.  If not, see <http://www.gnu.org/licenses/>.

import logging
import os
from unittest import mock

import fixtures
import progressbar

from snapcraft import (
    config,
    storeapi,
    tests
)
from snapcraft.tests import fixture_setup


class LoginTestCase(tests.TestCase):

    def setUp(self):
        super().setUp()
        self.useFixture(fixture_setup.FakeStore())
        self.client = storeapi.StoreClient()

    def test_login_successful(self):
        result = self.client.login(
            'dummy email',
            'test correct password')
        self.assertTrue(result['success'])

    def test_login_successful_with_one_time_password(self):
        result = self.client.login(
            'dummy email',
            'test correct password',
            'test correct one-time password')
        self.assertTrue(result['success'])
        conf = config.Config()
        self.assertIsNotNone(conf.get('macaroon'))
        self.assertIsNotNone(conf.get('unbound_discharge'))

    def test_failed_login_with_wrong_password(self):
        result = self.client.login(
            'dummy email',
            'wrong password')
        self.assertFalse(result['success'])
        self.assertTrue(config.Config().is_empty())

    def test_failed_login_with_wrong_one_time_password(self):
        result = self.client.login(
            'dummy email',
            'test correct password',
            'wrong one-time password')
        self.assertFalse(result['success'])
        self.assertTrue(config.Config().is_empty())


class DownloadTestCase(tests.TestCase):

    # sha512 of snapcraft/tests/data/test-snap.snap
    EXPECTED_SHA512 = (
        '69D57DCACF4F126592D4E6FF689AD8BB8A083C7B9FE44F6E738EF'
        'd22a956457f14146f7f067b47bd976cf0292f2993ad864ccb498b'
        'fda4128234e4c201f28fe9')

    def setUp(self):
        super().setUp()
        self.useFixture(fixture_setup.FakeStore())
        self.client = storeapi.StoreClient()

    def test_download_without_login_raises_exception(self):
        with self.assertRaises(storeapi.InvalidCredentialsError):
            self.client.download('dummy', 'dummy', 'dummy')

    def test_download_unexisting_snap_raises_exception(self):
        self.client.login('dummy', 'test correct password')
        with self.assertRaises(storeapi.SnapNotFoundError) as e:
            self.client.download(
                'unexisting-snap', 'test-channel', 'dummy', 'test-arch')
        self.assertEqual(
            'The "unexisting-snap" for test-arch was not found in '
            'test-channel.',
            str(e.exception))

    def test_download_snap(self):
        self.fake_logger = fixtures.FakeLogger(level=logging.INFO)
        self.useFixture(self.fake_logger)
        self.client.login('dummy', 'test correct password')
        download_path = os.path.join(self.path, 'test-snap.snap')
        self.client.download(
            'test-snap', 'test-channel', download_path)
        self.assertIn(
            'Successfully downloaded test-snap at {}'.format(download_path),
            self.fake_logger.output)

    def test_download_already_downloaded_snap(self):
        self.fake_logger = fixtures.FakeLogger(level=logging.INFO)
        self.useFixture(self.fake_logger)
        self.client.login('dummy', 'test correct password')
        download_path = os.path.join(self.path, 'test-snap.snap')
        # download first time.
        self.client.download(
            'test-snap', 'test-channel', download_path)
<<<<<<< HEAD
        with mock.patch.object(storeapi.SnapIndexClient, 'get') as mock_get:
            # download again.
            self.client.download(
                'test-snap', 'test-channel', download_path)
        self.assertFalse(mock_get.called)
=======
        self.client.download(
            'test-snap', 'test-channel', download_path)
>>>>>>> 1cee2c25
        self.assertIn(
            'Already downloaded test-snap at {}'.format(download_path),
            self.fake_logger.output)

    def test_download_on_sha_mismatch(self):
        self.fake_logger = fixtures.FakeLogger(level=logging.INFO)
        self.useFixture(self.fake_logger)
        self.client.login('dummy', 'test correct password')
        download_path = os.path.join(self.path, 'test-snap.snap')
        # Write a wrong file in the download path.
        open(download_path, 'w').close()
        self.client.download(
            'test-snap', 'test-channel', download_path)
        self.assertIn(
            'Successfully downloaded test-snap at {}'.format(download_path),
            self.fake_logger.output)

    def test_download_with_hash_mismatch_raises_exception(self):
        self.client.login('dummy', 'test correct password')
        download_path = os.path.join(self.path, 'test-snap.snap')
        with self.assertRaises(storeapi.SHAMismatchError):
            self.client.download(
                'test-snap-with-wrong-sha', 'test-channel', download_path)


class SilentProgressBar(progressbar.ProgressBar):
    """A progress bar causing no spurious output during tests."""

    def start(self):
        pass

    def update(self, value=None):
        pass

    def finish(self):
        pass


class UploadTestCase(tests.TestCase):

    def setUp(self):
        super().setUp()
        self.useFixture(fixture_setup.FakeStore())
        self.client = storeapi.StoreClient()
        self.snap_path = os.path.join(
            os.path.dirname(tests.__file__), 'data',
            'test-snap.snap')
        patcher = mock.patch(
            'snapcraft.storeapi._upload.ProgressBar',
            new=SilentProgressBar)
        patcher.start()
        self.addCleanup(patcher.stop)

    def test_upload_unexisting_snap_raises_exception(self):
        with self.assertRaises(FileNotFoundError):
            self.client.upload('unexisting.snap')

    def test_upload_without_login_raises_exception(self):
        with self.assertRaises(storeapi.InvalidCredentialsError):
            self.client.upload(self.snap_path)

    def test_upload_snap(self):
        self.client.login('dummy', 'test correct password')
        result = self.client.upload(self.snap_path)
        self.assertTrue(result['success'])
        self.assertEqual('test-application-url', result['application_url'])
        self.assertEqual('test-revision', result['revision'])<|MERGE_RESOLUTION|>--- conflicted
+++ resolved
@@ -114,16 +114,9 @@
         # download first time.
         self.client.download(
             'test-snap', 'test-channel', download_path)
-<<<<<<< HEAD
-        with mock.patch.object(storeapi.SnapIndexClient, 'get') as mock_get:
-            # download again.
-            self.client.download(
-                'test-snap', 'test-channel', download_path)
-        self.assertFalse(mock_get.called)
-=======
+        # download again.
         self.client.download(
             'test-snap', 'test-channel', download_path)
->>>>>>> 1cee2c25
         self.assertIn(
             'Already downloaded test-snap at {}'.format(download_path),
             self.fake_logger.output)
