# -*- Mode:Python; indent-tabs-mode:nil; tab-width:4 -*-
#
# Copyright (C) 2016 Canonical Ltd
#
# This program is free software: you can redistribute it and/or modify
# it under the terms of the GNU General Public License version 3 as
# published by the Free Software Foundation.
#
# This program is distributed in the hope that it will be useful,
# but WITHOUT ANY WARRANTY; without even the implied warranty of
# MERCHANTABILITY or FITNESS FOR A PARTICULAR PURPOSE.  See the
# GNU General Public License for more details.
#
# You should have received a copy of the GNU General Public License
# along with this program.  If not, see <http://www.gnu.org/licenses/>.

import json
import logging
import os
from unittest import mock

import fixtures
<<<<<<< HEAD
import progressbar
=======
>>>>>>> 0425b637
import requests

from snapcraft import (
    storeapi,
    tests
)
from snapcraft.storeapi import constants
from snapcraft.tests import fixture_setup


class LoginTestCase(tests.TestCase):

    def setUp(self):
        super().setUp()
        self.useFixture(fixture_setup.FakeStore())
        self.client = storeapi.StoreClient()

    def test_login_successful(self):
        result = self.client.login(
            'dummy email',
            'test correct password',
            'dummy token')
        self.assertTrue(result['success'])
        # Assert that the result includes the response body.
        self.assertIn('success', result['body'])
        self.assertTrue(result['body']['success'])

    def test_login_successful_with_one_time_password(self):
        result = self.client.login(
            'dummy email',
            'test correct password',
            'dummy token',
            'test correct one-time password')
        self.assertTrue(result['success'])
        # Assert that the result includes the response body.
        self.assertIn('success', result['body'])
        self.assertTrue(result['body']['success'])

    def test_failed_login_with_wrong_password(self):
        result = self.client.login(
            'dummy email',
            'wrong password',
            'dummy token')
        self.assertFalse(result['success'])
        # Assert that the result includes the response body.
        self.assertEqual(result['body'], {'success': False})

    def test_failed_login_with_wrong_one_time_password(self):
        result = self.client.login(
            'dummy email',
            'test correct password',
            'dummy token',
            'wrong one-time password')
        self.assertFalse(result['success'])
        # Assert that the result includes the response body.
        self.assertEqual(result['body'], {'success': False})


class SSOClientLoginTestCase(tests.TestCase):

    def setUp(self):
        super().setUp()
        self.client = storeapi.StoreClient()
        self.email = 'user@domain.com'
        self.password = 'password'
        self.token_name = 'token-name'

        patcher = mock.patch('ssoclient.v2.http.requests.Session.request')
        self.mock_request = patcher.start()
        self.addCleanup(patcher.stop)
        self.token_data = {
            'consumer_key': 'consumer-key',
            'consumer_secret': 'consumer-secret',
            'token_key': 'token-key',
            'token_secret': 'token-secret',
        }
        response = self.make_response(status_code=201, reason='CREATED',
                                      data=self.token_data)
        self.mock_request.return_value = response

    def make_response(self, status_code=200, reason='OK', data=None):
        data = data or {}
        response = requests.Response()
        response.status_code = status_code
        response.reason = reason
        response._content = json.dumps(data).encode('utf-8')
        return response

    def assert_login_request(self):
        data = {
            'email': self.email,
            'password': self.password,
            'token_name': self.token_name
        }
        self.mock_request.assert_called_once_with(
            'POST', constants.UBUNTU_SSO_API_ROOT_URL + 'tokens/oauth',
            data=json.dumps(data),
            json=None, headers={'Content-Type': 'application/json'}
        )

    def test_login_request(self):
        result = self.client.login(self.email, self.password, self.token_name)
        expected = {'success': True, 'body': self.token_data}
        self.assertEqual(result, expected)
        self.assert_login_request()

    def test_login_unsuccessful_unexpected_error(self):
        error_data = {
            'message': 'Error during login.',
            'code': 'UNEXPECTED_ERROR_CODE',
            'extra': {},
        }
        response = self.make_response(
            status_code=401, reason='UNAUTHORISED', data=error_data)
        self.mock_request.return_value = response

        result = self.client.login(self.email, self.password, self.token_name)
        expected = {'success': False, 'body': error_data}
        self.assertEqual(result, expected)


class DownloadTestCase(tests.TestCase):

    # sha512 of snapcraft/tests/data/test-snap.snap
    EXPECTED_SHA512 = (
        '69D57DCACF4F126592D4E6FF689AD8BB8A083C7B9FE44F6E738EF'
        'd22a956457f14146f7f067b47bd976cf0292f2993ad864ccb498b'
        'fda4128234e4c201f28fe9')

    def setUp(self):
        super().setUp()
        self.useFixture(fixture_setup.FakeStore())
        self.client = storeapi.StoreClient()

    def test_download_without_login_raises_exception(self):
        with self.assertRaises(storeapi.InvalidCredentialsError):
            self.client.download('dummy', 'dummy', 'dummy')

    def test_download_unexisting_snap_raises_exception(self):
        self.client.login('dummy', 'test correct password', 'dummy')
        with self.assertRaises(storeapi.SnapNotFoundError) as e:
            self.client.download(
                'unexisting-snap', 'test-channel', 'dummy', 'test-arch')
        self.assertEqual(
            'The "unexisting-snap" for test-arch was not found in '
            'test-channel.',
            str(e.exception))

    def test_download_snap(self):
        self.fake_logger = fixtures.FakeLogger(level=logging.INFO)
        self.useFixture(self.fake_logger)
        self.client.login('dummy', 'test correct password', 'dummy')
        download_path = os.path.join(self.path, 'test-snap.snap')
        self.client.download(
            'test-snap', 'test-channel', download_path)
        self.assertIn(
            'Successfully downloaded test-snap at {}'.format(download_path),
            self.fake_logger.output)

    def test_download_already_downloaded_snap(self):
        self.fake_logger = fixtures.FakeLogger(level=logging.INFO)
        self.useFixture(self.fake_logger)
        self.client.login('dummy', 'test correct password', 'dummy')
        download_path = os.path.join(self.path, 'test-snap.snap')
        # download first time.
        self.client.download(
            'test-snap', 'test-channel', download_path)
<<<<<<< HEAD
        with mock.patch.object(storeapi.CPIClient, 'get') as mock_get:
=======
        with mock.patch.object(storeapi.SnapIndexClient, 'get') as mock_get:
>>>>>>> 0425b637
            # download again.
            self.client.download(
                'test-snap', 'test-channel', download_path)
        self.assertFalse(mock_get.called)
        self.assertIn(
            'Already downloaded test-snap at {}'.format(download_path),
            self.fake_logger.output)

    def test_download_on_sha_mismatch(self):
        self.fake_logger = fixtures.FakeLogger(level=logging.INFO)
        self.useFixture(self.fake_logger)
        self.client.login('dummy', 'test correct password', 'dummy')
        download_path = os.path.join(self.path, 'test-snap.snap')
        # Write a wrong file in the download path.
        open(download_path, 'w').close()
        self.client.download(
            'test-snap', 'test-channel', download_path)
        self.assertIn(
            'Successfully downloaded test-snap at {}'.format(download_path),
            self.fake_logger.output)

    def test_download_with_hash_mismatch_raises_exception(self):
        self.client.login('dummy', 'test correct password', 'dummy')
        download_path = os.path.join(self.path, 'test-snap.snap')
        with self.assertRaises(storeapi.SHAMismatchError):
            self.client.download(
<<<<<<< HEAD
                'test-snap-with-wrong-sha', 'test-channel', download_path)


class SilentProgressBar(progressbar.ProgressBar):
    """A progress bar causing no spurious output during tests."""

    def start(self):
        pass

    def update(self, value=None):
        pass

    def finish(self):
        pass


class UploadTestCase(tests.TestCase):

    def setUp(self):
        super().setUp()
        self.useFixture(fixture_setup.FakeStore())
        self.client = storeapi.StoreClient()
        self.snap_path = os.path.join(
            os.path.dirname(tests.__file__), 'data',
            'test-snap.snap')
        patcher = mock.patch(
            'snapcraft.storeapi._upload.ProgressBar',
            new=SilentProgressBar)
        patcher.start()
        self.addCleanup(patcher.stop)

    def test_upload_unexisting_snap_raises_exception(self):
        with self.assertRaises(FileNotFoundError):
            self.client.upload('unexisting.snap')

    def test_upload_without_login_raises_exception(self):
        with self.assertRaises(storeapi.InvalidCredentialsError):
            self.client.upload(self.snap_path)

    def test_upload_snap(self):
        self.client.login('dummy', 'test correct password', 'dummy')
        result = self.client.upload(self.snap_path)
        self.assertTrue(result['success'])
        self.assertEqual('test-application-url', result['application_url'])
        self.assertEqual('test-revision', result['revision'])
=======
                'test-snap-with-wrong-sha', 'test-channel', download_path)
>>>>>>> 0425b637
<|MERGE_RESOLUTION|>--- conflicted
+++ resolved
@@ -20,10 +20,7 @@
 from unittest import mock
 
 import fixtures
-<<<<<<< HEAD
 import progressbar
-=======
->>>>>>> 0425b637
 import requests
 
 from snapcraft import (
@@ -191,11 +188,7 @@
         # download first time.
         self.client.download(
             'test-snap', 'test-channel', download_path)
-<<<<<<< HEAD
-        with mock.patch.object(storeapi.CPIClient, 'get') as mock_get:
-=======
         with mock.patch.object(storeapi.SnapIndexClient, 'get') as mock_get:
->>>>>>> 0425b637
             # download again.
             self.client.download(
                 'test-snap', 'test-channel', download_path)
@@ -222,7 +215,6 @@
         download_path = os.path.join(self.path, 'test-snap.snap')
         with self.assertRaises(storeapi.SHAMismatchError):
             self.client.download(
-<<<<<<< HEAD
                 'test-snap-with-wrong-sha', 'test-channel', download_path)
 
 
@@ -267,7 +259,4 @@
         result = self.client.upload(self.snap_path)
         self.assertTrue(result['success'])
         self.assertEqual('test-application-url', result['application_url'])
-        self.assertEqual('test-revision', result['revision'])
-=======
-                'test-snap-with-wrong-sha', 'test-channel', download_path)
->>>>>>> 0425b637
+        self.assertEqual('test-revision', result['revision'])