# -*- Mode:Python; indent-tabs-mode:nil; tab-width:4 -*-
#
# Copyright (C) 2015, 2016 Canonical Ltd
#
# This program is free software: you can redistribute it and/or modify
# it under the terms of the GNU General Public License version 3 as
# published by the Free Software Foundation.
#
# This program is distributed in the hope that it will be useful,
# but WITHOUT ANY WARRANTY; without even the implied warranty of
# MERCHANTABILITY or FITNESS FOR A PARTICULAR PURPOSE.  See the
# GNU General Public License for more details.
#
# You should have received a copy of the GNU General Public License
# along with this program.  If not, see <http://www.gnu.org/licenses/>.

import os
import re
<<<<<<< HEAD
import unittest.mock
=======
import subprocess
from unittest import mock

import fixtures
>>>>>>> a129cdfe

from snapcraft import file_utils
from snapcraft import tests
from snapcraft.internal.errors import (
    RequiredCommandFailure,
    RequiredCommandNotFound,
    RequiredPathDoesNotExist,
    SnapcraftError,
)


class ReplaceInFileTestCase(tests.TestCase):

    def test_replace_in_file(self):
        os.makedirs('bin')

        # Place a few files with bad shebangs, and some files that shouldn't be
        # changed.
        files = [
            {
                'path': os.path.join('bin', '2to3'),
                'contents': '#!/foo/bar/baz/python',
                'expected': '#!/usr/bin/env python',
            },
            {
                'path': os.path.join('bin', 'snapcraft'),
                'contents': '#!/foo/baz/python',
                'expected': '#!/usr/bin/env python',
            },
            {
                'path': os.path.join('bin', 'foo'),
                'contents': 'foo',
                'expected': 'foo',
            }
        ]

        for file_info in files:
            with self.subTest(key=file_info['path']):
                with open(file_info['path'], 'w') as f:
                    f.write(file_info['contents'])

                file_utils.replace_in_file('bin', re.compile(r''),
                                           re.compile(r'#!.*python'),
                                           r'#!/usr/bin/env python')

                with open(file_info['path'], 'r') as f:
                    self.assertEqual(f.read(), file_info['expected'])

    def test_replace_in_file_with_permission_error(self):
        os.makedirs('bin')
        file_info = {
            'path': os.path.join('bin', 'readonly'),
            'contents': '#!/foo/bar/baz/python',
            'expected': '#!/foo/bar/baz/python',
        }
        with open(file_info['path'], 'w') as f:
            f.write(file_info['contents'])

        with unittest.mock.patch('snapcraft.file_utils.open') as mock_open:
            mock_open.side_effect = PermissionError("")
            file_utils.replace_in_file('bin', re.compile(r''),
                                       re.compile(r'#!.*python'),
                                       r'#!/usr/bin/env python')

        with open(file_info['path'], 'r') as f:
            self.assertEqual(f.read(), file_info['expected'])


class TestLinkOrCopyTree(tests.TestCase):

    def setUp(self):
        super().setUp()

        os.makedirs('foo/bar/baz')
        open('1', 'w').close()
        open(os.path.join('foo', '2'), 'w').close()
        open(os.path.join('foo', 'bar', '3'), 'w').close()
        open(os.path.join('foo', 'bar', 'baz', '4'), 'w').close()

    def test_link_file_to_file_raises(self):
        with self.assertRaises(NotADirectoryError) as raised:
            file_utils.link_or_copy_tree('1', 'qux')

        self.assertEqual(str(raised.exception), "'1' is not a directory")

    def test_link_file_into_directory(self):
        os.mkdir('qux')
        with self.assertRaises(NotADirectoryError) as raised:
            file_utils.link_or_copy_tree('1', 'qux')

        self.assertEqual(str(raised.exception), "'1' is not a directory")

    def test_link_directory_to_directory(self):
        file_utils.link_or_copy_tree('foo', 'qux')
        self.assertTrue(os.path.isfile(os.path.join('qux', '2')))
        self.assertTrue(os.path.isfile(os.path.join('qux', 'bar', '3')))
        self.assertTrue(os.path.isfile(os.path.join('qux', 'bar', 'baz', '4')))

    def test_link_directory_overwrite_file_raises(self):
        open('qux', 'w').close()
        with self.assertRaises(NotADirectoryError) as raised:
            file_utils.link_or_copy_tree('foo', 'qux')

        self.assertEqual(
            str(raised.exception),
            "Cannot overwrite non-directory 'qux' with directory 'foo'")

    def test_link_subtree(self):
        file_utils.link_or_copy_tree('foo/bar', 'qux')
        self.assertTrue(os.path.isfile(os.path.join('qux', '3')))
        self.assertTrue(os.path.isfile(os.path.join('qux', 'baz', '4')))


class TestLinkOrCopy(tests.TestCase):

    def setUp(self):
        super().setUp()

        os.makedirs('foo/bar/baz')
        open('1', 'w').close()
        open(os.path.join('foo', '2'), 'w').close()
        open(os.path.join('foo', 'bar', '3'), 'w').close()
        open(os.path.join('foo', 'bar', 'baz', '4'), 'w').close()

    def test_copy_nested_file(self):
        file_utils.link_or_copy('foo/bar/baz/4', 'foo2/bar/baz/4')
        self.assertTrue(os.path.isfile('foo2/bar/baz/4'))


class ExecutableExistsTestCase(tests.TestCase):

    def test_file_does_not_exist(self):
        workdir = self.useFixture(fixtures.TempDir()).path
        self.assertFalse(
            file_utils.executable_exists(
                os.path.join(workdir, 'doesnotexist'))
        )

    def test_file_exists_but_not_readable(self):
        workdir = self.useFixture(fixtures.TempDir()).path
        path = os.path.join(workdir, 'notreadable')
        with open(path, 'wb'):
            pass
        os.chmod(path, 0)

        self.assertFalse(file_utils.executable_exists(path))

    def test_file_exists_but_not_executable(self):
        workdir = self.useFixture(fixtures.TempDir()).path
        path = os.path.join(workdir, 'notexecutable')
        with open(path, 'wb'):
            pass
        os.chmod(path, 0o444)

        self.assertFalse(file_utils.executable_exists(path))

    def test_executable_exists_and_executable(self):
        workdir = self.useFixture(fixtures.TempDir()).path
        path = os.path.join(workdir, 'notexecutable')
        with open(path, 'wb'):
            pass
        os.chmod(path, 0o555)

        self.assertTrue(file_utils.executable_exists(path))


class RequiresCommandSuccessTestCase(tests.TestCase):

    @mock.patch('subprocess.check_call')
    def test_requires_command_works(self, mock_check_call):
        mock_check_call.side_effect = [None]
        file_utils.requires_command_success('foo').__enter__()
        mock_check_call.assert_called_once_with(
            ['foo'], stderr=subprocess.PIPE, stdout=subprocess.PIPE)

    @mock.patch('subprocess.check_call')
    def test_requires_command_multipe_args(self, mock_check_call):
        mock_check_call.side_effect = [None]
        file_utils.requires_command_success(
            'foo bar baz').__enter__()
        mock_check_call.assert_called_once_with(
            ['foo', 'bar', 'baz'],
            stderr=subprocess.PIPE, stdout=subprocess.PIPE)

    @mock.patch('subprocess.check_call')
    def test_requires_command_success_not_found(self, mock_check_call):
        mock_check_call.side_effect = [FileNotFoundError()]

        with self.assertRaises(RequiredCommandNotFound) as raised:
            file_utils.requires_command_success('foo').__enter__()

        self.assertIsInstance(raised.exception, SnapcraftError)
        self.assertEqual("'foo' not found.", str(raised.exception))

    @mock.patch('subprocess.check_call')
    def test_requires_command_success_error(self, mock_check_call):
        mock_check_call.side_effect = [
            subprocess.CalledProcessError(1, 'x')]

        with self.assertRaises(RequiredCommandFailure) as raised:
            file_utils.requires_command_success('foo').__enter__()

        self.assertIsInstance(raised.exception, SnapcraftError)
        self.assertEqual("'foo' failed.", str(raised.exception))

    def test_requires_command_success_broken(self):
        with self.assertRaises(TypeError) as raised:
            file_utils.requires_command_success(1).__enter__()

        self.assertEqual('command must be a string.', str(raised.exception))

    @mock.patch('subprocess.check_call')
    def test_requires_command_success_custom_error(self, mock_check_call):
        mock_check_call.side_effect = [
            FileNotFoundError(),
            subprocess.CalledProcessError(1, 'x')
        ]

        with self.assertRaises(RequiredCommandNotFound) as raised:
            file_utils.requires_command_success(
                'foo', not_found_fmt='uhm? {cmd_list!r} -> {command}'
            ).__enter__()

        self.assertEqual("uhm? ['foo'] -> foo", str(raised.exception))

        with self.assertRaises(RequiredCommandFailure) as raised:
            file_utils.requires_command_success(
                'foo', failure_fmt='failed {cmd_list!r} -> {command}'
            ).__enter__()

        self.assertEqual("failed ['foo'] -> foo", str(raised.exception))


class RequiresPathExistsTestCase(tests.TestCase):

    def setUp(self):
        super(RequiresPathExistsTestCase, self).setUp()
        with open('bar', 'w') as fd:
            fd.write('test')

    def test_requires_path_exists_works(self):
        file_utils.requires_path_exists('bar').__enter__()

    def test_requires_path_exists_fails(self):
        with self.assertRaises(RequiredPathDoesNotExist) as raised:
            file_utils.requires_path_exists('foo').__enter__()

        self.assertIsInstance(raised.exception, SnapcraftError)
        self.assertEqual(
            "Required path does not exist: 'foo'", str(raised.exception))

    def test_requires_path_exists_custom_error(self):
        with self.assertRaises(RequiredPathDoesNotExist) as raised:
            file_utils.requires_path_exists(
                'foo', error_fmt='what? {path!r}'
            ).__enter__()

        self.assertEqual("what? 'foo'", str(raised.exception))<|MERGE_RESOLUTION|>--- conflicted
+++ resolved
@@ -16,14 +16,10 @@
 
 import os
 import re
-<<<<<<< HEAD
-import unittest.mock
-=======
 import subprocess
 from unittest import mock
 
 import fixtures
->>>>>>> a129cdfe
 
 from snapcraft import file_utils
 from snapcraft import tests
