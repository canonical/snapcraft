
# -*- Mode:Python; indent-tabs-mode:nil; tab-width:4 -*-
#
# Copyright (C) 2017 Canonical Ltd
#
# This program is free software: you can redistribute it and/or modify
# it under the terms of the GNU General Public License version 3 as
# published by the Free Software Foundation.
#
# This program is distributed in the hope that it will be useful,
# but WITHOUT ANY WARRANTY; without even the implied warranty of
# MERCHANTABILITY or FITNESS FOR A PARTICULAR PURPOSE.  See the
# GNU General Public License for more details.
#
# You should have received a copy of the GNU General Public License
# along with this program.  If not, see <http://www.gnu.org/licenses/>.

import logging

from unittest import mock

import fixtures

from snapcraft import (
    storeapi,
    tests
)

from snapcraft import _store


class CollaborateBaseTestCase(tests.TestCase):

    def setUp(self):
        super().setUp()
        self.fake_logger = fixtures.FakeLogger(level=logging.INFO)
        self.useFixture(self.fake_logger)
        self.fake_store = tests.fixture_setup.FakeStore()
        self.useFixture(self.fake_store)
        self.client = storeapi.StoreClient()
        patcher = mock.patch('snapcraft._store.Popen')
        self.popen_mock = patcher.start()
        process_mock = mock.Mock()
        process_mock.returncode = 0
        process_mock.communicate.return_value = [b'foo', b'']
        self.popen_mock.return_value = process_mock
        self.addCleanup(patcher.stop)
        patcher = mock.patch('snapcraft._store._edit_collaborators')
        self.edit_collaborators_mock = patcher.start()
        self.addCleanup(patcher.stop)


class CollaborateTestCase(CollaborateBaseTestCase):

    def test_collaborate_success(self):
        self.edit_collaborators_mock.return_value = {
            'developers': [{
                'developer-id': 'dummy-id',
                'since': '2015-07-19 19:30:00'}]
        }
        self.client.login('dummy', 'test correct password')
        _store.collaborate('ubuntu-core', 'keyname')

        self.popen_mock.assert_called_with(['snap', 'sign', '-k', 'keyname'],
                                           stderr=-1, stdin=-1, stdout=-1)
        self.assertIn('Signing developers assertion for ubuntu-core',
                      self.fake_logger.output)
        self.assertNotIn('Error signing developers assertion',
                         self.fake_logger.output)
        self.assertNotIn('Invalid response from the server',
                         self.fake_logger.output)


class CollaborateErrorsTestCase(CollaborateBaseTestCase):

    def setUp(self):
        super().setUp()
        self.edit_collaborators_mock.return_value = {
            'developers': [{
                'developer-id': 'dummy-id',
                'since': '2015-07-19 19:30:00'}]
        }

    def test_collaborate_snap_not_found(self):
        self.client.login('dummy', 'test correct password')

        err = self.assertRaises(
            storeapi.errors.SnapNotFoundError,
            _store.collaborate,
            'notfound', 'key')

        self.assertIn("Snap 'notfound' was not found", str(err))

    def test_collaborate_snap_developer_not_found(self):
        self.client.login('dummy', 'test correct password')

        _store.collaborate('core-no-dev', 'keyname')

        self.assertIn('Signing developers assertion for core-no-dev',
                      self.fake_logger.output)
        self.assertNotIn('Error signing developers assertion',
                         self.fake_logger.output)
        self.assertNotIn('Invalid response from the server',
                         self.fake_logger.output)

    def test_collaborate_bad_request(self):
        self.client.login('dummy', 'test correct password')
        err = self.assertRaises(
            storeapi.errors.StoreValidationError,
            _store.collaborate,
            'badrequest', 'keyname')

        self.assertEqual(
<<<<<<< HEAD
                'Received error 400: "{}"'.format(
                    "The given `snap-id` does not match the assertion's."),
                str(err))

    def test_collaborate_yes_revoke_uploads_request(self):
        patcher = mock.patch('builtins.input')
        mock_input = patcher.start()
        mock_input.return_value = 'y'
        self.client.login('dummy', 'test correct password')
        err = self.assertRaises(
            storeapi.errors.StoreValidationError,
            collaborate,
            'revoked', 'keyname')

        self.assertEqual(
            'Received error 409: "{}"'.format(
                "The assertion's `developers` would revoke existing uploads."),
            str(err))

    def test_collaborate_no_revoke_uploads_request(self):
        patcher = mock.patch('builtins.input')
        mock_input = patcher.start()
        mock_input.return_value = 'N'
        self.client.login('dummy', 'test correct password')
        err = self.assertRaises(
            storeapi.errors.StoreValidationError,
            collaborate,
            'no-revoked', 'keyname')
        self.assertIn(
            "The collaborators for this snap haven't been altered. Exiting...",
            str(err))
=======
                'Received error 400: "The given `snap-id` does not match '
                'the assertion\'s."', str(err))

    def test_collaborate_unchanged_collaborators(self):
        self.edit_collaborators_mock.return_value = [{
            'developer-id': 'test-dev-id',
            'since': '2017-02-10T08:35:00.000000Z',
            'until': '2018-02-10T08:35:00.000000Z'
        }]
        self.client.login('dummy', 'test correct password')
        _store.collaborate('test-snap-with-dev', 'keyname')

        self.assertIn('Aborting due to unchanged collaborators list.',
                      self.fake_logger.output)
        self.assertNotIn('Signing developers assertion for ubuntu-core',
                         self.fake_logger.output)
>>>>>>> 04c40b19
<|MERGE_RESOLUTION|>--- conflicted
+++ resolved
@@ -111,7 +111,6 @@
             'badrequest', 'keyname')
 
         self.assertEqual(
-<<<<<<< HEAD
                 'Received error 400: "{}"'.format(
                     "The given `snap-id` does not match the assertion's."),
                 str(err))
@@ -143,7 +142,6 @@
         self.assertIn(
             "The collaborators for this snap haven't been altered. Exiting...",
             str(err))
-=======
                 'Received error 400: "The given `snap-id` does not match '
                 'the assertion\'s."', str(err))
 
@@ -159,5 +157,4 @@
         self.assertIn('Aborting due to unchanged collaborators list.',
                       self.fake_logger.output)
         self.assertNotIn('Signing developers assertion for ubuntu-core',
-                         self.fake_logger.output)
->>>>>>> 04c40b19
+                         self.fake_logger.output)