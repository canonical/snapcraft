# -*- Mode:Python; indent-tabs-mode:nil; tab-width:4 -*-
#
# Copyright (C) 2016-2017 Canonical Ltd
#
# This program is free software: you can redistribute it and/or modify
# it under the terms of the GNU General Public License version 3 as
# published by the Free Software Foundation.
#
# This program is distributed in the hope that it will be useful,
# but WITHOUT ANY WARRANTY; without even the implied warranty of
# MERCHANTABILITY or FITNESS FOR A PARTICULAR PURPOSE.  See the
# GNU General Public License for more details.
#
# You should have received a copy of the GNU General Public License
# along with this program.  If not, see <http://www.gnu.org/licenses/>.

import logging
import os
import subprocess
import tarfile
from textwrap import dedent

import fixtures
from testtools.matchers import Contains, Equals

from snapcraft import tests
from . import CommandBaseTestCase

from snapcraft.internal.errors import InvalidContainerRemoteError


class CleanBuildCommandBaseTestCase(CommandBaseTestCase):

    def setUp(self):
        super().setUp()
        self.fake_logger = fixtures.FakeLogger(level=logging.INFO)
        self.useFixture(self.fake_logger)

        self.make_snapcraft_yaml(dedent("""\
            name: snap-test
            version: 1.0
            summary: test cleanbuild
            description: if snap is succesful a snap package will be available
            architectures: ['amd64']
            confinement: strict
            grade: stable

            parts:
                part1:
                  plugin: nil
        """))
        self.state_dir = os.path.join(self.parts_dir, 'part1', 'state')

    def test_cleanbuild(self):
        fake_logger = fixtures.FakeLogger(level=logging.INFO)
        self.useFixture(fake_logger)
        self.useFixture(tests.fixture_setup.FakeLXD())


class CleanBuildCommandTestCase(CleanBuildCommandBaseTestCase):

    def setUp(self):
        super().setUp()

        # simulate build artifacts
        dirs = [
            os.path.join(self.parts_dir, 'part1', 'src'),
            self.stage_dir,
            self.prime_dir,
            os.path.join(self.parts_dir, 'plugins'),
        ]
        self.files_tar = [
            os.path.join(self.parts_dir, 'plugins', 'x-plugin.py'),
            'main.c',
        ]
        self.files_no_tar = [
            os.path.join(self.stage_dir, 'binary'),
            os.path.join(self.prime_dir, 'binary'),
            'snap-test.snap',
            'snap-test_1.0_source.tar.bz2',
        ]
        for d in dirs:
            os.makedirs(d)
        for f in self.files_tar + self.files_no_tar:
            open(f, 'w').close()

    def test_cleanbuild(self):
        self.useFixture(tests.fixture_setup.FakeLXD())

        result = self.run_command(['cleanbuild'])

        self.assertThat(result.exit_code, Equals(0))
        self.assertIn(
<<<<<<< HEAD
            'Waiting for a network connection...\n'
            'Network connection established\n'
=======
>>>>>>> 0e89c85b
            'Setting up container with project assets\n'
            'Retrieved snap-test_1.0_amd64.snap\n',
            self.fake_logger.output)

        with tarfile.open('snap-test_1.0_source.tar.bz2') as tar:
            tar_members = tar.getnames()

        for f in self.files_no_tar:
            f = os.path.relpath(f)
            self.assertFalse('./{}'.format(f) in tar_members,
                             '{} should not be in {}'.format(f, tar_members))
        for f in self.files_tar:
            f = os.path.relpath(f)
            self.assertTrue('./{}'.format(f) in tar_members,
                            '{} should be in {}'.format(f, tar_members))

        # Also assert that the snapcraft.yaml made it into the cleanbuild tar
        self.assertThat(
            tar_members,
            Contains(os.path.join('.', 'snap', 'snapcraft.yaml')),
            'snap/snapcraft unexpectedly excluded from tarball')

    def test_cleanbuild_debug_appended_goes_to_shell_on_errors(self):
        fake_lxd = tests.fixture_setup.FakeLXD()
        self.useFixture(fake_lxd)

        def call_effect(*args, **kwargs):
            # Fail on an actual snapcraft command and not the command
            # for the installation of it.
            if 'snapcraft snap' in ' '.join(args[0]):
                raise subprocess.CalledProcessError(
                    returncode=255, cmd=args[0])

        fake_lxd.check_call_mock.side_effect = call_effect

        result = self.run_command(['cleanbuild', '--debug'])
        self.assertThat(result.exit_code, Equals(0))
        self.assertThat(self.fake_logger.output, Contains(
            'Debug mode enabled, dropping into a shell'))

    def test_cleanbuild_debug_prepended_goes_to_shell_on_errors(self):
        fake_lxd = tests.fixture_setup.FakeLXD()
        self.useFixture(fake_lxd)

        def call_effect(*args, **kwargs):
            # Fail on an actual snapcraft command and not the command
            # for the installation of it.
            if 'snapcraft snap' in ' '.join(args[0]):
                raise subprocess.CalledProcessError(
                    returncode=255, cmd=args[0])

        fake_lxd.check_call_mock.side_effect = call_effect

        result = self.run_command(['--debug', 'cleanbuild'])
        self.assertThat(result.exit_code, Equals(0))
        self.assertThat(self.fake_logger.output, Contains(
            'Debug mode enabled, dropping into a shell'))

    def test_invalid_remote(self):
        fake_lxd = tests.fixture_setup.FakeLXD()
        self.useFixture(fake_lxd)

        self.assertIn(
            "'foo/bar' is not a valid LXD remote name",
            str(self.assertRaises(
                InvalidContainerRemoteError,
                self.run_command, ['cleanbuild', '--remote', 'foo/bar'])))<|MERGE_RESOLUTION|>--- conflicted
+++ resolved
@@ -91,11 +91,6 @@
 
         self.assertThat(result.exit_code, Equals(0))
         self.assertIn(
-<<<<<<< HEAD
-            'Waiting for a network connection...\n'
-            'Network connection established\n'
-=======
->>>>>>> 0e89c85b
             'Setting up container with project assets\n'
             'Retrieved snap-test_1.0_amd64.snap\n',
             self.fake_logger.output)
