--- conflicted
+++ resolved
@@ -25,6 +25,8 @@
 
 from snapcraft import tests
 from . import CommandBaseTestCase
+
+from snapcraft.internal.errors import InvalidContainerRemoteError
 
 
 class CleanBuildCommandBaseTestCase(CommandBaseTestCase):
@@ -145,25 +147,7 @@
         result = self.run_command(['--debug', 'cleanbuild'])
         self.assertThat(result.exit_code, Equals(0))
         self.assertThat(self.fake_logger.output, Contains(
-<<<<<<< HEAD
             'Debug mode enabled, dropping into a shell'))
-
-
-class CleanBuildFailuresCommandTestCase(CleanBuildCommandBaseTestCase):
-
-    def test_no_lxd(self):
-        fake_lxd = tests.fixture_setup.FakeLXD()
-        self.useFixture(fake_lxd)
-        fake_lxd.check_output_mock.side_effect = FileNotFoundError('lxc')
-
-        raised = self.assertRaises(
-            snapcraft.internal.errors.ContainerConnectionError,
-            self.run_command, ['cleanbuild'])
-
-        self.assertThat(str(raised), Equals(
-            'You must have LXD installed in order to use cleanbuild.\n'
-            'Refer to the documentation at '
-            'https://linuxcontainers.org/lxd/getting-started-cli.'))
 
     def test_invalid_remote(self):
         fake_lxd = tests.fixture_setup.FakeLXD()
@@ -172,8 +156,5 @@
         self.assertIn(
             "'foo/bar' is not a valid LXD remote name",
             str(self.assertRaises(
-                snapcraft.internal.errors.InvalidContainerRemoteError,
-                self.run_command, ['cleanbuild', '--remote', 'foo/bar'])))
-=======
-            'Debug mode enabled, dropping into a shell'))
->>>>>>> 67089e05
+                InvalidContainerRemoteError,
+                self.run_command, ['cleanbuild', '--remote', 'foo/bar'])))