--- conflicted
+++ resolved
@@ -151,24 +151,9 @@
             call(['lxc', 'config', 'set', container_name,
                   'raw.idmap', 'both {} 0'.format(mock_getuid.return_value)]),
             call(['lxc', 'start', container_name]),
-            call(['lxc', 'exec', container_name, '--',
-                  'python3', '-c',
-                  'import urllib.request; '
-                  'urllib.request.urlopen('
-                  '"http://start.ubuntu.com/connectivity-check.html", '
-                  'timeout=5)']),
-            call(['lxc', 'exec', container_name, '--',
-                  'apt-get', 'update']),
-            call(['lxc', 'exec', container_name, '--',
-                  'apt-get', 'install', 'snapcraft', '-y']),
             call(['lxc', 'config', 'device', 'add', container_name,
                   project_folder, 'disk', 'source={}'.format(source),
                   'path=/{}'.format(project_folder)]),
-<<<<<<< HEAD
-            call(['lxc', 'exec', container_name, '--',
-                  'bash', '-c',
-                  'cd {}; snapcraft snap --output {}'.format(
-                      project_folder, 'snap-test_1.0_amd64.snap')]),
             call(['lxc', 'stop', '-f', container_name]),
         ])
 
@@ -211,14 +196,17 @@
                   project_folder, 'disk', 'source={}'.format(source),
                   'path=/{}'.format(project_folder)]),
             call(['lxc', 'exec', container_name, '--',
-                  'bash', '-c',
+                  'sh', '-c',
                   'cd {}; snapcraft snap --output {}'.format(
                       project_folder, 'snap-test_1.0_amd64.snap')]),
             call(['lxc', 'stop', '-f', container_name]),
         ])
 
+    @mock.patch('snapcraft.internal.lxd.Containerbuild._container_run')
     @mock.patch('os.getuid')
-    def test_snap_containerized_exists_running(self, mock_getuid):
+    def test_snap_containerized_exists_running(self,
+                                               mock_getuid,
+                                               mock_container_run):
         mock_getuid.return_value = 1234
         fake_lxd = fixture_setup.FakeLXD()
         self.useFixture(fake_lxd)
@@ -245,21 +233,9 @@
         container_name = fake_lxd.name
         project_folder = '/root/build_snap-test'
         fake_lxd.check_call_mock.assert_has_calls([
-            call(['lxc', 'exec', container_name, '--',
-                  'python3', '-c',
-                  'import urllib.request; '
-                  'urllib.request.urlopen('
-                  '"http://start.ubuntu.com/connectivity-check.html", '
-                  'timeout=5)']),
             call(['lxc', 'config', 'device', 'add', container_name,
                   project_folder, 'disk', 'source={}'.format(source),
                   'path=/{}'.format(project_folder)]),
-            call(['lxc', 'exec', container_name, '--',
-                  'bash', '-c',
-                  'cd {}; snapcraft snap --output {}'.format(
-                      project_folder, 'snap-test_1.0_amd64.snap')]),
-=======
->>>>>>> a86b1c76
             call(['lxc', 'stop', '-f', container_name]),
         ])
         mock_container_run.assert_has_calls([
@@ -267,7 +243,6 @@
                     'urllib.request.urlopen(' +
                     '"http://start.ubuntu.com/connectivity-check.html"' +
                     ', timeout=5)']),
-              call(['apt-get', 'update']),
               call(['snapcraft', 'snap', '--output',
                     'snap-test_1.0_amd64.snap'],
                    cwd=project_folder),
