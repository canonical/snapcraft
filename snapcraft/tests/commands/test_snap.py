# -*- Mode:Python; indent-tabs-mode:nil; tab-width:4 -*-
#
# Copyright (C) 2015-2017 Canonical Ltd
#
# This program is free software: you can redistribute it and/or modify
# it under the terms of the GNU General Public License version 3 as
# published by the Free Software Foundation.
#
# This program is distributed in the hope that it will be useful,
# but WITHOUT ANY WARRANTY; without even the implied warranty of
# MERCHANTABILITY or FITNESS FOR A PARTICULAR PURPOSE.  See the
# GNU General Public License for more details.
#
# You should have received a copy of the GNU General Public License
# along with this program.  If not, see <http://www.gnu.org/licenses/>.

import logging
import os
import os.path
import subprocess
from textwrap import dedent
from unittest import mock
from unittest.mock import call
import snapcraft.internal.errors
import snapcraft.internal.project_loader.errors

import fixtures
from testtools.matchers import (
    Contains,
    Equals,
    FileContains,
    FileExists,
    Not,
)
from . import CommandBaseTestCase
from snapcraft.tests import fixture_setup


class SnapCommandBaseTestCase(CommandBaseTestCase):

    yaml_template = dedent("""\
        name: snap-test
        version: 1.0
        summary: test snapping
        description: if snap is succesful a snap package will be available
        architectures: ['amd64']
        type: {}
        confinement: strict
        grade: stable

        parts:
            part1:
                plugin: nil
        """)

    def setUp(self):
        super().setUp()

        patcher = mock.patch('snapcraft.internal.indicators.is_dumb_terminal')
        dumb_mock = patcher.start()
        dumb_mock.return_value = True
        self.addCleanup(patcher.stop)

        self.useFixture(fixture_setup.FakeTerminal())

        patcher = mock.patch('snapcraft.internal.lifecycle._packer.Popen',
                             new=mock.Mock(wraps=subprocess.Popen))
        self.popen_spy = patcher.start()
        self.addCleanup(patcher.stop)

    def make_snapcraft_yaml(self, n=1, snap_type='app', snapcraft_yaml=None):
        if not snapcraft_yaml:
            snapcraft_yaml = self.yaml_template.format(snap_type)
        super().make_snapcraft_yaml(snapcraft_yaml)
        self.state_dir = os.path.join(self.parts_dir, 'part1', 'state')


class SnapCommandTestCase(SnapCommandBaseTestCase):

    def test_snap_defaults(self):
        self.make_snapcraft_yaml()

        result = self.run_command(['snap'])

        self.assertThat(result.exit_code, Equals(0))
        self.assertThat(result.output,
                        Contains('\nSnapped snap-test_1.0_amd64.snap\n'))

        self.popen_spy.assert_called_once_with([
            'mksquashfs', self.prime_dir, 'snap-test_1.0_amd64.snap',
            '-noappend', '-comp', 'xz', '-no-xattrs', '-all-root'],
            stderr=subprocess.STDOUT, stdout=subprocess.PIPE)

    def test_snap_fails_with_bad_type(self):
        self.make_snapcraft_yaml(snap_type='bad-type')

        raised = self.assertRaises(
            snapcraft.internal.project_loader.errors.YamlValidationError,
            self.run_command, ['snap'])

        self.assertThat(str(raised), Contains(
            "bad-type' is not one of ['app', 'base', 'gadget', "
            "'kernel', 'os']"))

    def test_snap_is_the_default(self):
        self.make_snapcraft_yaml()

        result = self.run_command([])

        self.assertThat(result.exit_code, Equals(0))
        self.assertThat(result.output,
                        Contains('\nSnapped snap-test_1.0_amd64.snap\n'))

        self.popen_spy.assert_called_once_with([
            'mksquashfs', self.prime_dir, 'snap-test_1.0_amd64.snap',
            '-noappend', '-comp', 'xz', '-no-xattrs', '-all-root'],
            stderr=subprocess.STDOUT, stdout=subprocess.PIPE)

    @mock.patch('snapcraft.internal.lxd.Containerbuild._container_run')
<<<<<<< HEAD
    @mock.patch('snapcraft.internal.lxd.Containerbuild._inject_snapcraft')
    def test_snap_containerized(self,
                                mock_inject,
                                mock_container_run,
                                mock_getuid):
        mock_container_run.side_effect = lambda cmd, **kwargs: cmd
        mock_getuid.return_value = 1234
        fake_lxd = fixture_setup.FakeLXD()
        self.useFixture(fake_lxd)
        fake_logger = fixtures.FakeLogger(level=logging.INFO)
        self.useFixture(fake_logger)
        self.useFixture(fixtures.EnvironmentVariable(
                'SNAPCRAFT_CONTAINER_BUILDS', '1'))
        self.make_snapcraft_yaml()

        self.run_command(['snap'])

        source = os.path.realpath(os.path.curdir)
        self.assertIn(
            'Using default LXD remote because '
            'SNAPCRAFT_CONTAINER_BUILDS is set to 1\n'
            'Waiting for a network connection...\n'
            'Network connection established\n'
            'Mounting {} into container\n'.format(source),
            fake_logger.output)

        project_folder = '/root/build_snap-test'
        fake_lxd.check_call_mock.assert_has_calls([
            call(['lxc', 'init', 'ubuntu:xenial/amd64', fake_lxd.name]),
            call(['lxc', 'config', 'set', fake_lxd.name,
                  'environment.SNAPCRAFT_SETUP_CORE', '1']),
            call(['lxc', 'config', 'set', fake_lxd.name,
                  'environment.LC_ALL', 'C.UTF-8']),
            call(['lxc', 'config', 'set', fake_lxd.name,
                  'raw.idmap', 'both {} 0'.format(mock_getuid.return_value)]),
            call(['lxc', 'config', 'device', 'add', fake_lxd.name,
                  'fuse', 'unix-char', 'path=/dev/fuse']),
            call(['lxc', 'start', fake_lxd.name]),
            call(['lxc', 'config', 'device', 'add', fake_lxd.name,
                  project_folder, 'disk', 'source={}'.format(source),
                  'path={}'.format(project_folder)]),
            call(['lxc', 'stop', '-f', fake_lxd.name]),
        ])
        mock_container_run.assert_has_calls([
            call(['python3', '-c', 'import urllib.request; ' +
                  'urllib.request.urlopen(' +
                  '"http://start.ubuntu.com/connectivity-check.html"' +
                  ', timeout=5)']),
            call(['apt-get', 'update']),
            call(['snapcraft', 'snap', '--output',
                  'snap-test_1.0_amd64.snap'], cwd=project_folder),
        ])

    @mock.patch('snapcraft.internal.lxd.Containerbuild._container_run')
    @mock.patch('shutil.rmtree')
    @mock.patch('os.makedirs')
=======
>>>>>>> e820e119
    @mock.patch('os.pipe')
    def test_snap_containerized_remote(self,
                                       mock_pipe,
                                       mock_container_run):
        mock_container_run.side_effect = lambda cmd, **kwargs: cmd
        mock_pipe.return_value = (9, 9)
        fake_lxd = fixture_setup.FakeLXD()
        self.useFixture(fake_lxd)
        fake_filesystem = fixture_setup.FakeFilesystem()
        self.useFixture(fake_filesystem)
        fake_logger = fixtures.FakeLogger(level=logging.INFO)
        self.useFixture(fake_logger)
        self.useFixture(fixtures.EnvironmentVariable(
            'SNAPCRAFT_CONTAINER_BUILDS', 'myremote'))
        self.make_snapcraft_yaml()

        result = self.run_command(['--debug', 'snap'])

        self.assertThat(result.exit_code, Equals(0))

        source = os.path.realpath(os.path.curdir)
        self.assertIn(
            "Using LXD remote 'myremote' from SNAPCRAFT_CONTAINER_BUILDS\n"
            'Waiting for a network connection...\n'
            'Network connection established\n'
            'Mounting {} into container\n'.format(source),
            fake_logger.output)

        project_folder = '/root/build_snap-test'
        mock_container_run.assert_has_calls([
            call(['apt-get', 'install', '-y', 'sshfs']),
        ])
        fake_lxd.popen_mock.assert_has_calls([
            call(['/usr/lib/sftp-server'],
                 stdin=9, stdout=9),
            call(['lxc', 'exec', fake_lxd.name, '--',
                  'sshfs', '-o', 'slave', '-o', 'nonempty',
                  ':{}'.format(source), project_folder],
                 stdin=9, stdout=9),
        ])

    @mock.patch('snapcraft.internal.lxd.Containerbuild._container_run')
    @mock.patch('shutil.rmtree')
    @mock.patch('os.makedirs')
    @mock.patch('snapcraft.internal.lxd.open')
    def test_snap_containerized_invalid_remote(self,
                                               mock_open,
                                               mock_makedirs,
                                               mock_rmtree,
                                               mock_container_run):
        mock_container_run.side_effect = lambda cmd, **kwargs: cmd
        mock_open.return_value = mock.MagicMock(spec=open)
        fake_lxd = fixture_setup.FakeLXD()
        self.useFixture(fake_lxd)

        fake_logger = fixtures.FakeLogger(level=logging.INFO)
        self.useFixture(fake_logger)
        self.useFixture(fixtures.EnvironmentVariable(
            'SNAPCRAFT_CONTAINER_BUILDS', 'foo/bar'))
        self.make_snapcraft_yaml()

        self.assertIn(
            "'foo/bar' is not a valid LXD remote name",
            str(self.assertRaises(
                snapcraft.internal.errors.InvalidContainerRemoteError,
                self.run_command, ['--debug', 'snap'])))

<<<<<<< HEAD
    @mock.patch('os.getuid')
    @mock.patch('snapcraft.internal.lxd.Containerbuild._container_run')
    @mock.patch('snapcraft.internal.lxd.Containerbuild._inject_snapcraft')
    def test_snap_containerized_exists_stopped(self,
                                               mock_inject,
                                               mock_container_run,
                                               mock_getuid):
        mock_container_run.side_effect = lambda cmd, **kwargs: cmd
        mock_getuid.return_value = 1234
        fake_lxd = fixture_setup.FakeLXD()
        self.useFixture(fake_lxd)
        # Container was created before, and isn't running
        fake_lxd.devices = '{"/root/build_snap-test":[]}'
        fake_lxd.name = 'local:snapcraft-snap-test'
        fake_lxd.status = 'Stopped'
        fake_logger = fixtures.FakeLogger(level=logging.INFO)
        self.useFixture(fake_logger)
        self.useFixture(fixtures.EnvironmentVariable(
                'SNAPCRAFT_CONTAINER_BUILDS', '1'))
        self.make_snapcraft_yaml()

        self.run_command(['snap'])

        project_folder = '/root/build_snap-test'
        fake_lxd.check_call_mock.assert_has_calls([
            call(['lxc', 'config', 'set', fake_lxd.name,
                  'environment.SNAPCRAFT_SETUP_CORE', '1']),
            call(['lxc', 'config', 'set', fake_lxd.name,
                  'environment.LC_ALL', 'C.UTF-8']),
            call(['lxc', 'config', 'set', fake_lxd.name,
                  'raw.idmap', 'both {} 0'.format(mock_getuid.return_value)]),
            call(['lxc', 'config', 'device', 'remove', fake_lxd.name,
                  project_folder]),
            call(['lxc', 'config', 'device', 'add', fake_lxd.name,
                  'fuse', 'unix-char', 'path=/dev/fuse']),
            call(['lxc', 'start', fake_lxd.name]),
            call(['lxc', 'stop', '-f', fake_lxd.name]),
        ])

    @mock.patch('snapcraft.internal.lxd.Containerbuild._container_run')
    @mock.patch('os.getuid')
    def test_snap_containerized_exists_running(self,
                                               mock_getuid,
                                               mock_container_run):
        mock_getuid.return_value = 1234
        fake_lxd = fixture_setup.FakeLXD()
        self.useFixture(fake_lxd)
        # Container was created before and is running
        fake_lxd.name = 'local:snapcraft-snap-test'
        fake_lxd.status = 'Running'
        self.useFixture(fixtures.EnvironmentVariable(
                'SNAPCRAFT_CONTAINER_BUILDS', '1'))
        self.make_snapcraft_yaml()

        self.run_command(['snap'])

        source = os.path.realpath(os.path.curdir)
        project_folder = '/root/build_snap-test'
        fake_lxd.check_call_mock.assert_has_calls([
            call(['lxc', 'config', 'device', 'add', fake_lxd.name,
                  project_folder, 'disk', 'source={}'.format(source),
                  'path={}'.format(project_folder)]),
            call(['lxc', 'stop', '-f', fake_lxd.name]),
        ])
        mock_container_run.assert_has_calls([
              call(['snapcraft', 'snap', '--output',
                    'snap-test_1.0_amd64.snap'],
                   cwd=project_folder),
        ])

    @mock.patch('snapcraft.internal.lifecycle.ProgressBar')
    def test_snap_defaults_on_a_tty(self, progress_mock):
=======
    def test_snap_defaults_on_a_tty(self):
>>>>>>> e820e119
        fake_logger = fixtures.FakeLogger(level=logging.INFO)
        self.useFixture(fake_logger)
        self.useFixture(fixture_setup.FakeTerminal())

        self.make_snapcraft_yaml()

        result = self.run_command(['snap'])

        self.assertThat(result.exit_code, Equals(0))
        self.assertThat(result.output,
                        Contains('\nSnapped snap-test_1.0_amd64.snap\n'))

        self.popen_spy.assert_called_once_with([
            'mksquashfs', self.prime_dir, 'snap-test_1.0_amd64.snap',
            '-noappend', '-comp', 'xz', '-no-xattrs', '-all-root'],
            stderr=subprocess.STDOUT, stdout=subprocess.PIPE)

        self.assertThat('snap-test_1.0_amd64.snap', FileExists())

    def test_snap_type_os_does_not_use_all_root(self):
        self.make_snapcraft_yaml(snap_type='os')

        result = self.run_command(['snap'])

        self.assertThat(result.exit_code, Equals(0))
        self.assertThat(result.output,
                        Contains('\nSnapped snap-test_1.0_amd64.snap\n'))

        self.popen_spy.assert_called_once_with([
            'mksquashfs', self.prime_dir, 'snap-test_1.0_amd64.snap',
            '-noappend', '-comp', 'xz', '-no-xattrs'],
            stderr=subprocess.STDOUT, stdout=subprocess.PIPE)

        self.assertThat('snap-test_1.0_amd64.snap', FileExists())

    def test_snap_defaults_with_parts_in_prime(self):
        fake_logger = fixtures.FakeLogger(level=logging.INFO)
        self.useFixture(fake_logger)
        self.make_snapcraft_yaml()

        # Pretend this part has already been primed
        os.makedirs(self.state_dir)
        open(os.path.join(self.state_dir, 'prime'), 'w').close()

        result = self.run_command(['snap'])

        self.assertThat(result.exit_code, Equals(0))
        self.assertThat(result.output, Contains(
            'Snapped snap-test_1.0_amd64.snap\n'))

        self.assertThat(
            fake_logger.output,
            Equals(
                'Skipping pull part1 (already ran)\n'
                'Skipping build part1 (already ran)\n'
                'Skipping stage part1 (already ran)\n'
                'Skipping prime part1 (already ran)\n'))

        self.popen_spy.assert_called_once_with([
            'mksquashfs', self.prime_dir, 'snap-test_1.0_amd64.snap',
            '-noappend', '-comp', 'xz', '-no-xattrs', '-all-root'],
            stderr=subprocess.STDOUT, stdout=subprocess.PIPE)

        self.assertThat('snap-test_1.0_amd64.snap', FileExists())

    def test_snap_from_dir(self):
        fake_logger = fixtures.FakeLogger(level=logging.INFO)
        self.useFixture(fake_logger)

        meta_dir = os.path.join('mysnap', 'meta')
        os.makedirs(meta_dir)
        with open(os.path.join(meta_dir, 'snap.yaml'), 'w') as f:
            f.write("""name: my_snap
version: 99
architectures: [amd64, armhf]
""")

        result = self.run_command(['snap', 'mysnap'])

        self.assertThat(result.exit_code, Equals(0))
        self.assertThat(result.output, Contains(
            'Snapped my_snap_99_multi.snap\n'))

        self.popen_spy.assert_called_once_with([
            'mksquashfs', 'mysnap', 'my_snap_99_multi.snap',
            '-noappend', '-comp', 'xz', '-no-xattrs', '-all-root'],
            stderr=subprocess.STDOUT, stdout=subprocess.PIPE)

        self.assertThat('my_snap_99_multi.snap', FileExists())

    def test_snap_from_dir_with_no_arch(self):
        fake_logger = fixtures.FakeLogger(level=logging.INFO)
        self.useFixture(fake_logger)

        meta_dir = os.path.join('mysnap', 'meta')
        os.makedirs(meta_dir)
        with open(os.path.join(meta_dir, 'snap.yaml'), 'w') as f:
            f.write("""name: my_snap
version: 99
""")

        result = self.run_command(['snap', 'mysnap'])

        self.assertThat(result.exit_code, Equals(0))
        self.assertThat(result.output, Contains(
            'Snapped my_snap_99_all.snap\n'))

        self.popen_spy.assert_called_once_with([
            'mksquashfs', 'mysnap', 'my_snap_99_all.snap',
            '-noappend', '-comp', 'xz', '-no-xattrs', '-all-root'],
            stderr=subprocess.STDOUT, stdout=subprocess.PIPE)

        self.assertThat('my_snap_99_all.snap', FileExists())

    def test_snap_from_dir_type_os_does_not_use_all_root(self):
        fake_logger = fixtures.FakeLogger(level=logging.INFO)
        self.useFixture(fake_logger)

        meta_dir = os.path.join('mysnap', 'meta')
        os.makedirs(meta_dir)
        with open(os.path.join(meta_dir, 'snap.yaml'), 'w') as f:
            f.write("""name: my_snap
version: 99
architectures: [amd64, armhf]
type: os
""")
        self.make_snapcraft_yaml()

        result = self.run_command(['snap', 'mysnap'])

        self.assertThat(result.exit_code, Equals(0))
        self.assertThat(result.output, Contains(
            'Snapped my_snap_99_multi.snap\n'))

        self.popen_spy.assert_called_once_with([
            'mksquashfs', 'mysnap', 'my_snap_99_multi.snap',
            '-noappend', '-comp', 'xz', '-no-xattrs'],
            stderr=subprocess.STDOUT, stdout=subprocess.PIPE)

        self.assertThat('my_snap_99_multi.snap', FileExists())

    def test_snap_with_output(self):
        fake_logger = fixtures.FakeLogger(level=logging.INFO)
        self.useFixture(fake_logger)
        self.make_snapcraft_yaml()

        result = self.run_command(['snap', '--output', 'mysnap.snap'])

        self.assertThat(result.exit_code, Equals(0))
        self.assertThat(result.output, Contains(
            'Snapped mysnap.snap\n'))

        self.assertThat(fake_logger.output, Equals(
            'Preparing to pull part1 \n'
            'Pulling part1 \n'
            'Preparing to build part1 \n'
            'Building part1 \n'
            'Staging part1 \n'
            'Priming part1 \n'))

        self.popen_spy.assert_called_once_with([
            'mksquashfs', self.prime_dir, 'mysnap.snap',
            '-noappend', '-comp', 'xz', '-no-xattrs', '-all-root'],
            stderr=subprocess.STDOUT, stdout=subprocess.PIPE)

        self.assertThat('mysnap.snap', FileExists())

    def test_load_config_with_invalid_plugin_exits_with_error(self):
        self.make_snapcraft_yaml(snapcraft_yaml=dedent("""\
            name: test-package
            version: 1
            summary: test
            description: test
            confinement: strict
            grade: stable

            parts:
              part1:
                plugin: does-not-exist
        """))

        raised = self.assertRaises(
            snapcraft.internal.errors.PluginError,
            self.run_command, ['snap'])

        self.assertThat(str(raised), Equals(
            "Issue while loading part: unknown plugin: 'does-not-exist'"))

    @mock.patch('time.time')
    def test_snap_renames_stale_snap_build(self, mocked_time):
        fake_logger = fixtures.FakeLogger(level=logging.INFO)
        self.useFixture(fake_logger)
        self.make_snapcraft_yaml()

        mocked_time.return_value = 1234

        snap_build = 'snap-test_1.0_amd64.snap-build'
        with open(snap_build, 'w') as fd:
            fd.write('signed assertion?')

        result = self.run_command(['snap'])

        self.assertThat(result.exit_code, Equals(0))
        self.assertThat(result.output, Contains(
            'Snapped snap-test_1.0_amd64.snap\n'))

        snap_build_renamed = snap_build + '.1234'
        self.assertThat(
            fake_logger.output.splitlines(),
            Equals([
                'Preparing to pull part1 ',
                'Pulling part1 ',
                'Preparing to build part1 ',
                'Building part1 ',
                'Staging part1 ',
                'Priming part1 ',
                'Renaming stale build assertion to {}'.format(
                    snap_build_renamed),
            ]))

        self.assertThat('snap-test_1.0_amd64.snap', FileExists())
        self.assertThat(snap_build, Not(FileExists()))
        self.assertThat(snap_build_renamed, FileExists())
        self.assertThat(
            snap_build_renamed, FileContains('signed assertion?'))


class SnapCommandWithContainerBuildTestCase(SnapCommandBaseTestCase):

    scenarios = (
        ('with SUDO_UID', {
            'SUDO_UID': 'test_sudo_uid',
            'getuid': None,
            'expected_idmap': 'test_sudo_uid'}),
        ('without SUDO_UID', {
            'SUDO_UID': None,
            'getuid': 'test_getuid',
            'expected_idmap': 'test_getuid'}),
    )

    @mock.patch('os.getuid')
    @mock.patch('snapcraft.internal.lxd.Containerbuild._container_run')
    @mock.patch('snapcraft.internal.lxd.Containerbuild._inject_snapcraft')
    def test_snap_containerized(self,
                                mock_inject,
                                mock_container_run,
                                mock_getuid):
        self.useFixture(
            fixtures.EnvironmentVariable('SUDO_UID', self.SUDO_UID))
        mock_getuid.return_value = self.getuid
        mock_container_run.side_effect = lambda cmd, **kwargs: cmd
        fake_lxd = fixture_setup.FakeLXD()
        self.useFixture(fake_lxd)
        fake_logger = fixtures.FakeLogger(level=logging.INFO)
        self.useFixture(fake_logger)
        self.useFixture(fixtures.EnvironmentVariable(
                'SNAPCRAFT_CONTAINER_BUILDS', '1'))
        self.make_snapcraft_yaml()

        result = self.run_command(['snap'])

        self.assertThat(result.exit_code, Equals(0))

        source = os.path.realpath(os.path.curdir)
        self.assertIn(
            'Using default LXD remote because '
            'SNAPCRAFT_CONTAINER_BUILDS is set to 1\n'
            'Waiting for a network connection...\n'
            'Network connection established\n'
            'Mounting {} into container\n'.format(source),
            fake_logger.output)

        container_name = 'local:snapcraft-snap-test'
        project_folder = '/root/build_snap-test'
        fake_lxd.check_call_mock.assert_has_calls([
            call(['lxc', 'init', 'ubuntu:xenial/amd64', container_name]),
            call(['lxc', 'config', 'set', container_name,
                  'environment.SNAPCRAFT_SETUP_CORE', '1']),
            call(['lxc', 'config', 'set', container_name,
                  'environment.LC_ALL', 'C.UTF-8']),
            call(['lxc', 'config', 'set', container_name,
                  'raw.idmap', 'both {} 0'.format(self.expected_idmap)]),
            call(['lxc', 'config', 'device', 'add', container_name,
                  'fuse', 'unix-char', 'path=/dev/fuse']),
            call(['lxc', 'start', container_name]),
            call(['lxc', 'config', 'device', 'add', container_name,
                  project_folder, 'disk', 'source={}'.format(source),
                  'path={}'.format(project_folder)]),
            call(['lxc', 'stop', '-f', container_name]),
        ])
        mock_container_run.assert_has_calls([
            call(['python3', '-c', 'import urllib.request; ' +
                  'urllib.request.urlopen(' +
                  '"http://start.ubuntu.com/connectivity-check.html"' +
                  ', timeout=5)']),
            call(['apt-get', 'update']),
            call(['snapcraft', 'snap', '--output',
                  'snap-test_1.0_amd64.snap'], cwd=project_folder),
        ])

    @mock.patch('os.getuid')
    @mock.patch('snapcraft.internal.lxd.Containerbuild._container_run')
    @mock.patch('snapcraft.internal.lxd.Containerbuild._inject_snapcraft')
    def test_snap_containerized_exists_stopped(self,
                                               mock_inject,
                                               mock_container_run,
                                               mock_getuid):

        self.useFixture(
            fixtures.EnvironmentVariable('SUDO_UID', self.SUDO_UID))
        mock_getuid.return_value = self.getuid
        mock_container_run.side_effect = lambda cmd, **kwargs: cmd
        fake_lxd = fixture_setup.FakeLXD()
        self.useFixture(fake_lxd)
        # Container was created before, and isn't running
        fake_lxd.devices = '{"/root/build_snap-test":[]}'
        fake_lxd.name = 'local:snapcraft-snap-test'
        fake_lxd.status = 'Stopped'
        fake_logger = fixtures.FakeLogger(level=logging.INFO)
        self.useFixture(fake_logger)
        self.useFixture(fixtures.EnvironmentVariable(
                'SNAPCRAFT_CONTAINER_BUILDS', '1'))
        self.make_snapcraft_yaml()

        result = self.run_command(['snap'])

        self.assertThat(result.exit_code, Equals(0))

        source = os.path.realpath(os.path.curdir)
        self.assertIn(
            'Waiting for a network connection...\n'
            'Network connection established\n'
            'Mounting {} into container\n'.format(source),
            fake_logger.output)

        container_name = 'local:snapcraft-snap-test'
        project_folder = '/root/build_snap-test'
        fake_lxd.check_call_mock.assert_has_calls([
            call(['lxc', 'config', 'set', container_name,
                  'environment.SNAPCRAFT_SETUP_CORE', '1']),
            call(['lxc', 'config', 'set', container_name,
                  'environment.LC_ALL', 'C.UTF-8']),
            call(['lxc', 'config', 'set', container_name,
                  'raw.idmap', 'both {} 0'.format(self.expected_idmap)]),
            call(['lxc', 'config', 'device', 'remove', container_name,
                  project_folder]),
            call(['lxc', 'config', 'device', 'add', container_name,
                  'fuse', 'unix-char', 'path=/dev/fuse']),
            call(['lxc', 'start', container_name]),
            call(['lxc', 'stop', '-f', container_name]),
        ])
        mock_container_run.assert_has_calls([
              call(['python3', '-c', 'import urllib.request; ' +
                    'urllib.request.urlopen(' +
                    '"http://start.ubuntu.com/connectivity-check.html"' +
                    ', timeout=5)']),
              call(['apt-get', 'update']),
              call(['snapcraft', 'snap', '--output',
                    'snap-test_1.0_amd64.snap'],
                   cwd=project_folder),
        ])


class SnapCommandAsDefaultTestCase(SnapCommandBaseTestCase):

    scenarios = [
        ('no parallel builds', dict(options=['--no-parallel-builds'])),
        ('target architecture', dict(options=['--target-arch', 'i386'])),
        ('geo ip', dict(options=['--enable-geoip'])),
        ('all', dict(options=['--no-parallel-builds', '--target-arch=i386',
                              '--enable-geoip']))
    ]

    def test_snap_defaults(self):
        """The arguments should not be rejected when 'snap' is implicit."""
        self.make_snapcraft_yaml()

        result = self.run_command(self.options)

        self.assertThat(result.exit_code, Equals(0))
        self.assertThat(result.output,
                        Contains('\nSnapped snap-test_1.0'))

        self.popen_spy.assert_called_once_with([
            'mksquashfs', self.prime_dir, 'snap-test_1.0_amd64.snap',
            '-noappend', '-comp', 'xz', '-no-xattrs', '-all-root'],
            stderr=subprocess.STDOUT, stdout=subprocess.PIPE)<|MERGE_RESOLUTION|>--- conflicted
+++ resolved
@@ -117,65 +117,6 @@
             stderr=subprocess.STDOUT, stdout=subprocess.PIPE)
 
     @mock.patch('snapcraft.internal.lxd.Containerbuild._container_run')
-<<<<<<< HEAD
-    @mock.patch('snapcraft.internal.lxd.Containerbuild._inject_snapcraft')
-    def test_snap_containerized(self,
-                                mock_inject,
-                                mock_container_run,
-                                mock_getuid):
-        mock_container_run.side_effect = lambda cmd, **kwargs: cmd
-        mock_getuid.return_value = 1234
-        fake_lxd = fixture_setup.FakeLXD()
-        self.useFixture(fake_lxd)
-        fake_logger = fixtures.FakeLogger(level=logging.INFO)
-        self.useFixture(fake_logger)
-        self.useFixture(fixtures.EnvironmentVariable(
-                'SNAPCRAFT_CONTAINER_BUILDS', '1'))
-        self.make_snapcraft_yaml()
-
-        self.run_command(['snap'])
-
-        source = os.path.realpath(os.path.curdir)
-        self.assertIn(
-            'Using default LXD remote because '
-            'SNAPCRAFT_CONTAINER_BUILDS is set to 1\n'
-            'Waiting for a network connection...\n'
-            'Network connection established\n'
-            'Mounting {} into container\n'.format(source),
-            fake_logger.output)
-
-        project_folder = '/root/build_snap-test'
-        fake_lxd.check_call_mock.assert_has_calls([
-            call(['lxc', 'init', 'ubuntu:xenial/amd64', fake_lxd.name]),
-            call(['lxc', 'config', 'set', fake_lxd.name,
-                  'environment.SNAPCRAFT_SETUP_CORE', '1']),
-            call(['lxc', 'config', 'set', fake_lxd.name,
-                  'environment.LC_ALL', 'C.UTF-8']),
-            call(['lxc', 'config', 'set', fake_lxd.name,
-                  'raw.idmap', 'both {} 0'.format(mock_getuid.return_value)]),
-            call(['lxc', 'config', 'device', 'add', fake_lxd.name,
-                  'fuse', 'unix-char', 'path=/dev/fuse']),
-            call(['lxc', 'start', fake_lxd.name]),
-            call(['lxc', 'config', 'device', 'add', fake_lxd.name,
-                  project_folder, 'disk', 'source={}'.format(source),
-                  'path={}'.format(project_folder)]),
-            call(['lxc', 'stop', '-f', fake_lxd.name]),
-        ])
-        mock_container_run.assert_has_calls([
-            call(['python3', '-c', 'import urllib.request; ' +
-                  'urllib.request.urlopen(' +
-                  '"http://start.ubuntu.com/connectivity-check.html"' +
-                  ', timeout=5)']),
-            call(['apt-get', 'update']),
-            call(['snapcraft', 'snap', '--output',
-                  'snap-test_1.0_amd64.snap'], cwd=project_folder),
-        ])
-
-    @mock.patch('snapcraft.internal.lxd.Containerbuild._container_run')
-    @mock.patch('shutil.rmtree')
-    @mock.patch('os.makedirs')
-=======
->>>>>>> e820e119
     @mock.patch('os.pipe')
     def test_snap_containerized_remote(self,
                                        mock_pipe,
@@ -243,82 +184,7 @@
                 snapcraft.internal.errors.InvalidContainerRemoteError,
                 self.run_command, ['--debug', 'snap'])))
 
-<<<<<<< HEAD
-    @mock.patch('os.getuid')
-    @mock.patch('snapcraft.internal.lxd.Containerbuild._container_run')
-    @mock.patch('snapcraft.internal.lxd.Containerbuild._inject_snapcraft')
-    def test_snap_containerized_exists_stopped(self,
-                                               mock_inject,
-                                               mock_container_run,
-                                               mock_getuid):
-        mock_container_run.side_effect = lambda cmd, **kwargs: cmd
-        mock_getuid.return_value = 1234
-        fake_lxd = fixture_setup.FakeLXD()
-        self.useFixture(fake_lxd)
-        # Container was created before, and isn't running
-        fake_lxd.devices = '{"/root/build_snap-test":[]}'
-        fake_lxd.name = 'local:snapcraft-snap-test'
-        fake_lxd.status = 'Stopped'
-        fake_logger = fixtures.FakeLogger(level=logging.INFO)
-        self.useFixture(fake_logger)
-        self.useFixture(fixtures.EnvironmentVariable(
-                'SNAPCRAFT_CONTAINER_BUILDS', '1'))
-        self.make_snapcraft_yaml()
-
-        self.run_command(['snap'])
-
-        project_folder = '/root/build_snap-test'
-        fake_lxd.check_call_mock.assert_has_calls([
-            call(['lxc', 'config', 'set', fake_lxd.name,
-                  'environment.SNAPCRAFT_SETUP_CORE', '1']),
-            call(['lxc', 'config', 'set', fake_lxd.name,
-                  'environment.LC_ALL', 'C.UTF-8']),
-            call(['lxc', 'config', 'set', fake_lxd.name,
-                  'raw.idmap', 'both {} 0'.format(mock_getuid.return_value)]),
-            call(['lxc', 'config', 'device', 'remove', fake_lxd.name,
-                  project_folder]),
-            call(['lxc', 'config', 'device', 'add', fake_lxd.name,
-                  'fuse', 'unix-char', 'path=/dev/fuse']),
-            call(['lxc', 'start', fake_lxd.name]),
-            call(['lxc', 'stop', '-f', fake_lxd.name]),
-        ])
-
-    @mock.patch('snapcraft.internal.lxd.Containerbuild._container_run')
-    @mock.patch('os.getuid')
-    def test_snap_containerized_exists_running(self,
-                                               mock_getuid,
-                                               mock_container_run):
-        mock_getuid.return_value = 1234
-        fake_lxd = fixture_setup.FakeLXD()
-        self.useFixture(fake_lxd)
-        # Container was created before and is running
-        fake_lxd.name = 'local:snapcraft-snap-test'
-        fake_lxd.status = 'Running'
-        self.useFixture(fixtures.EnvironmentVariable(
-                'SNAPCRAFT_CONTAINER_BUILDS', '1'))
-        self.make_snapcraft_yaml()
-
-        self.run_command(['snap'])
-
-        source = os.path.realpath(os.path.curdir)
-        project_folder = '/root/build_snap-test'
-        fake_lxd.check_call_mock.assert_has_calls([
-            call(['lxc', 'config', 'device', 'add', fake_lxd.name,
-                  project_folder, 'disk', 'source={}'.format(source),
-                  'path={}'.format(project_folder)]),
-            call(['lxc', 'stop', '-f', fake_lxd.name]),
-        ])
-        mock_container_run.assert_has_calls([
-              call(['snapcraft', 'snap', '--output',
-                    'snap-test_1.0_amd64.snap'],
-                   cwd=project_folder),
-        ])
-
-    @mock.patch('snapcraft.internal.lifecycle.ProgressBar')
-    def test_snap_defaults_on_a_tty(self, progress_mock):
-=======
     def test_snap_defaults_on_a_tty(self):
->>>>>>> e820e119
         fake_logger = fixtures.FakeLogger(level=logging.INFO)
         self.useFixture(fake_logger)
         self.useFixture(fixture_setup.FakeTerminal())
@@ -619,6 +485,39 @@
                   'snap-test_1.0_amd64.snap'], cwd=project_folder),
         ])
 
+    @mock.patch('snapcraft.internal.lxd.Containerbuild._container_run')
+    @mock.patch('os.getuid')
+    def test_snap_containerized_exists_running(self,
+                                               mock_getuid,
+                                               mock_container_run):
+        self.useFixture(
+            fixtures.EnvironmentVariable('SUDO_UID', self.SUDO_UID))
+        mock_getuid.return_value = self.getuid
+        fake_lxd = fixture_setup.FakeLXD()
+        self.useFixture(fake_lxd)
+        # Container was created before and is running
+        fake_lxd.name = 'local:snapcraft-snap-test'
+        fake_lxd.status = 'Running'
+        self.useFixture(fixtures.EnvironmentVariable(
+                'SNAPCRAFT_CONTAINER_BUILDS', '1'))
+        self.make_snapcraft_yaml()
+
+        self.run_command(['snap'])
+
+        source = os.path.realpath(os.path.curdir)
+        project_folder = '/root/build_snap-test'
+        fake_lxd.check_call_mock.assert_has_calls([
+            call(['lxc', 'config', 'device', 'add', fake_lxd.name,
+                  project_folder, 'disk', 'source={}'.format(source),
+                  'path={}'.format(project_folder)]),
+            call(['lxc', 'stop', '-f', fake_lxd.name]),
+        ])
+        mock_container_run.assert_has_calls([
+              call(['snapcraft', 'snap', '--output',
+                    'snap-test_1.0_amd64.snap'],
+                   cwd=project_folder),
+        ])
+
     @mock.patch('os.getuid')
     @mock.patch('snapcraft.internal.lxd.Containerbuild._container_run')
     @mock.patch('snapcraft.internal.lxd.Containerbuild._inject_snapcraft')
@@ -675,7 +574,6 @@
                     'urllib.request.urlopen(' +
                     '"http://start.ubuntu.com/connectivity-check.html"' +
                     ', timeout=5)']),
-              call(['apt-get', 'update']),
               call(['snapcraft', 'snap', '--output',
                     'snap-test_1.0_amd64.snap'],
                    cwd=project_folder),
