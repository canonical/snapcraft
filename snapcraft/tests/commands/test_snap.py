--- conflicted
+++ resolved
@@ -137,13 +137,10 @@
 
         source = os.path.realpath(os.path.curdir)
         self.assertIn(
-<<<<<<< HEAD
-=======
             'Using default LXD remote because '
             'SNAPCRAFT_CONTAINER_BUILDS is set to 1\n'
             'Waiting for a network connection...\n'
             'Network connection established\n'
->>>>>>> 0e89c85b
             'Mounting {} into container\n'.format(source),
             fake_logger.output)
 
@@ -152,21 +149,14 @@
             call(['lxc', 'init', 'ubuntu:xenial/amd64', fake_lxd.name]),
             call(['lxc', 'config', 'set', fake_lxd.name,
                   'environment.SNAPCRAFT_SETUP_CORE', '1']),
-<<<<<<< HEAD
+            call(['lxc', 'config', 'set', fake_lxd.name,
+                  'environment.LC_ALL', 'C.UTF-8']),
             call(['lxc', 'config', 'set', fake_lxd.name,
                   'raw.idmap', 'both {} 0'.format(mock_getuid.return_value)]),
+            call(['lxc', 'config', 'device', 'add', fake_lxd.name,
+                  'fuse', 'unix-char', 'path=/dev/fuse']),
             call(['lxc', 'start', fake_lxd.name]),
             call(['lxc', 'config', 'device', 'add', fake_lxd.name,
-=======
-            call(['lxc', 'config', 'set', container_name,
-                  'environment.LC_ALL', 'C.UTF-8']),
-            call(['lxc', 'config', 'set', container_name,
-                  'raw.idmap', 'both {} 0'.format(mock_getuid.return_value)]),
-            call(['lxc', 'config', 'device', 'add', container_name,
-                  'fuse', 'unix-char', 'path=/dev/fuse']),
-            call(['lxc', 'start', container_name]),
-            call(['lxc', 'config', 'device', 'add', container_name,
->>>>>>> 0e89c85b
                   project_folder, 'disk', 'source={}'.format(source),
                   'path={}'.format(project_folder)]),
             call(['lxc', 'stop', '-f', fake_lxd.name]),
@@ -275,36 +265,20 @@
                 'SNAPCRAFT_CONTAINER_BUILDS', '1'))
         self.make_snapcraft_yaml()
 
-<<<<<<< HEAD
         self.run_command(['snap'])
-=======
-        result = self.run_command(['snap'])
-
-        self.assertThat(result.exit_code, Equals(0))
-
-        source = os.path.realpath(os.path.curdir)
-        self.assertIn(
-            'Waiting for a network connection...\n'
-            'Network connection established\n'
-            'Mounting {} into container\n'.format(source),
-            fake_logger.output)
->>>>>>> 0e89c85b
 
         project_folder = '/root/build_snap-test'
         fake_lxd.check_call_mock.assert_has_calls([
             call(['lxc', 'config', 'set', fake_lxd.name,
                   'environment.SNAPCRAFT_SETUP_CORE', '1']),
-<<<<<<< HEAD
             call(['lxc', 'config', 'set', fake_lxd.name,
-=======
-            call(['lxc', 'config', 'set', container_name,
                   'environment.LC_ALL', 'C.UTF-8']),
-            call(['lxc', 'config', 'set', container_name,
->>>>>>> 0e89c85b
+            call(['lxc', 'config', 'set', fake_lxd.name,
                   'raw.idmap', 'both {} 0'.format(mock_getuid.return_value)]),
             call(['lxc', 'config', 'device', 'remove', fake_lxd.name,
                   project_folder]),
-<<<<<<< HEAD
+            call(['lxc', 'config', 'device', 'add', fake_lxd.name,
+                  'fuse', 'unix-char', 'path=/dev/fuse']),
             call(['lxc', 'start', fake_lxd.name]),
             call(['lxc', 'stop', '-f', fake_lxd.name]),
         ])
@@ -335,12 +309,6 @@
                   project_folder, 'disk', 'source={}'.format(source),
                   'path={}'.format(project_folder)]),
             call(['lxc', 'stop', '-f', fake_lxd.name]),
-=======
-            call(['lxc', 'config', 'device', 'add', container_name,
-                  'fuse', 'unix-char', 'path=/dev/fuse']),
-            call(['lxc', 'start', container_name]),
-            call(['lxc', 'stop', '-f', container_name]),
->>>>>>> 0e89c85b
         ])
         mock_container_run.assert_has_calls([
             call(['python3', '-c', 'import urllib.request; ' +
