# -*- Mode:Python; indent-tabs-mode:nil; tab-width:4 -*-
#
# Copyright (C) 2015-2017 Canonical Ltd
#
# This program is free software: you can redistribute it and/or modify
# it under the terms of the GNU General Public License version 3 as
# published by the Free Software Foundation.
#
# This program is distributed in the hope that it will be useful,
# but WITHOUT ANY WARRANTY; without even the implied warranty of
# MERCHANTABILITY or FITNESS FOR A PARTICULAR PURPOSE.  See the
# GNU General Public License for more details.
#
# You should have received a copy of the GNU General Public License
# along with this program.  If not, see <http://www.gnu.org/licenses/>.

import logging
import os
import os.path
import subprocess
from textwrap import dedent
from unittest import mock
from unittest.mock import call

import fixtures
from testtools.matchers import (
    Contains,
    Equals,
    FileContains,
    FileExists,
    Not,
)
from . import CommandBaseTestCase
from snapcraft.tests import fixture_setup


class SnapCommandBaseTestCase(CommandBaseTestCase):

    yaml_template = dedent("""\
        name: snap-test
        version: 1.0
        summary: test snapping
        description: if snap is succesful a snap package will be available
        architectures: ['amd64']
        type: {}
        confinement: strict
        grade: stable

        parts:
            part1:
                plugin: nil
        """)

    def setUp(self):
        super().setUp()

        patcher = mock.patch('snapcraft.internal.indicators.is_dumb_terminal')
        dumb_mock = patcher.start()
        dumb_mock.return_value = True
        self.addCleanup(patcher.stop)

        self.useFixture(fixture_setup.FakeTerminal())

        patcher = mock.patch('snapcraft.internal.lifecycle.Popen',
                             new=mock.Mock(wraps=subprocess.Popen))
        self.popen_spy = patcher.start()
        self.addCleanup(patcher.stop)

    def make_snapcraft_yaml(self, n=1, snap_type='app', snapcraft_yaml=None):
        if not snapcraft_yaml:
            snapcraft_yaml = self.yaml_template.format(snap_type)
        super().make_snapcraft_yaml(snapcraft_yaml)
        self.state_dir = os.path.join(self.parts_dir, 'part1', 'state')


class SnapCommandTestCase(SnapCommandBaseTestCase):

    def test_snap_defaults(self):
        self.make_snapcraft_yaml()

        result = self.run_command(['snap'])

        self.assertThat(result.exit_code, Equals(0))
        self.assertThat(result.output,
                        Contains('\nSnapped snap-test_1.0_amd64.snap\n'))

        self.popen_spy.assert_called_once_with([
            'mksquashfs', self.prime_dir, 'snap-test_1.0_amd64.snap',
            '-noappend', '-comp', 'xz', '-no-xattrs', '-all-root'],
            stderr=subprocess.STDOUT, stdout=subprocess.PIPE)

    def test_snap_fails_with_bad_type(self):
        self.make_snapcraft_yaml(snap_type='bad-type')

        result = self.run_command(['snap'])

        self.assertThat(result.exit_code, Equals(1))
        self.assertThat(result.output, Contains(
            "bad-type' is not one of ['app', 'gadget', 'kernel', 'os']"))

    def test_snap_is_the_default(self):
        self.make_snapcraft_yaml()

        result = self.run_command([])

        self.assertThat(result.exit_code, Equals(0))
        self.assertThat(result.output,
                        Contains('\nSnapped snap-test_1.0_amd64.snap\n'))

        self.popen_spy.assert_called_once_with([
            'mksquashfs', self.prime_dir, 'snap-test_1.0_amd64.snap',
            '-noappend', '-comp', 'xz', '-no-xattrs', '-all-root'],
            stderr=subprocess.STDOUT, stdout=subprocess.PIPE)

    @mock.patch('snapcraft.internal.lxd.Containerbuild._container_run')
    @mock.patch('os.getuid')
    def test_snap_containerized(self, mock_getuid, mock_container_run):
        mock_getuid.return_value = 1234
        mock_container_run.side_effect = lambda cmd: cmd
        fake_lxd = fixture_setup.FakeLXD()
        self.useFixture(fake_lxd)
        fake_logger = fixtures.FakeLogger(level=logging.INFO)
        self.useFixture(fake_logger)
        self.useFixture(fixtures.EnvironmentVariable(
                'SNAPCRAFT_CONTAINER_BUILDS', '1'))
        self.make_snapcraft_yaml()

        result = self.run_command(['snap'])

        self.assertThat(result.exit_code, Equals(0))

        source = os.path.realpath(os.path.curdir)
        self.assertIn(
            'Mounting {} into container\n'
            'Waiting for a network connection...\n'
            'Network connection established\n'.format(source),
            fake_logger.output)

        container_name = 'local:snapcraft-snap-test'
        project_folder = '/root/build_snap-test'
        fake_lxd.check_call_mock.assert_has_calls([
            call(['lxc', 'init', 'ubuntu:xenial/amd64', container_name]),
            call(['lxc', 'config', 'set', container_name,
                  'environment.SNAPCRAFT_SETUP_CORE', '1']),
            call(['lxc', 'config', 'set', container_name,
                  'raw.idmap', 'both {} 0'.format(mock_getuid.return_value)]),
            call(['lxc', 'start', container_name]),
            call(['lxc', 'exec', container_name, '--',
                  'mkdir', '-p', '/{}'.format(project_folder)]),
            call(['lxc', 'config', 'device', 'add', container_name,
                  project_folder, 'disk', 'source={}'.format(source),
                  'path=/{}'.format(project_folder)]),
<<<<<<< HEAD
            call(['lxc', 'stop', '-f', container_name]),
        ])
        mock_container_run.assert_has_calls([
            call(['python3', '-c', 'import urllib.request; ' +
                  'urllib.request.urlopen(' +
                  '"http://start.ubuntu.com/connectivity-check.html"' +
                  ', timeout=5)']),
            call(['apt-get', 'update']),
            call(['apt-get', 'install', 'snapcraft', '-y']),
            call(['snapcraft', 'snap', '--output',
                  'snap-test_1.0_amd64.snap']),
        ])

    @mock.patch('snapcraft.internal.lxd.Containerbuild._container_run')
    @mock.patch('os.makedirs')
    @mock.patch('snapcraft.internal.lxd.Popen')
    @mock.patch('snapcraft.internal.lxd.open')
    def test_snap_containerized_remote(self, mock_open, mock_popen,
                                       mock_makedirs, mock_container_run):
        mock_open.return_value = mock.MagicMock(spec=open)
        fake_lxd = fixture_setup.FakeLXD()
        self.useFixture(fake_lxd)
        fake_logger = fixtures.FakeLogger(level=logging.INFO)
        self.useFixture(fake_logger)
        self.useFixture(fixtures.EnvironmentVariable(
            'SNAPCRAFT_CONTAINER_BUILDS', 'myremote'))
        self.make_snapcraft_yaml()

        mock_container_run.side_effect = lambda cmd, **kwargs: cmd
        result = self.run_command(['--debug', 'snap'])

        self.assertThat(result.exit_code, Equals(0))

        source = os.path.realpath(os.path.curdir)
        self.assertIn(
            'Mounting {} into container\n'
            'Connecting via SSH to 127.0.0.1\n'
            'Waiting for a network connection...\n'
            'Network connection established\n'.format(source),
            fake_logger.output)

        container_name = 'myremote:snapcraft-snap-test'
        project_folder = 'build_snap-test'
        rundir = os.path.join(os.path.sep, 'run', 'user', str(os.getuid()),
                              'snap.lxd')
        mock_makedirs.assert_has_calls([
            call(rundir, exist_ok=True),
        ])
        fake_lxd.check_call_mock.assert_has_calls([
            call(['lxc', 'start', container_name]),
            call(['lxc', 'exec', container_name, '--',
                  'mkdir', '-p', '/{}'.format(project_folder)]),
            call(['ssh-keygen', '-o', '-N', '', '-f',
                 os.path.join(rundir, 'id_{}'.format(container_name))],
                 stdout=os.devnull),
=======
            call(['lxc', 'exec', container_name, '--',
                  'python3', '-c',
                  'import urllib.request; '
                  'urllib.request.urlopen('
                  '"http://start.ubuntu.com/connectivity-check.html", '
                  'timeout=5)']),
            call(['lxc', 'exec', container_name, '--',
                  'apt-get', 'update']),
            call(['lxc', 'exec', container_name, '--',
                  'apt-get', 'install', 'snapcraft', '-y']),
            call(['lxc', 'exec', container_name, '--',
                  'bash', '-c',
                  'cd {}; snapcraft snap --output {}'.format(
                      project_folder, 'snap-test_1.0_amd64.snap')]),
>>>>>>> b1154631
            call(['lxc', 'stop', '-f', container_name]),
        ])
        mock_container_run.assert_has_calls([
            call(['mkdir', '-p', '/root/.ssh']),
            call(['chmod', '700', '/root/.ssh']),
            call(['tee', '-a', '/root/.ssh/authorized_keys'],
                 stdin=mock_open.return_value),
            call(['chmod', '600', '/root/.ssh/authorized_keys']),
            call(['apt-get', 'install', '-y', 'sshfs']),
        ])
        mock_popen.assert_has_calls([
            call(['/usr/lib/sftp-server'],
                 stdin=4, stdout=7),
            call(['ssh', '-C', '-F', '/dev/null',
                  '-o', 'IdentityFile=id_{}'.format(container_name),
                  '-o', 'StrictHostKeyChecking=no',
                  '-o', 'UserKnownHostsFile=/dev/null',
                  '-o', 'User=root',
                  '-p', '22', '127.0.0.1',
                  'sshfs -o slave -o nonempty :{} /{}'.format(
                      source, project_folder)],
                 stdin=6, stdout=5)
        ])

    @mock.patch('snapcraft.internal.lifecycle.ProgressBar')
    def test_snap_defaults_on_a_tty(self, progress_mock):
        fake_logger = fixtures.FakeLogger(level=logging.INFO)
        self.useFixture(fake_logger)
        self.useFixture(fixture_setup.FakeTerminal())

        self.make_snapcraft_yaml()

        result = self.run_command(['snap'])

        self.assertThat(result.exit_code, Equals(0))
        self.assertThat(result.output,
                        Contains('\nSnapped snap-test_1.0_amd64.snap\n'))

        self.popen_spy.assert_called_once_with([
            'mksquashfs', self.prime_dir, 'snap-test_1.0_amd64.snap',
            '-noappend', '-comp', 'xz', '-no-xattrs', '-all-root'],
            stderr=subprocess.STDOUT, stdout=subprocess.PIPE)

        self.assertThat('snap-test_1.0_amd64.snap', FileExists())

    def test_snap_type_os_does_not_use_all_root(self):
        self.make_snapcraft_yaml(snap_type='os')

        result = self.run_command(['snap'])

        self.assertThat(result.exit_code, Equals(0))
        self.assertThat(result.output,
                        Contains('\nSnapped snap-test_1.0_amd64.snap\n'))

        self.popen_spy.assert_called_once_with([
            'mksquashfs', self.prime_dir, 'snap-test_1.0_amd64.snap',
            '-noappend', '-comp', 'xz', '-no-xattrs'],
            stderr=subprocess.STDOUT, stdout=subprocess.PIPE)

        self.assertThat('snap-test_1.0_amd64.snap', FileExists())

    def test_snap_defaults_with_parts_in_prime(self):
        fake_logger = fixtures.FakeLogger(level=logging.INFO)
        self.useFixture(fake_logger)
        self.make_snapcraft_yaml()

        # Pretend this part has already been primed
        os.makedirs(self.state_dir)
        open(os.path.join(self.state_dir, 'prime'), 'w').close()

        result = self.run_command(['snap'])

        self.assertThat(result.exit_code, Equals(0))
        self.assertThat(result.output, Contains(
            'Snapped snap-test_1.0_amd64.snap\n'))

        self.assertEqual(
            'Skipping pull part1 (already ran)\n'
            'Skipping build part1 (already ran)\n'
            'Skipping stage part1 (already ran)\n'
            'Skipping prime part1 (already ran)\n',
            fake_logger.output)

        self.popen_spy.assert_called_once_with([
            'mksquashfs', self.prime_dir, 'snap-test_1.0_amd64.snap',
            '-noappend', '-comp', 'xz', '-no-xattrs', '-all-root'],
            stderr=subprocess.STDOUT, stdout=subprocess.PIPE)

        self.assertThat('snap-test_1.0_amd64.snap', FileExists())

    def test_snap_from_dir(self):
        fake_logger = fixtures.FakeLogger(level=logging.INFO)
        self.useFixture(fake_logger)

        meta_dir = os.path.join('mysnap', 'meta')
        os.makedirs(meta_dir)
        with open(os.path.join(meta_dir, 'snap.yaml'), 'w') as f:
            f.write("""name: my_snap
version: 99
architectures: [amd64, armhf]
""")

        result = self.run_command(['snap', 'mysnap'])

        self.assertThat(result.exit_code, Equals(0))
        self.assertThat(result.output, Contains(
            'Snapped my_snap_99_multi.snap\n'))

        self.popen_spy.assert_called_once_with([
            'mksquashfs', os.path.abspath('mysnap'), 'my_snap_99_multi.snap',
            '-noappend', '-comp', 'xz', '-no-xattrs', '-all-root'],
            stderr=subprocess.STDOUT, stdout=subprocess.PIPE)

        self.assertThat('my_snap_99_multi.snap', FileExists())

    def test_snap_from_dir_with_no_arch(self):
        fake_logger = fixtures.FakeLogger(level=logging.INFO)
        self.useFixture(fake_logger)

        meta_dir = os.path.join('mysnap', 'meta')
        os.makedirs(meta_dir)
        with open(os.path.join(meta_dir, 'snap.yaml'), 'w') as f:
            f.write("""name: my_snap
version: 99
""")

        result = self.run_command(['snap', 'mysnap'])

        self.assertThat(result.exit_code, Equals(0))
        self.assertThat(result.output, Contains(
            'Snapped my_snap_99_all.snap\n'))

        self.popen_spy.assert_called_once_with([
            'mksquashfs', os.path.abspath('mysnap'), 'my_snap_99_all.snap',
            '-noappend', '-comp', 'xz', '-no-xattrs', '-all-root'],
            stderr=subprocess.STDOUT, stdout=subprocess.PIPE)

        self.assertThat('my_snap_99_all.snap', FileExists())

    def test_snap_from_dir_type_os_does_not_use_all_root(self):
        fake_logger = fixtures.FakeLogger(level=logging.INFO)
        self.useFixture(fake_logger)

        meta_dir = os.path.join('mysnap', 'meta')
        os.makedirs(meta_dir)
        with open(os.path.join(meta_dir, 'snap.yaml'), 'w') as f:
            f.write("""name: my_snap
version: 99
architectures: [amd64, armhf]
type: os
""")
        self.make_snapcraft_yaml()

        result = self.run_command(['snap', 'mysnap'])

        self.assertThat(result.exit_code, Equals(0))
        self.assertThat(result.output, Contains(
            'Snapped my_snap_99_multi.snap\n'))

        self.popen_spy.assert_called_once_with([
            'mksquashfs', os.path.abspath('mysnap'), 'my_snap_99_multi.snap',
            '-noappend', '-comp', 'xz', '-no-xattrs'],
            stderr=subprocess.STDOUT, stdout=subprocess.PIPE)

        self.assertThat('my_snap_99_multi.snap', FileExists())

    def test_snap_with_output(self):
        fake_logger = fixtures.FakeLogger(level=logging.INFO)
        self.useFixture(fake_logger)
        self.make_snapcraft_yaml()

        result = self.run_command(['snap', '--output', 'mysnap.snap'])

        self.assertThat(result.exit_code, Equals(0))
        self.assertThat(result.output, Contains(
            'Snapped mysnap.snap\n'))

        self.assertThat(fake_logger.output, Equals(
            'Preparing to pull part1 \n'
            'Pulling part1 \n'
            'Preparing to build part1 \n'
            'Building part1 \n'
            'Staging part1 \n'
            'Priming part1 \n'))

        self.popen_spy.assert_called_once_with([
            'mksquashfs', self.prime_dir, 'mysnap.snap',
            '-noappend', '-comp', 'xz', '-no-xattrs', '-all-root'],
            stderr=subprocess.STDOUT, stdout=subprocess.PIPE)

        self.assertThat('mysnap.snap', FileExists())

    def test_load_config_with_invalid_plugin_exits_with_error(self):
        self.make_snapcraft_yaml(snapcraft_yaml=dedent("""\
            name: test-package
            version: 1
            summary: test
            description: test
            confinement: strict
            grade: stable

            parts:
              part1:
                plugin: does-not-exist
        """))

        result = self.run_command(['snap'])

        self.assertThat(result.exit_code, Equals(1))
        self.assertThat(result.output, Contains(
            'Issue while loading part: unknown plugin: does-not-exist'))

    @mock.patch('time.time')
    def test_snap_renames_stale_snap_build(self, mocked_time):
        fake_logger = fixtures.FakeLogger(level=logging.INFO)
        self.useFixture(fake_logger)
        self.make_snapcraft_yaml()

        mocked_time.return_value = 1234

        snap_build = 'snap-test_1.0_amd64.snap-build'
        with open(snap_build, 'w') as fd:
            fd.write('signed assertion?')

        result = self.run_command(['snap'])

        self.assertThat(result.exit_code, Equals(0))
        self.assertThat(result.output, Contains(
            'Snapped snap-test_1.0_amd64.snap\n'))

        snap_build_renamed = snap_build + '.1234'
        self.assertEqual([
            'Preparing to pull part1 ',
            'Pulling part1 ',
            'Preparing to build part1 ',
            'Building part1 ',
            'Staging part1 ',
            'Priming part1 ',
            'Renaming stale build assertion to {}'.format(snap_build_renamed),
            ], fake_logger.output.splitlines())

        self.assertThat('snap-test_1.0_amd64.snap', FileExists())
        self.assertThat(snap_build, Not(FileExists()))
        self.assertThat(snap_build_renamed, FileExists())
        self.assertThat(
            snap_build_renamed, FileContains('signed assertion?'))


class SnapCommandAsDefaultTestCase(SnapCommandBaseTestCase):

    scenarios = [
        ('no parallel builds', dict(options=['--no-parallel-builds'])),
        ('target architecture', dict(options=['--target-arch', 'i386'])),
        ('geo ip', dict(options=['--enable-geoip'])),
        ('all', dict(options=['--no-parallel-builds', '--target-arch=i386',
                              '--enable-geoip']))
    ]

    def test_snap_defaults(self):
        """The arguments should not be rejected when 'snap' is implicit."""
        self.make_snapcraft_yaml()

        result = self.run_command(self.options)

        self.assertThat(result.exit_code, Equals(0))
        self.assertThat(result.output,
                        Contains('\nSnapped snap-test_1.0'))

        self.popen_spy.assert_called_once_with([
            'mksquashfs', self.prime_dir, 'snap-test_1.0_amd64.snap',
            '-noappend', '-comp', 'xz', '-no-xattrs', '-all-root'],
            stderr=subprocess.STDOUT, stdout=subprocess.PIPE)<|MERGE_RESOLUTION|>--- conflicted
+++ resolved
@@ -150,7 +150,6 @@
             call(['lxc', 'config', 'device', 'add', container_name,
                   project_folder, 'disk', 'source={}'.format(source),
                   'path=/{}'.format(project_folder)]),
-<<<<<<< HEAD
             call(['lxc', 'stop', '-f', container_name]),
         ])
         mock_container_run.assert_has_calls([
@@ -206,7 +205,6 @@
             call(['ssh-keygen', '-o', '-N', '', '-f',
                  os.path.join(rundir, 'id_{}'.format(container_name))],
                  stdout=os.devnull),
-=======
             call(['lxc', 'exec', container_name, '--',
                   'python3', '-c',
                   'import urllib.request; '
@@ -221,7 +219,6 @@
                   'bash', '-c',
                   'cd {}; snapcraft snap --output {}'.format(
                       project_folder, 'snap-test_1.0_amd64.snap')]),
->>>>>>> b1154631
             call(['lxc', 'stop', '-f', container_name]),
         ])
         mock_container_run.assert_has_calls([
