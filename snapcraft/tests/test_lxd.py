# -*- Mode:Python; indent-tabs-mode:nil; tab-width:4 -*-
#
# Copyright (C) 2016-2017 Canonical Ltd
#
# This program is free software: you can redistribute it and/or modify
# it under the terms of the GNU General Public License version 3 as
# published by the Free Software Foundation.
#
# This program is distributed in the hope that it will be useful,
# but WITHOUT ANY WARRANTY; without even the implied warranty of
# MERCHANTABILITY or FITNESS FOR A PARTICULAR PURPOSE.  See the
# GNU General Public License for more details.
#
# You should have received a copy of the GNU General Public License
# along with this program.  If not, see <http://www.gnu.org/licenses/>.

import logging
import os
import requests
from subprocess import CalledProcessError
from unittest.mock import (
    call,
    patch,
)

import fixtures
from testtools import ExpectedException
from testtools.matchers import Contains, Equals

from snapcraft import tests
from snapcraft import ProjectOptions
from snapcraft.internal import lxd
from snapcraft.internal.errors import (
    ContainerConnectionError,
    SnapdError,
    SnapcraftEnvironmentError,
)
from snapcraft._options import _get_deb_arch


<<<<<<< HEAD
class FakeSnapd(fixtures.Fixture):
    '''...'''

    def __init__(self):
        self.snaps = {
            'core': {'confinement': 'strict',
                     'id': '2kkitQurgOkL3foImG4wDwn9CIANuHlt',
                     'channel': 'stable',
                     'revision': '123'},
            'snapcraft': {'confinement': 'classic',
                          'id': '3lljuRvshPlM4gpJnH5xExo0DJBOvImu',
                          'channel': 'edge',
                          'revision': '345'},
        }

    def _setUp(self):
        patcher = patch('requests_unixsocket.Session.request')
        self.session_request_mock = patcher.start()
        self.session_request_mock.side_effect = self.request_side_effect()
        self.addCleanup(patcher.stop)

    def request_side_effect(self):
        def request_effect(*args, **kwargs):
            if args[0] == 'GET' and '/v2/snaps/' in args[1]:
                class Session:
                    def __init__(self, name, snaps):
                        self._name = name
                        self._snaps = snaps

                    def json(self):
                        if self._name not in self._snaps:
                            return {'status': 'Not Found',
                                    'result': {'message': 'not found'},
                                    'status-code': 404,
                                    'type': 'error'}
                        return {'status': 'OK',
                                'type': 'sync',
                                'result': self._snaps[self._name]}
                name = args[1].split('/')[-1]
                return Session(name, self.snaps)
        return request_effect


=======
>>>>>>> 36f62b84
class LXDTestCase(tests.TestCase):

    scenarios = [
        ('local', dict(remote='local', target_arch=None, server='x86_64')),
        ('remote', dict(remote='myremote', target_arch=None, server='x86_64')),
        ('cross', dict(remote='local', target_arch='armhf', server='x86_64',
                       cross=True)),
        ('arm remote', dict(remote='pi', target_arch=None, server='armv7l')),
        ('arm same', dict(remote='pi', target_arch='armhf', server='armv7l')),
        ('arm cross', dict(remote='pi', target_arch='arm64', server='armv7l',
                           cross=True)),
    ]

    def setUp(self):
        super().setUp()
        self.fake_lxd = tests.fixture_setup.FakeLXD()
        self.useFixture(self.fake_lxd)
        self.fake_lxd.kernel_arch = self.server
        self.fake_filesystem = tests.fixture_setup.FakeFilesystem()
        self.useFixture(self.fake_filesystem)

        self.fake_logger = fixtures.FakeLogger(level=logging.INFO)
        self.useFixture(self.fake_logger)
        self.project_options = ProjectOptions(target_deb_arch=self.target_arch)

    def make_cleanbuilder(self):
        return lxd.Cleanbuilder(output='snap.snap', source='project.tar',
                                metadata={'name': 'project'},
                                project_options=self.project_options,
                                remote=self.remote)

    @patch('snapcraft.internal.lxd.Containerbuild._container_run')
    @patch('snapcraft.internal.lxd.Containerbuild._inject_snapcraft')
    @patch('petname.Generate')
    def test_cleanbuild(self, mock_pet, mock_inject, mock_container_run):
        mock_container_run.side_effect = lambda cmd, **kwargs: cmd

        mock_pet.return_value = 'my-pet'

        project_folder = '/root/build_project'
        self.make_cleanbuilder().execute()
        expected_arch = _get_deb_arch(self.server)

        self.assertIn('Waiting for a network connection...\n'
                      'Network connection established\n'
                      'Setting up container with project assets\n'
                      'Retrieved snap.snap\n', self.fake_logger.output)

        args = []
        if self.target_arch:
            self.assertIn('Setting target machine to \'{}\'\n'.format(
                          self.target_arch), self.fake_logger.output)
            args += ['--target-arch', self.target_arch]

        container_name = '{}:snapcraft-my-pet'.format(self.remote)
        self.fake_lxd.check_call_mock.assert_has_calls([
            call(['lxc', 'launch', '-e',
                  'ubuntu:xenial/{}'.format(expected_arch), container_name]),
            call(['lxc', 'config', 'set', container_name,
                  'environment.SNAPCRAFT_SETUP_CORE', '1']),
            call(['lxc', 'config', 'set', container_name,
                  'environment.LC_ALL', 'C.UTF-8']),
            call(['lxc', 'file', 'push', os.path.realpath('project.tar'),
                  '{}/root/build_project/project.tar'.format(container_name)]),
        ])
        mock_container_run.assert_has_calls([
            call(['python3', '-c', 'import urllib.request; ' +
                  'urllib.request.urlopen(' +
                  '"http://start.ubuntu.com/connectivity-check.html"' +
                  ', timeout=5)']),
            call(['apt-get', 'update']),
            call(['mkdir', project_folder]),
            call(['tar', 'xvf', 'project.tar'],
                 cwd=project_folder),
            call(['snapcraft', 'snap', '--output', 'snap.snap', *args],
                 cwd=project_folder),
        ])
        self.fake_lxd.check_call_mock.assert_has_calls([
            call(['lxc', 'file', 'pull',
                  '{}{}/snap.snap'.format(container_name, project_folder),
                  'snap.snap']),
            call(['lxc', 'stop', '-f', container_name]),
        ])

    def test_parts_uri_set(self):
        self.useFixture(
            fixtures.EnvironmentVariable('SNAPCRAFT_PARTS_URI', 'foo'))
        self.make_cleanbuilder().execute()
        self.fake_lxd.check_call_mock.assert_has_calls([
            call(['lxc', 'config', 'set', self.fake_lxd.name,
                  'environment.SNAPCRAFT_PARTS_URI', 'foo']),
        ])

    def test_wait_for_network_loops(self):
        self.fake_lxd.check_call_mock.side_effect = CalledProcessError(
            -1, ['my-cmd'])

        builder = self.make_cleanbuilder()

        raised = self.assertRaises(
            CalledProcessError,
            builder._wait_for_network)

        self.assertThat(str(raised), Contains("Command '['my-cmd']'"))

    def test_failed_container_never_created(self):
        def call_effect(*args, **kwargs):
            if args[0][:2] == ['lxc', 'launch']:
                raise CalledProcessError(returncode=255, cmd=args[0])
            return self.fake_lxd.check_output_side_effect()(*args, **kwargs)

        self.fake_lxd.check_call_mock.side_effect = call_effect

        raised = self.assertRaises(
            CalledProcessError,
            self.make_cleanbuilder().execute)
        self.assertThat(self.fake_lxd.status, Equals(None))
        # lxc launch should fail and no further commands should come after that
        self.assertThat(str(raised), Contains("Command '['lxc', 'launch'"))

    @patch('snapcraft.internal.lxd.Cleanbuilder._container_run')
    def test_failed_build_with_debug(self, mock_run):
        call_list = []

        def run_effect(*args, **kwargs):
            call_list.append(args[0])
            if args[0][:4] == ['snapcraft', 'snap', '--output', 'snap.snap']:
                raise CalledProcessError(returncode=255, cmd=args[0])

        mock_run.side_effect = run_effect

        self.project_options = ProjectOptions(debug=True)
        self.make_cleanbuilder().execute()

        self.assertIn(['bash', '-i'], call_list)

    @patch('snapcraft.internal.lxd.Cleanbuilder._container_run')
    def test_failed_build_without_debug(self, mock_run):
        call_list = []

        def run_effect(*args, **kwargs):
            call_list.append(args[0])
            if args[0][:4] == ['snapcraft', 'snap', '--output', 'snap.snap']:
                raise CalledProcessError(returncode=255, cmd=args[0])

        mock_run.side_effect = run_effect

        self.assertRaises(
            CalledProcessError,
            self.make_cleanbuilder().execute)

        self.assertNotIn(['bash', '-i'], call_list)

    @patch('snapcraft.internal.lxd.Cleanbuilder._container_run')
    def test_lxc_check_fails(self, mock_run):
        self.fake_lxd.check_output_mock.side_effect = FileNotFoundError('lxc')

        with ExpectedException(
                ContainerConnectionError,
                'You must have LXD installed in order to use cleanbuild.\n'
                'Refer to the documentation at '
                'https://linuxcontainers.org/lxd/getting-started-cli.'):
            self.make_cleanbuilder()

    @patch('snapcraft.internal.lxd.Cleanbuilder._container_run')
    def test_remote_does_not_exist(self, mock_run):
        self.fake_lxd.check_output_mock.side_effect = CalledProcessError(
            255, ['lxd', 'list', self.remote])

        with ExpectedException(ContainerConnectionError,
                               'There are either.*{}.*'.format(self.remote)):
            self.make_cleanbuilder()

    @patch('snapcraft.internal.common.is_snap')
    def test_parallel_invocation(self, mock_is_snap):
        mock_is_snap.side_effect = lambda: False

        builder1 = self.make_cleanbuilder()
        builder2 = self.make_cleanbuilder()
        builder1.execute()
        # Temporary folder should be removed in the end
        self.fake_filesystem.rmtree_mock.assert_has_calls([
            call(builder1.tmp_dir)])
        builder2.execute()
        self.fake_filesystem.rmtree_mock.assert_has_calls([
            call(builder2.tmp_dir)])

    @patch('snapcraft.internal.common.is_snap')
    def test_parallel_invocation_inject_snap(self, mock_is_snap):
        mock_is_snap.side_effect = lambda: True

        fake_snapd = tests.fixture_setup.FakeSnapd()
        self.useFixture(fake_snapd)
        fake_snapd.snaps_result = [
            {'name': 'core',
             'confinement': 'strict',
             'id': '2kkitQurgOkL3foImG4wDwn9CIANuHlt',
             'revision': '123'},
            {'name': 'snapcraft',
             'confinement': 'classic',
             'id': '3lljuRvshPlM4gpJnH5xExo0DJBOvImu',
             'revision': '345'},
        ]

        builder1 = self.make_cleanbuilder()
        builder2 = self.make_cleanbuilder()
        builder1.execute()
        # Temporary folder should be removed in the end
        self.fake_filesystem.rmtree_mock.assert_has_calls([
            call(builder1.tmp_dir)])
        builder2.execute()
        self.fake_filesystem.rmtree_mock.assert_has_calls([
            call(builder2.tmp_dir)])

    @patch('snapcraft.internal.lxd.Containerbuild._container_run')
    @patch('snapcraft.internal.common.is_snap')
    def test_inject_apt(self,
                        mock_is_snap,
                        mock_container_run):
        mock_is_snap.side_effect = lambda: False

        fake_snapd = tests.fixture_setup.FakeSnapd()
        self.useFixture(fake_snapd)

        builder = self.make_cleanbuilder()
        builder.execute()

        mock_container_run.assert_has_calls([
            call(['apt-get', 'install', 'snapcraft', '-y']),
        ])

    @patch('snapcraft.internal.common.is_snap')
    def test_inject_socket_error(self,
                                 mock_is_snap):
        mock_is_snap.side_effect = lambda: True

        def snap_details(handler_instalce, snap_name):
            raise requests.exceptions.ConnectionError(
                'Connection aborted.',
                FileNotFoundError(2, 'No such file or directory'))

        fake_snapd = tests.fixture_setup.FakeSnapd()
        fake_snapd.snap_details_func = snap_details
        self.useFixture(fake_snapd)

        builder = self.make_cleanbuilder()
        self.assertIn('Error connecting to',
                      str(self.assertRaises(SnapdError,
                                            builder.execute)))
        # Temporary folder should remain in case of failure
        self.fake_filesystem.rmtree_mock.assert_not_called()

    @patch('snapcraft.internal.common.is_snap')
    def test_inject_snap_api_error(self,
                                   mock_is_snap):
        mock_is_snap.side_effect = lambda: True

        fake_snapd = tests.fixture_setup.FakeSnapd()
        fake_snapd.snaps_result = []
        self.useFixture(fake_snapd)

        builder = self.make_cleanbuilder()
        self.assertIn('Error querying \'core\' snap: not found',
                      str(self.assertRaises(SnapdError,
                                            builder.execute)))
        # Temporary folder should remain in case of failure
        self.fake_filesystem.rmtree_mock.assert_not_called()

    @patch('snapcraft.internal.lxd.Containerbuild._container_run')
    @patch('snapcraft.internal.common.is_snap')
    def test_inject_snap(self,
                         mock_is_snap,
                         mock_container_run):
        mock_is_snap.side_effect = lambda: True
        mock_container_run.side_effect = lambda cmd, **kwargs: cmd

        fake_snapd = tests.fixture_setup.FakeSnapd()
        self.useFixture(fake_snapd)
        fake_snapd.snaps_result = [
            {'name': 'core',
             'confinement': 'strict',
             'id': '2kkitQurgOkL3foImG4wDwn9CIANuHlt',
             'revision': '123'},
            {'name': 'snapcraft',
             'confinement': 'classic',
             'id': '3lljuRvshPlM4gpJnH5xExo0DJBOvImu',
             'revision': '345'},
        ]

        builder = self.make_cleanbuilder()

        builder.execute()
        if hasattr(self, 'cross') and self.cross:
            return

        self.fake_lxd.check_call_mock.assert_has_calls([
            call(['lxc', 'file', 'push',
                  os.path.join(builder.tmp_dir, 'core_123.assert'),
                  '{}/run/core_123.assert'.format(self.fake_lxd.name)]),
            call(['lxc', 'file', 'push',
                  os.path.join(builder.tmp_dir, 'core_123.snap'),
                  '{}/run/core_123.snap'.format(self.fake_lxd.name)]),
            call(['lxc', 'file', 'push',
                  os.path.join(builder.tmp_dir, 'snapcraft_345.assert'),
                  '{}/run/snapcraft_345.assert'.format(self.fake_lxd.name)]),
            call(['lxc', 'file', 'push',
                  os.path.join(builder.tmp_dir, 'snapcraft_345.snap'),
                  '{}/run/snapcraft_345.snap'.format(self.fake_lxd.name)]),
        ])
        mock_container_run.assert_has_calls([
            call(['apt-get', 'install', 'squashfuse', '-y']),
            call(['snap', 'ack', '/run/core_123.assert']),
            call(['snap', 'install', '/run/core_123.snap']),
            call(['snap', 'ack', '/run/snapcraft_345.assert']),
            call(['snap', 'install', '/run/snapcraft_345.snap', '--classic']),
        ])

    @patch('os.getuid')
    @patch('snapcraft.internal.lxd.Containerbuild._container_run')
    @patch('snapcraft.internal.common.is_snap')
    def test_inject_snap_dangerous(self,
                                   mock_is_snap,
                                   mock_container_run,
                                   mock_getuid):
        mock_is_snap.side_effect = lambda: True
        mock_container_run.side_effect = lambda cmd, **kwargs: cmd
        mock_getuid.return_value = 1234

        fake_snapd = tests.fixture_setup.FakeSnapd()
        self.useFixture(fake_snapd)
        fake_snapd.snaps_result = [
            {'name': 'core',
             'confinement': 'strict',
             'id': '2kkitQurgOkL3foImG4wDwn9CIANuHlt',
             'revision': '123'},
            {'name': 'snapcraft',
             'confinement': 'classic',
             'id': '',
             'revision': 'x1'},
        ]

        builder = self.make_cleanbuilder()

        builder.execute()
        if hasattr(self, 'cross') and self.cross:
            return

        self.fake_lxd.check_call_mock.assert_has_calls([
            call(['sudo', 'cp', '/var/lib/snapd/snaps/snapcraft_x1.snap',
                  os.path.join(builder.tmp_dir, 'snapcraft_x1.snap')]),
            call(['sudo', 'chown', str(os.getuid()),
                  os.path.join(builder.tmp_dir, 'snapcraft_x1.snap')]),
            call(['lxc', 'file', 'push',
                  os.path.join(builder.tmp_dir, 'snapcraft_x1.snap'),
                  '{}/run/snapcraft_x1.snap'.format(self.fake_lxd.name)]),
        ])
        mock_container_run.assert_has_calls([
            call(['snap', 'install', '/run/snapcraft_x1.snap',
                  '--dangerous', '--classic']),
        ])


class ProjectTestCase(LXDTestCase):

    scenarios = [
        ('remote', dict(remote='myremote', target_arch=None, server='x86_64')),
    ]

    def make_project(self):
        return lxd.Project(output='snap.snap', source='project.tar',
                           metadata={'name': 'project'},
                           project_options=self.project_options,
                           remote=self.remote)

    @patch('snapcraft.internal.lxd.Containerbuild._container_run')
    def test_start_failed(self, mock_container_run):
        mock_container_run.side_effect = lambda cmd, **kwargs: cmd

        def call_effect(*args, **kwargs):
            if args[0][:2] == ['lxc', 'start']:
                raise CalledProcessError(
                    returncode=255, cmd=args[0])
            return d(*args, **kwargs)

        d = self.fake_lxd.check_call_mock.side_effect
        self.fake_lxd.check_call_mock.side_effect = call_effect

        self.assertIn(
            'The container could not be started.\n',
            str(self.assertRaises(
                ContainerConnectionError,
                self.make_project().execute)))

    @patch('snapcraft.internal.lxd.Containerbuild._container_run')
    def test_ftp_not_installed(self, mock_container_run):
        mock_container_run.side_effect = lambda cmd, **kwargs: cmd

        def call_effect(*args, **kwargs):
            if args[0][:1] == ['/usr/lib/sftp-server']:
                raise FileNotFoundError(
                    2, 'No such file or directory')

        self.fake_lxd.popen_mock.side_effect = call_effect

        self.assertIn(
            'You must have openssh-sftp-server installed to use a LXD '
            'remote on a different host.\n',
            str(self.assertRaises(
                SnapcraftEnvironmentError,
                self.make_project().execute)))

    @patch('snapcraft.internal.lxd.Containerbuild._container_run')
    def test_ftp_error(self, mock_container_run):
        mock_container_run.side_effect = lambda cmd, **kwargs: cmd

        def call_effect(*args, **kwargs):
            if args[0][:1] == ['/usr/lib/sftp-server']:
                raise CalledProcessError(
                    returncode=255, cmd=args[0])

        self.fake_lxd.popen_mock.side_effect = call_effect

        self.assertIn(
            'sftp-server seems to be installed but could not be run.\n',
            str(self.assertRaises(
                SnapcraftEnvironmentError,
                self.make_project().execute)))

    @patch('snapcraft.internal.lxd.Containerbuild._container_run')
    def test_sshfs_failed(self, mock_container_run):
        mock_container_run.side_effect = lambda cmd, **kwargs: cmd

        def call_effect(*args, **kwargs):
            if args[0][:2] == ['lxc', 'exec'] and args[0][4] == 'ls':
                return ''.encode('utf-8')
            return self.fake_lxd.check_output_side_effect()(*args, **kwargs)

        self.fake_lxd.check_output_mock.side_effect = call_effect

        self.assertIn(
            'The project folder could not be mounted.\n',
            str(self.assertRaises(
                ContainerConnectionError,
                self.make_project().execute)))


class LocalProjectTestCase(LXDTestCase):

    scenarios = [
        ('local', dict(remote='local', target_arch=None, server='x86_64')),
    ]

    def make_project(self):
        return lxd.Project(output='snap.snap', source='project.tar',
                           metadata={'name': 'project'},
                           project_options=self.project_options,
                           remote=self.remote)

    @patch('snapcraft.internal.lxd.Containerbuild._container_run')
    def test_start_failed(self, mock_container_run):
        mock_container_run.side_effect = lambda cmd, **kwargs: cmd

        def call_effect(*args, **kwargs):
            if args[0][:2] == ['lxc', 'start']:
                raise CalledProcessError(
                    returncode=255, cmd=args[0])
            return d(*args, **kwargs)

        d = self.fake_lxd.check_call_mock.side_effect
        self.fake_lxd.check_call_mock.side_effect = call_effect

        self.assertIn(
            'The container could not be started.\n'
            'The files /etc/subuid and /etc/subgid need to contain this line ',
            str(self.assertRaises(
                ContainerConnectionError,
                self.make_project().execute)))
        # Should not attempt to stop a container that wasn't started
        self.assertNotIn(call(['lxc', 'stop', '-f', self.fake_lxd.name]),
                         self.fake_lxd.check_call_mock.call_args_list)<|MERGE_RESOLUTION|>--- conflicted
+++ resolved
@@ -38,52 +38,6 @@
 from snapcraft._options import _get_deb_arch
 
 
-<<<<<<< HEAD
-class FakeSnapd(fixtures.Fixture):
-    '''...'''
-
-    def __init__(self):
-        self.snaps = {
-            'core': {'confinement': 'strict',
-                     'id': '2kkitQurgOkL3foImG4wDwn9CIANuHlt',
-                     'channel': 'stable',
-                     'revision': '123'},
-            'snapcraft': {'confinement': 'classic',
-                          'id': '3lljuRvshPlM4gpJnH5xExo0DJBOvImu',
-                          'channel': 'edge',
-                          'revision': '345'},
-        }
-
-    def _setUp(self):
-        patcher = patch('requests_unixsocket.Session.request')
-        self.session_request_mock = patcher.start()
-        self.session_request_mock.side_effect = self.request_side_effect()
-        self.addCleanup(patcher.stop)
-
-    def request_side_effect(self):
-        def request_effect(*args, **kwargs):
-            if args[0] == 'GET' and '/v2/snaps/' in args[1]:
-                class Session:
-                    def __init__(self, name, snaps):
-                        self._name = name
-                        self._snaps = snaps
-
-                    def json(self):
-                        if self._name not in self._snaps:
-                            return {'status': 'Not Found',
-                                    'result': {'message': 'not found'},
-                                    'status-code': 404,
-                                    'type': 'error'}
-                        return {'status': 'OK',
-                                'type': 'sync',
-                                'result': self._snaps[self._name]}
-                name = args[1].split('/')[-1]
-                return Session(name, self.snaps)
-        return request_effect
-
-
-=======
->>>>>>> 36f62b84
 class LXDTestCase(tests.TestCase):
 
     scenarios = [
@@ -281,10 +235,12 @@
             {'name': 'core',
              'confinement': 'strict',
              'id': '2kkitQurgOkL3foImG4wDwn9CIANuHlt',
+             'channel': 'stable',
              'revision': '123'},
             {'name': 'snapcraft',
              'confinement': 'classic',
              'id': '3lljuRvshPlM4gpJnH5xExo0DJBOvImu',
+             'channel': 'edge',
              'revision': '345'},
         ]
 
@@ -366,10 +322,12 @@
             {'name': 'core',
              'confinement': 'strict',
              'id': '2kkitQurgOkL3foImG4wDwn9CIANuHlt',
+             'channel': 'stable',
              'revision': '123'},
             {'name': 'snapcraft',
              'confinement': 'classic',
              'id': '3lljuRvshPlM4gpJnH5xExo0DJBOvImu',
+             'channel': 'edge',
              'revision': '345'},
         ]
 
@@ -418,10 +376,12 @@
             {'name': 'core',
              'confinement': 'strict',
              'id': '2kkitQurgOkL3foImG4wDwn9CIANuHlt',
+             'channel': 'stable',
              'revision': '123'},
             {'name': 'snapcraft',
              'confinement': 'classic',
              'id': '',
+             'channel': 'edge',
              'revision': 'x1'},
         ]
 
