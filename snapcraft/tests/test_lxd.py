--- conflicted
+++ resolved
@@ -15,7 +15,6 @@
 # along with this program.  If not, see <http://www.gnu.org/licenses/>.
 
 import logging
-import os
 from subprocess import CalledProcessError
 from unittest.mock import (
     call,
@@ -25,16 +24,12 @@
 import fixtures
 from testtools import ExpectedException
 
-<<<<<<< HEAD
+from snapcraft import tests
+from snapcraft import ProjectOptions
 from snapcraft.internal import (
     cache,
     lxd,
 )
-=======
->>>>>>> 834c24bb
-from snapcraft import tests
-from snapcraft import ProjectOptions
-from snapcraft.internal import lxd
 
 
 class LXDTestCase(tests.TestCase):
