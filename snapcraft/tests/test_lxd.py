--- conflicted
+++ resolved
@@ -77,11 +77,9 @@
             call(['lxc', 'config', 'set', container_name,
                   'environment.LC_ALL', 'C.UTF-8']),
             call(['lxc', 'exec', container_name, '--',
-<<<<<<< HEAD
                   'mkdir', '-p', '/{}'.format(project_folder)]),
             call(['lxc', 'file', 'push', os.path.realpath('project.tar'),
                   '{}/build_project/project.tar'.format(container_name)]),
-=======
                   'mkdir', project_folder]),
             call(['lxc', 'file', 'push', os.path.realpath('project.tar'),
                   '{}{}/project.tar'.format(container_name, project_folder)]),
@@ -102,7 +100,6 @@
                   'bash', '-c',
                   'cd {}; snapcraft snap --output snap.snap{}'.format(
                       project_folder, args)]),
->>>>>>> b1154631
             call(['lxc', 'file', 'pull',
                   '{}{}/snap.snap'.format(container_name, project_folder),
                   'snap.snap']),
