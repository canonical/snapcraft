--- conflicted
+++ resolved
@@ -74,12 +74,8 @@
 
         self.assertIn('Waiting for a network connection...\n'
                       'Network connection established\n'
-<<<<<<< HEAD
                       'Setting up container with project assets\n'
-                      'Retrieved snap.snap\n', fake_logger.output)
-=======
                       'Retrieved snap.snap\n', self.fake_logger.output)
->>>>>>> 67089e05
         args = []
         if self.target_arch:
             self.assertIn('Setting target machine to \'{}\'\n'.format(
