--- conflicted
+++ resolved
@@ -47,82 +47,36 @@
         self.useFixture(fake_logger)
 
         mock_pet.return_value = 'my-pet'
-<<<<<<< HEAD
         mock_container_run.side_effect = lambda cmd: cmd
-
-        with patch('platform.machine') as machine_mock, \
-                patch('platform.architecture') as arch_mock:
-            arch_mock.return_value = ('64bit', 'ELF')
-            machine_mock.return_value = 'x86_64'
-            project_options = ProjectOptions(target_deb_arch=self.target_arch)
-=======
         project_options = ProjectOptions(target_deb_arch=self.target_arch)
->>>>>>> d34dc16a
         metadata = {'name': 'project'}
         project_folder = 'build_project'
         lxd.Cleanbuilder(output='snap.snap', source='project.tar',
                          metadata=metadata, remote=self.remote,
                          project_options=project_options).execute()
-<<<<<<< HEAD
-=======
-        expected_arch = 'amd64'
->>>>>>> d34dc16a
 
         self.assertIn('Setting up container with project assets\n'
                       'Waiting for a network connection...\n'
                       'Network connection established\n'
                       'Retrieved snap.snap\n', fake_logger.output)
-<<<<<<< HEAD
-        if self.target_arch:
-            self.assertIn('Setting target machine to \'{}\'\n'.format(
-                          self.target_arch), fake_logger.output)
-=======
         args = []
         if self.target_arch:
             self.assertIn('Setting target machine to \'{}\'\n'.format(
                           self.target_arch), fake_logger.output)
             args += ['--target-arch', self.target_arch]
->>>>>>> d34dc16a
 
         container_name = '{}:snapcraft-my-pet'.format(self.remote)
 
         fake_lxd.check_call_mock.assert_has_calls([
             call(['lxc', 'launch', '-e',
-                  'ubuntu:xenial/{}'.format(project_options.deb_arch),
+                  'ubuntu:xenial/{}'.format('amd64'),
                   container_name]),
             call(['lxc', 'config', 'set', container_name,
                   'environment.SNAPCRAFT_SETUP_CORE', '1']),
-<<<<<<< HEAD
+            call(['lxc', 'config', 'set', container_name,
+                  'environment.LC_ALL', 'C.UTF-8']),
             call(['lxc', 'file', 'push', os.path.realpath('project.tar'),
                   '{}/build_project/project.tar'.format(container_name)]),
-=======
-            call(['lxc', 'config', 'set', container_name,
-                  'environment.LC_ALL', 'C.UTF-8']),
-            call(['lxc', 'exec', container_name,
-                  '--env', 'HOME=/{}'.format(project_folder), '--',
-                  'mkdir', project_folder]),
-            call(['lxc', 'file', 'push', os.path.realpath('project.tar'),
-                  '{}/build_project/project.tar'.format(container_name)]),
-            call(['lxc', 'exec', container_name,
-                  '--env', 'HOME=/{}'.format(project_folder), '--',
-                  'tar', 'xvf', 'project.tar']),
-            call(['lxc', 'exec', container_name,
-                  '--env', 'HOME=/{}'.format(project_folder), '--',
-                  'python3', '-c',
-                  'import urllib.request; '
-                  'urllib.request.urlopen('
-                  '"http://start.ubuntu.com/connectivity-check.html", '
-                  'timeout=5)']),
-            call(['lxc', 'exec', container_name,
-                  '--env', 'HOME=/{}'.format(project_folder), '--',
-                  'apt-get', 'update']),
-            call(['lxc', 'exec', container_name,
-                  '--env', 'HOME=/{}'.format(project_folder), '--',
-                  'apt-get', 'install', 'snapcraft', '-y']),
-            call(['lxc', 'exec', container_name,
-                  '--env', 'HOME=/{}'.format(project_folder), '--',
-                  'snapcraft', 'snap', '--output', 'snap.snap', *args]),
->>>>>>> d34dc16a
             call(['lxc', 'file', 'pull',
                   '{}/{}/snap.snap'.format(container_name, project_folder),
                   'snap.snap']),
@@ -138,7 +92,7 @@
             call(['apt-get', 'update']),
             call(['apt-get', 'install', '-y', 'snapcraft']),
             call(['rm', '-f', '/var/lib/apt/lists/lock']),
-            call(['snapcraft', 'snap', '--output', 'snap.snap']),
+            call(['snapcraft', 'snap', '--output', 'snap.snap', *args]),
         ])
 
     def test_wait_for_network_loops(self):
