--- conflicted
+++ resolved
@@ -612,7 +612,9 @@
 
         self.wfile.write(data)
 
-    def do_GET(self):
+    # This function's complexity is correlated to the number of
+    # commands, no point in checking that.
+    def do_GET(self):  # noqa: C901
         if self.server.fake_store.needs_refresh:
             self._handle_needs_refresh()
             return
@@ -622,9 +624,7 @@
         details_review = urllib.parse.urljoin(
             self._DEV_API_PATH, '/details/upload-id/review-snap')
         account_path = urllib.parse.urljoin(self._DEV_API_PATH, 'account')
-<<<<<<< HEAD
         snap_path = urllib.parse.urljoin(self._DEV_API_PATH, 'snaps')
-=======
         good_validations_path = urllib.parse.urljoin(
             self._DEV_API_PATH, 'snaps/good/validations')
         bad_validations_path = urllib.parse.urljoin(
@@ -632,27 +632,23 @@
         err_validations_path = urllib.parse.urljoin(
             self._DEV_API_PATH, 'snaps/err/validations')
 
->>>>>>> 2d429cf1
         if parsed_path.path.startswith(details_good):
             self._handle_scan_complete_request('ready_to_release', True)
         elif parsed_path.path.startswith(details_review):
             self._handle_scan_complete_request('need_manual_review', False)
         elif parsed_path.path == account_path:
             self._handle_account_request()
-<<<<<<< HEAD
-        elif parsed_path.path.startswith(snap_path):
-            if parsed_path.path.endswith('/history'):
-                self._handle_snap_history()
-            if parsed_path.path.endswith('/status'):
-                self._handle_snap_status()
-=======
         elif parsed_path.path.startswith(good_validations_path):
             self._handle_validation_request('good')
         elif parsed_path.path.startswith(bad_validations_path):
             self._handle_validation_request('bad')
         elif parsed_path.path.startswith(err_validations_path):
             self._handle_validation_request('err')
->>>>>>> 2d429cf1
+        elif parsed_path.path.startswith(snap_path):
+            if parsed_path.path.endswith('/history'):
+                self._handle_snap_history()
+            if parsed_path.path.endswith('/status'):
+                self._handle_snap_status()
         else:
             logger.error(
                 'Not implemented path in fake Store API server: {}'.format(
@@ -731,7 +727,6 @@
             'snaps': {'16': snaps},
         }).encode())
 
-<<<<<<< HEAD
     def _handle_snap_history(self):
         logger.debug('Handling account request')
         self.send_response(200)
@@ -817,7 +812,7 @@
         else:
             output = channel_map
         self.wfile.write(json.dumps(output).encode())
-=======
+
     def do_PUT(self):
         if self.server.fake_store.needs_refresh:
             self._handle_needs_refresh()
@@ -859,7 +854,6 @@
         self.send_header('Content-Type', 'application/json')
         self.end_headers()
         self.wfile.write(response)
->>>>>>> 2d429cf1
 
 
 class FakeStoreSearchServer(http.server.HTTPServer):
