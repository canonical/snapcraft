--- conflicted
+++ resolved
@@ -385,7 +385,6 @@
         del sys.modules[self._import_name]
 
 
-<<<<<<< HEAD
 def check_output_side_effect(fail_on_remote=False, fail_on_default=False):
     def call_effect(*args, **kwargs):
         if args[0] == ['lxc', 'remote', 'get-default']:
@@ -421,7 +420,8 @@
         patcher = mock.patch('snapcraft.internal.lxd.sleep', lambda _: None)
         patcher.start()
         self.addCleanup(patcher.stop)
-=======
+
+
 class GitRepo(fixtures.Fixture):
     '''Create a git repo in the current directory'''
 
@@ -541,5 +541,4 @@
                   '-u', 'Test User <test.user@example.com>'])
             revno = call_with_output(['hg', 'id']).split()[0]
 
-            self.commit = revno
->>>>>>> 031cc7a8
+            self.commit = revno