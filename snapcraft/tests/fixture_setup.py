--- conflicted
+++ resolved
@@ -577,11 +577,8 @@
 
         mock_apt_cache().__getitem__.side_effect = (
             lambda item: cache[item])
-<<<<<<< HEAD
         mock_apt_cache().__enter__().__getitem__.side_effect = (
             lambda item: cache[item])
-=======
->>>>>>> 9b3f7a05
 
         mock_apt_cache().get_changes.return_value = cache.values()
 
@@ -595,10 +592,7 @@
         self.version = version
         self.versions = {version: self}
         self.candidate = self
-<<<<<<< HEAD
         self.installed = version
-=======
->>>>>>> 9b3f7a05
 
     def __str__(self):
         return '{}={}'.format(self.name, self.version)
