# -*- Mode:Python; indent-tabs-mode:nil; tab-width:4 -*-
#
# Copyright (C) 2015-2017 Canonical Ltd
#
# This program is free software: you can redistribute it and/or modify
# it under the terms of the GNU General Public License version 3 as
# published by the Free Software Foundation.
#
# This program is distributed in the hope that it will be useful,
# but WITHOUT ANY WARRANTY; without even the implied warranty of
# MERCHANTABILITY or FITNESS FOR A PARTICULAR PURPOSE.  See the
# GNU General Public License for more details.
#
# You should have received a copy of the GNU General Public License
# along with this program.  If not, see <http://www.gnu.org/licenses/>.

import collections
import contextlib
import io
import os
import sys
import tempfile
import threading
<<<<<<< HEAD
from textwrap import dedent, fill
from types import ModuleType
=======
>>>>>>> d34dc16a
import urllib.parse
from functools import partial
from types import ModuleType
from unittest import mock
from subprocess import CalledProcessError

import fixtures
import xdg

from snapcraft.tests import fake_servers
from snapcraft.tests.subprocess_utils import (
    call,
    call_with_output,
)


class TempCWD(fixtures.TempDir):

    def setUp(self):
        """Create a temporary directory an cd into it for the test duration."""
        super().setUp()
        current_dir = os.getcwd()
        self.addCleanup(os.chdir, current_dir)
        os.chdir(self.path)


class TempXDG(fixtures.Fixture):
    """Isolate a test from xdg so a private temp config is used."""

    def __init__(self, path):
        super().setUp()
        self.path = path

    def setUp(self):
        super().setUp()
        patcher = mock.patch(
            'xdg.BaseDirectory.xdg_config_home',
            new=os.path.join(self.path, '.config'))
        patcher.start()
        self.addCleanup(patcher.stop)
        patcher = mock.patch(
            'xdg.BaseDirectory.xdg_data_home',
            new=os.path.join(self.path, '.local'))
        patcher.start()
        self.addCleanup(patcher.stop)
        patcher = mock.patch(
            'xdg.BaseDirectory.xdg_cache_home',
            new=os.path.join(self.path, '.cache'))
        patcher.start()
        self.addCleanup(patcher.stop)

        patcher_dirs = mock.patch(
            'xdg.BaseDirectory.xdg_config_dirs',
            new=[xdg.BaseDirectory.xdg_config_home])
        patcher_dirs.start()
        self.addCleanup(patcher_dirs.stop)

        patcher_dirs = mock.patch(
            'xdg.BaseDirectory.xdg_data_dirs',
            new=[xdg.BaseDirectory.xdg_data_home])
        patcher_dirs.start()
        self.addCleanup(patcher_dirs.stop)


class SilentSnapProgress(fixtures.Fixture):

    def setUp(self):
        super().setUp()

        patcher = mock.patch('snapcraft.internal.lifecycle.ProgressBar')
        patcher.start()
        self.addCleanup(patcher.stop)


class CleanEnvironment(fixtures.Fixture):

    def setUp(self):
        super().setUp()

        current_environment = os.environ.copy()
        os.environ = {}

        self.addCleanup(os.environ.update, current_environment)


class _FakeStdout(io.StringIO):
    """A fake stdout using StringIO implementing the missing fileno attrib."""

    def fileno(self):
        return 1


class _FakeStderr(io.StringIO):
    """A fake stderr using StringIO implementing the missing fileno attrib."""

    def fileno(self):
        return 2


class _FakeTerminalSize:

    def __init__(self, columns=80):
        self.columns = columns


class FakeTerminal(fixtures.Fixture):

    def __init__(self, columns=80, isatty=True):
        self.columns = columns
        self.isatty = isatty

    def _setUp(self):
        patcher = mock.patch('shutil.get_terminal_size')
        mock_terminal_size = patcher.start()
        mock_terminal_size.return_value = _FakeTerminalSize(self.columns)
        self.addCleanup(patcher.stop)

        patcher = mock.patch('sys.stdout', new_callable=_FakeStdout)
        self.mock_stdout = patcher.start()
        self.addCleanup(patcher.stop)

        patcher = mock.patch('sys.stderr', new_callable=_FakeStderr)
        self.mock_stderr = patcher.start()
        self.addCleanup(patcher.stop)

        patcher = mock.patch('os.isatty')
        mock_isatty = patcher.start()
        mock_isatty.return_value = self.isatty
        self.addCleanup(patcher.stop)

    def getvalue(self, stderr=False):
        if stderr:
            return self.mock_stderr.getvalue()
        else:
            return self.mock_stdout.getvalue()


class FakePartsWiki(fixtures.Fixture):

    def setUp(self):
        super().setUp()

        self.fake_parts_wiki_fixture = FakePartsWikiRunning()
        self.useFixture(self.fake_parts_wiki_fixture)
        self.useFixture(fixtures.EnvironmentVariable(
            'no_proxy', 'localhost,127.0.0.1'))


class FakePartsWikiWithSlashes(fixtures.Fixture):

    def setUp(self):
        super().setUp()

        self.fake_parts_wiki_with_slashes_fixture = (
            FakePartsWikiWithSlashesRunning())
        self.useFixture(self.fake_parts_wiki_with_slashes_fixture)
        self.useFixture(fixtures.EnvironmentVariable(
            'no_proxy', 'localhost,127.0.0.1'))


class FakePartsWikiOrigin(fixtures.Fixture):

    def setUp(self):
        super().setUp()

        self.fake_parts_wiki_origin_fixture = FakePartsWikiOriginRunning()
        self.useFixture(self.fake_parts_wiki_origin_fixture)
        self.useFixture(fixtures.EnvironmentVariable(
            'no_proxy', 'localhost,127.0.0.1'))


class FakeParts(fixtures.Fixture):

    def setUp(self):
        super().setUp()

        self.fake_parts_server_fixture = FakePartsServerRunning()
        self.useFixture(self.fake_parts_server_fixture)
        self.useFixture(fixtures.EnvironmentVariable(
            'SNAPCRAFT_PARTS_URI',
            urllib.parse.urljoin(
                self.fake_parts_server_fixture.url, 'parts.yaml')))
        self.useFixture(fixtures.EnvironmentVariable(
            'no_proxy', 'localhost,127.0.0.1'))


class FakeStore(fixtures.Fixture):

    def setUp(self):
        super().setUp()
        # In case the variable was not set or it was empty.
        self.useFixture(fixtures.EnvironmentVariable('TEST_STORE', 'fake'))

        self.needs_refresh = False

        self.fake_sso_server_fixture = FakeSSOServerRunning(self)
        self.useFixture(self.fake_sso_server_fixture)
        self.useFixture(fixtures.EnvironmentVariable(
            'UBUNTU_SSO_API_ROOT_URL',
            urllib.parse.urljoin(
                self.fake_sso_server_fixture.url, 'api/v2/')))

        self.useFixture(fixtures.EnvironmentVariable(
            'STORE_RETRIES', '1'))
        self.useFixture(fixtures.EnvironmentVariable(
            'STORE_BACKOFF', '0'))

        self.fake_store_upload_server_fixture = FakeStoreUploadServerRunning()
        self.useFixture(self.fake_store_upload_server_fixture)
        self.useFixture(fixtures.EnvironmentVariable(
            'UBUNTU_STORE_UPLOAD_ROOT_URL',
            self.fake_store_upload_server_fixture.url))

        self.fake_store_api_server_fixture = FakeStoreAPIServerRunning(self)
        self.useFixture(self.fake_store_api_server_fixture)
        self.useFixture(fixtures.EnvironmentVariable(
            'UBUNTU_STORE_API_ROOT_URL',
            urllib.parse.urljoin(
                self.fake_store_api_server_fixture.url, 'dev/api/')))

        self.fake_store_search_server_fixture = FakeStoreSearchServerRunning()
        self.useFixture(self.fake_store_search_server_fixture)
        self.useFixture(fixtures.EnvironmentVariable(
            'UBUNTU_STORE_SEARCH_ROOT_URL',
            self.fake_store_search_server_fixture.url))

        self.useFixture(fixtures.EnvironmentVariable(
            'no_proxy', 'localhost,127.0.0.1'))


class _FakeServerRunning(fixtures.Fixture):

    # To be defined by child fixtures.
    fake_server = None

    def setUp(self):
        super().setUp()
        self._start_fake_server()

    def _start_fake_server(self):
        server_address = ('', 0)
        self.server = self.fake_server(server_address)
        server_thread = threading.Thread(target=self.server.serve_forever)
        server_thread.start()
        self.addCleanup(self._stop_fake_server, server_thread)
        self.url = 'http://localhost:{}/'.format(self.server.server_port)

    def _stop_fake_server(self, thread):
        self.server.shutdown()
        self.server.socket.close()
        thread.join()


class FakePartsWikiOriginRunning(_FakeServerRunning):

    fake_server = fake_servers.FakePartsWikiOriginServer


class FakePartsWikiRunning(_FakeServerRunning):

    fake_server = fake_servers.FakePartsWikiServer


class FakePartsWikiWithSlashesRunning(_FakeServerRunning):

    fake_server = fake_servers.FakePartsWikiWithSlashesServer


class FakePartsServerRunning(_FakeServerRunning):

    fake_server = fake_servers.FakePartsServer


class FakeSSOServerRunning(_FakeServerRunning):

    def __init__(self, fake_store):
        super().__init__()
        self.fake_server = partial(fake_servers.FakeSSOServer, fake_store)


class FakeStoreUploadServerRunning(_FakeServerRunning):

    fake_server = fake_servers.FakeStoreUploadServer


class FakeStoreAPIServerRunning(_FakeServerRunning):

    def __init__(self, fake_store):
        super().__init__()
        self.fake_server = partial(fake_servers.FakeStoreAPIServer, fake_store)


class FakeStoreSearchServerRunning(_FakeServerRunning):

    fake_server = fake_servers.FakeStoreSearchServer


class StagingStore(fixtures.Fixture):

    def setUp(self):
        super().setUp()
        self.useFixture(fixtures.EnvironmentVariable(
            'UBUNTU_STORE_API_ROOT_URL',
            'https://myapps.developer.staging.ubuntu.com/dev/api/'))
        self.useFixture(fixtures.EnvironmentVariable(
            'UBUNTU_STORE_UPLOAD_ROOT_URL',
            'https://upload.apps.staging.ubuntu.com/'))
        self.useFixture(fixtures.EnvironmentVariable(
            'UBUNTU_SSO_API_ROOT_URL',
            'https://login.staging.ubuntu.com/api/v2/'))
        self.useFixture(fixtures.EnvironmentVariable(
            'UBUNTU_STORE_SEARCH_ROOT_URL',
            'https://search.apps.staging.ubuntu.com/'))


class TestStore(fixtures.Fixture):

    def setUp(self):
        super().setUp()
        test_store = os.getenv('TEST_STORE') or 'fake'
        if test_store == 'fake':
            self.useFixture(FakeStore())
            self.register_count_limit = 10
            self.reserved_snap_name = 'test-reserved-snap-name'
            self.already_owned_snap_name = 'test-already-owned-snap-name'
        elif test_store == 'staging':
            self.useFixture(StagingStore())
            self.register_count_limit = 100
            self.reserved_snap_name = 'bash'
        elif test_store == 'production':
            # Use the default server URLs
            self.register_count_limit = 10
            self.reserved_snap_name = 'bash'
        else:
            raise ValueError(
                'Unknown test store option: {}'.format(test_store))

        self.user_email = os.getenv(
            'TEST_USER_EMAIL', 'u1test+snapcraft@canonical.com')
        self.test_track_snap = os.getenv(
            'TEST_SNAP_WITH_TRACKS', 'test-snapcraft-tracks')
        if test_store == 'fake':
            self.user_password = 'test correct password'
        else:
            self.user_password = os.getenv('TEST_USER_PASSWORD')


class FakePlugin(fixtures.Fixture):
    '''Dynamically generate a new module containing the provided plugin'''

    def __init__(self, plugin_name, plugin_class):
        super().__init__()
        self._import_name = 'snapcraft.plugins.{}'.format(
            plugin_name.replace('-', '_'))
        self._plugin_class = plugin_class

    def _setUp(self):
        plugin_module = ModuleType(self._import_name)
        setattr(plugin_module, self._plugin_class.__name__, self._plugin_class)
        sys.modules[self._import_name] = plugin_module
        self.addCleanup(self._remove_module)

    def _remove_module(self):
        del sys.modules[self._import_name]


def check_output_side_effect(fail_on_remote=False, fail_on_default=False):
    def call_effect(*args, **kwargs):
        if args[0] == ['lxc', 'remote', 'get-default']:
            if fail_on_default:
                raise CalledProcessError(returncode=255, cmd=args[0])
            else:
                return 'local'.encode('utf-8')
        elif args[0] == ['lxc', 'list', 'my-remote:'] and fail_on_remote:
            raise CalledProcessError(returncode=255, cmd=args[0])
        elif args[0][:2] == ['lxc', 'info']:
            return '''
                environment:
                  kernel_architecture: x86_64
                '''.encode('utf-8')
        elif args[0][:3] == ['lxc', 'list', '--format=json']:
            return '''
                [{"name": "snapcraft-snap-test",
                  "status": "Stopped",
                  "devices": {"build-snap-test":[]}}]
                '''.encode('utf-8')
        else:
            return ''.encode('utf-8')
    return call_effect


class FakeAptGetBuildDep(fixtures.Fixture):
    '''Mock apt-get build-dep output'''

    _PROLOG = dedent('''
        NOTE: This is only a simulation!
              apt-get needs root privileges for real execution.
              Keep also in mind that locking is deactivated,
              so don't depend on the relevance to the real current situation!
        Note, using file '{}' to get the build dependencies
        Reading package lists...
        Building dependency tree...
        Reading state information...''')
    _PROBLEMS = dedent('''
        Some packages could not be installed. This may mean that you have
        requested an impossible situation or if you are using the unstable
        distribution that some required packages have not yet been created
        or been moved out of Incoming.
        The following information may help to resolve the situation:

        The following packages have unmet dependencies:
         builddeps:{}{} : {}
        E: Unable to correct problems, you have held broken packages.''')
    _NEW = dedent('''
        The following NEW packages will be installed:
          {}
        3 upgraded, {} newly installed, 0 to remove and 5 not upgraded.''')

    def __init__(self, packages, arch='', update_error=False,
                 not_cached=False, not_available=False):
        self.filename = '{}/{}abcdef.dsc'.format(tempfile.gettempdir(),
                                                 tempfile.gettempprefix())
        if arch:
            arch = ':{}'.format(arch)
        if not_cached:
            note = 'Depends: {}{} but it is not going to be installed'
        elif not_available:
            note = 'Depends: {}{} but it is not installable'
        else:
            note = '{}{}'
        errors = []
        for package in packages:
            errors.append(note.format(package, arch))
        if not_cached or not_available:
            self.exception = True
            details = self._PROBLEMS.format(
                self.filename, arch, '\n'.join(errors))
        else:
            self.exception = False
            details = self._NEW.format(fill(' '.join(errors),
                                            subsequent_indent='  ',
                                            break_on_hyphens=False),
                                       len(errors))
        self.output = '{}\n{}'.format(self._PROLOG.format(self.filename),
                                      details).encode(
                                          sys.getfilesystemencoding())
        self.update_error = update_error

    def _setUp(self):
        patcher = mock.patch('tempfile.NamedTemporaryFile')
        tempfile_mock = patcher.start()
        tempfile_mock.return_value.__enter__.return_value.name = self.filename
        self.addCleanup(patcher.stop)

        patcher = mock.patch('subprocess.check_output')
        self.check_output_mock = patcher.start()
        self.check_output_mock.side_effect = self.check_output_side_effect()
        self.addCleanup(patcher.stop)

        patcher = mock.patch('snapcraft.internal.repo._deb.open',
                             mock.mock_open())
        self.open_mock = patcher.start()
        self.addCleanup(patcher.stop)

    def check_output_side_effect(self):
        def call_effect(*args, **kwargs):
            if args[0][:2] == ['apt-get', 'build-dep']:
                if self.exception:
                    raise CalledProcessError(100, args[0], self.output)
                else:
                    return self.output
            if args[0][:3] == ['sudo', 'apt-get', 'update']:
                server = 'http://archive.ubuntu.com/ubuntu'
                template = '{}:{} {} xenial InRelease\n'
                output = template.format('Get', '9', server)
                if self.update_error:
                    output += template.format('Err', '9', server)
                return output.encode(sys.getfilesystemencoding())
            elif args[0][:2] == ['dpkg', '--print-foreign-architectures']:
                return 'amd64\n'.encode(sys.getfilesystemencoding())
        return call_effect


class FakeLXD(fixtures.Fixture):
    '''...'''

    def __init__(self, fail_on_remote=False, fail_on_default=False):
        self.fail_on_remote = fail_on_remote
        self.fail_on_default = fail_on_default

    def _setUp(self):
        patcher = mock.patch('snapcraft.internal.lxd.check_call')
        self.check_call_mock = patcher.start()
        self.addCleanup(patcher.stop)

        patcher = mock.patch('snapcraft.internal.lxd.check_output')
        self.check_output_mock = patcher.start()
        self.check_output_mock.side_effect = check_output_side_effect(
            self.fail_on_remote, self.fail_on_default)
        self.addCleanup(patcher.stop)

        patcher = mock.patch('snapcraft.internal.lxd.sleep', lambda _: None)
        patcher.start()
        self.addCleanup(patcher.stop)

        patcher = mock.patch('platform.machine')
        self.machine_mock = patcher.start()
        self.machine_mock.return_value = 'x86_64'
        self.addCleanup(patcher.stop)
        patcher = mock.patch('platform.architecture')
        self.architecture_mock = patcher.start()
        self.architecture_mock.return_value = ('64bit', 'ELF')
        self.addCleanup(patcher.stop)


class GitRepo(fixtures.Fixture):
    '''Create a git repo in the current directory'''

    def setUp(self):
        super().setUp()
        name = 'git-source'  # must match what the tests expect

        def _add_and_commit_file(path, filename, contents=None, message=None):
            if not contents:
                contents = filename
            if not message:
                message = filename

            with open(os.path.join(path, filename), 'w') as fp:
                fp.write(contents)

            call(['git', '-C', name, 'add', filename])
            call(['git', '-C', name, 'commit', '-am', message])

        os.makedirs(name)
        call(['git', '-C', name, 'init'])
        call(['git', '-C', name, 'config',
              'user.name', 'Test User'])
        call(['git', '-C', name, 'config',
              'user.email', 'testuser@example.com'])

        _add_and_commit_file(name, 'testing')
        call(['git', '-C', name, 'branch', 'test-branch'])

        _add_and_commit_file(name, 'testing-2')
        call(['git', '-C', name, 'tag', 'feature-tag'])

        _add_and_commit_file(name, 'testing-3')

        self.commit = call_with_output(
            ['git', '-C', name, 'rev-parse', 'HEAD'])


@contextlib.contextmanager
def return_to_cwd():
    cwd = os.getcwd()
    try:
        yield
    finally:
        os.chdir(cwd)


class BzrRepo(fixtures.Fixture):

    def __init__(self, name):
        self.name = name

    def setUp(self):
        super().setUp()

        with return_to_cwd():
            os.makedirs(self.name)
            os.chdir(self.name)
            call(['bzr', 'init'])
            call(['bzr', 'whoami', 'Test User <test.user@example.com>'])
            with open('testing', 'w') as fp:
                fp.write('testing')

            call(['bzr', 'add', 'testing'])
            call(['bzr', 'commit', '-m', 'testing'])
            call(['bzr', 'tag', 'feature-tag'])
            revno = call_with_output(['bzr', 'revno'])

            self.commit = revno


class SvnRepo(fixtures.Fixture):

    def __init__(self, name):
        self.name = name

    def setUp(self):
        super().setUp()

        working_tree = 'svn-repo'
        call(['svnadmin', 'create', self.name])
        call(['svn', 'checkout',
              'file://{}'.format(os.path.join(os.getcwd(), self.name)),
              working_tree])

        with return_to_cwd():
            os.chdir(working_tree)
            with open('testing', 'w') as fp:
                fp.write('testing')

            call(['svn', 'add', 'testing'])
            call(['svn', 'commit', '-m', 'svn testing'])
            revno = '1'

            self.commit = revno


class HgRepo(fixtures.Fixture):

    def __init__(self, name):
        self.name = name

    def setUp(self):
        super().setUp()

        with return_to_cwd():
            os.makedirs(self.name)
            os.chdir(self.name)
            call(['hg', 'init'])
            with open('testing', 'w') as fp:
                fp.write('testing')

            call(['hg', 'add', 'testing'])
            call(['hg', 'commit', '-m', 'testing',
                  '-u', 'Test User <test.user@example.com>'])
            call(['hg', 'tag', 'feature-tag',
                  '-u', 'Test User <test.user@example.com>'])
            revno = call_with_output(['hg', 'id']).split()[0]

            self.commit = revno


class FakeAptCache(fixtures.Fixture):

    def __init__(self, packages=None):
        super().__init__()
        self.packages = packages if packages else []
        self.cache = collections.OrderedDict()

    def setUp(self):
        super().setUp()
        temp_dir_fixture = fixtures.TempDir()
        self.useFixture(temp_dir_fixture)
        self.path = temp_dir_fixture.path
        patcher = mock.patch('snapcraft.repo._deb.apt.Cache')
        mock_apt_cache = patcher.start()
        self.addCleanup(patcher.stop)

        for package, version in self.packages:
            self.cache[package] = FakeAptCachePackage(
                self.path, package, version)

        mock_apt_cache().__getitem__.side_effect = (
            lambda item: self.cache[item])
        mock_apt_cache().__enter__().__getitem__.side_effect = (
            lambda item: self.cache[item])

        mock_apt_cache().get_changes.return_value = self.cache.values()

        mock_apt_cache().__enter__().get_providing_packages.side_effect = (
            self.get_providing_packages)

    def get_providing_packages(self, package_name):
        providing_packages = []
        for package in self.cache:
            if package_name in self.cache[package].provides:
                providing_packages.append(self.cache[package])
        return providing_packages


class FakeAptCachePackage():

    def __init__(self, temp_dir, name, version, provides=None):
        super().__init__()
        self.temp_dir = temp_dir
        self.name = name
        self.version = version
        self.versions = {version: self}
        self.candidate = self
        self.installed = version
        self.provides = provides

    def __str__(self):
        return '{}={}'.format(self.name, self.version)

    def mark_install(self):
        pass

    def fetch_binary(self, dir_, progress):
        path = os.path.join(self.temp_dir, self.name)
        open(path, 'w').close()
        return path

    def get_dependencies(self, _):
        return []<|MERGE_RESOLUTION|>--- conflicted
+++ resolved
@@ -21,11 +21,7 @@
 import sys
 import tempfile
 import threading
-<<<<<<< HEAD
 from textwrap import dedent, fill
-from types import ModuleType
-=======
->>>>>>> d34dc16a
 import urllib.parse
 from functools import partial
 from types import ModuleType
