# -*- Mode:Python; indent-tabs-mode:nil; tab-width:4 -*-
#
# Copyright (C) 2015-2017 Canonical Ltd
#
# This program is free software: you can redistribute it and/or modify
# it under the terms of the GNU General Public License version 3 as
# published by the Free Software Foundation.
#
# This program is distributed in the hope that it will be useful,
# but WITHOUT ANY WARRANTY; without even the implied warranty of
# MERCHANTABILITY or FITNESS FOR A PARTICULAR PURPOSE.  See the
# GNU General Public License for more details.
#
# You should have received a copy of the GNU General Public License
# along with this program.  If not, see <http://www.gnu.org/licenses/>.

import collections
import contextlib
import copy
import io
import os
import string
import sys
import threading
import urllib.parse
from functools import partial
from types import ModuleType
from unittest import mock
from subprocess import CalledProcessError

import fixtures
import xdg

import snapcraft
from snapcraft.tests import fake_servers
from snapcraft.tests.fake_servers import (
    api,
    search,
    upload
)
from snapcraft.tests.subprocess_utils import (
    call,
    call_with_output,
)


class TempCWD(fixtures.TempDir):

    def setUp(self):
        """Create a temporary directory an cd into it for the test duration."""
        super().setUp()
        current_dir = os.getcwd()
        self.addCleanup(os.chdir, current_dir)
        os.chdir(self.path)


class TempXDG(fixtures.Fixture):
    """Isolate a test from xdg so a private temp config is used."""

    def __init__(self, path):
        super().setUp()
        self.path = path

    def setUp(self):
        super().setUp()
        patcher = mock.patch(
            'xdg.BaseDirectory.xdg_config_home',
            new=os.path.join(self.path, '.config'))
        patcher.start()
        self.addCleanup(patcher.stop)
        patcher = mock.patch(
            'xdg.BaseDirectory.xdg_data_home',
            new=os.path.join(self.path, '.local'))
        patcher.start()
        self.addCleanup(patcher.stop)
        patcher = mock.patch(
            'xdg.BaseDirectory.xdg_cache_home',
            new=os.path.join(self.path, '.cache'))
        patcher.start()
        self.addCleanup(patcher.stop)

        patcher_dirs = mock.patch(
            'xdg.BaseDirectory.xdg_config_dirs',
            new=[xdg.BaseDirectory.xdg_config_home])
        patcher_dirs.start()
        self.addCleanup(patcher_dirs.stop)

        patcher_dirs = mock.patch(
            'xdg.BaseDirectory.xdg_data_dirs',
            new=[xdg.BaseDirectory.xdg_data_home])
        patcher_dirs.start()
        self.addCleanup(patcher_dirs.stop)


class FakeProjectOptions(fixtures.Fixture):

    def __init__(self, **kwargs):
        self._kwargs = dict(
            arch_triplet=kwargs.pop('arch_triplet', 'x86_64-gnu-linux'),
            parts_dir=kwargs.pop('parts_dir', 'parts'),
            stage_dir=kwargs.pop('stage_dir', 'stage'),
            prime_dir=kwargs.pop('prime_dir', 'prime'),
            parallel_build_count=kwargs.pop('parallel_build_count', '1'),
        )
        if kwargs:
            raise NotImplementedError(
                'Handling of {!r} is not implemented'.format(kwargs.keys()))

    def setUp(self):
        super().setUp()

        patcher = mock.patch('snapcraft.ProjectOptions')
        patcher.start()
        self.addCleanup(patcher.stop)

        # Special handling is required as ProjectOptions attributes are
        # handled with the @property decorator.
        project_options_t = type(snapcraft.ProjectOptions.return_value)
        for key in self._kwargs:
            setattr(project_options_t, key, self._kwargs[key])


class SilentSnapProgress(fixtures.Fixture):

    def setUp(self):
        super().setUp()

        patcher = mock.patch('snapcraft.internal.lifecycle.ProgressBar')
        patcher.start()
        self.addCleanup(patcher.stop)


class CleanEnvironment(fixtures.Fixture):

    def setUp(self):
        super().setUp()

        current_environment = copy.deepcopy(os.environ)
        os.environ.clear()

        self.addCleanup(os.environ.update, current_environment)


class _FakeStdout(io.StringIO):
    """A fake stdout using StringIO implementing the missing fileno attrib."""

    def fileno(self):
        return 1


class _FakeStderr(io.StringIO):
    """A fake stderr using StringIO implementing the missing fileno attrib."""

    def fileno(self):
        return 2


class _FakeTerminalSize:

    def __init__(self, columns=80):
        self.columns = columns


class FakeTerminal(fixtures.Fixture):

    def __init__(self, columns=80, isatty=True):
        self.columns = columns
        self.isatty = isatty

    def _setUp(self):
        patcher = mock.patch('shutil.get_terminal_size')
        mock_terminal_size = patcher.start()
        mock_terminal_size.return_value = _FakeTerminalSize(self.columns)
        self.addCleanup(patcher.stop)

        patcher = mock.patch('sys.stdout', new_callable=_FakeStdout)
        self.mock_stdout = patcher.start()
        self.addCleanup(patcher.stop)

        patcher = mock.patch('sys.stderr', new_callable=_FakeStderr)
        self.mock_stderr = patcher.start()
        self.addCleanup(patcher.stop)

        patcher = mock.patch('os.isatty')
        mock_isatty = patcher.start()
        mock_isatty.return_value = self.isatty
        self.addCleanup(patcher.stop)

    def getvalue(self, stderr=False):
        if stderr:
            return self.mock_stderr.getvalue()
        else:
            return self.mock_stdout.getvalue()


class FakePartsWiki(fixtures.Fixture):

    def setUp(self):
        super().setUp()

        self.fake_parts_wiki_fixture = FakePartsWikiRunning()
        self.useFixture(self.fake_parts_wiki_fixture)
        self.useFixture(fixtures.EnvironmentVariable(
            'no_proxy', 'localhost,127.0.0.1'))


class FakePartsWikiWithSlashes(fixtures.Fixture):

    def setUp(self):
        super().setUp()

        self.fake_parts_wiki_with_slashes_fixture = (
            FakePartsWikiWithSlashesRunning())
        self.useFixture(self.fake_parts_wiki_with_slashes_fixture)
        self.useFixture(fixtures.EnvironmentVariable(
            'no_proxy', 'localhost,127.0.0.1'))


class FakePartsWikiOrigin(fixtures.Fixture):

    def setUp(self):
        super().setUp()

        self.fake_parts_wiki_origin_fixture = FakePartsWikiOriginRunning()
        self.useFixture(self.fake_parts_wiki_origin_fixture)
        self.useFixture(fixtures.EnvironmentVariable(
            'no_proxy', 'localhost,127.0.0.1'))


class FakeParts(fixtures.Fixture):

    def setUp(self):
        super().setUp()

        self.fake_parts_server_fixture = FakePartsServerRunning()
        self.useFixture(self.fake_parts_server_fixture)
        self.useFixture(fixtures.EnvironmentVariable(
            'SNAPCRAFT_PARTS_URI',
            urllib.parse.urljoin(
                self.fake_parts_server_fixture.url, 'parts.yaml')))
        self.useFixture(fixtures.EnvironmentVariable(
            'no_proxy', 'localhost,127.0.0.1'))


class FakeStore(fixtures.Fixture):

    def setUp(self):
        super().setUp()
        # In case the variable was not set or it was empty.
        self.useFixture(fixtures.EnvironmentVariable('TEST_STORE', 'fake'))

        self.needs_refresh = False

        self.fake_sso_server_fixture = FakeSSOServerRunning(self)
        self.useFixture(self.fake_sso_server_fixture)
        self.useFixture(fixtures.EnvironmentVariable(
            'UBUNTU_SSO_API_ROOT_URL',
            urllib.parse.urljoin(
                self.fake_sso_server_fixture.url, 'api/v2/')))

        self.useFixture(fixtures.EnvironmentVariable(
            'STORE_RETRIES', '1'))
        self.useFixture(fixtures.EnvironmentVariable(
            'STORE_BACKOFF', '0'))

        self.fake_store_upload_server_fixture = FakeStoreUploadServerRunning()
        self.useFixture(self.fake_store_upload_server_fixture)
        self.useFixture(fixtures.EnvironmentVariable(
            'UBUNTU_STORE_UPLOAD_ROOT_URL',
            self.fake_store_upload_server_fixture.url))

        self.fake_store_api_server_fixture = FakeStoreAPIServerRunning(self)
        self.useFixture(self.fake_store_api_server_fixture)
        self.useFixture(fixtures.EnvironmentVariable(
            'UBUNTU_STORE_API_ROOT_URL',
            urllib.parse.urljoin(
                self.fake_store_api_server_fixture.url, 'dev/api/')))

        self.fake_store_search_server_fixture = FakeStoreSearchServerRunning()
        self.useFixture(self.fake_store_search_server_fixture)
        self.useFixture(fixtures.EnvironmentVariable(
            'UBUNTU_STORE_SEARCH_ROOT_URL',
            self.fake_store_search_server_fixture.url))

        self.useFixture(fixtures.EnvironmentVariable(
            'no_proxy', 'localhost,127.0.0.1'))


class _FakeServerRunning(fixtures.Fixture):

    # To be defined by child fixtures.
    fake_server = None

    def setUp(self):
        super().setUp()
        self._start_fake_server()

    def _start_fake_server(self):
        server_address = ('', 0)
        self.server = self.fake_server(server_address)
        server_thread = threading.Thread(target=self.server.serve_forever)
        server_thread.start()
        self.addCleanup(self._stop_fake_server, server_thread)
        self.url = 'http://localhost:{}/'.format(self.server.server_port)

    def _stop_fake_server(self, thread):
        self.server.shutdown()
        self.server.socket.close()
        thread.join()


class FakePartsWikiOriginRunning(_FakeServerRunning):

    fake_server = fake_servers.FakePartsWikiOriginServer


class FakePartsWikiRunning(_FakeServerRunning):

    fake_server = fake_servers.FakePartsWikiServer


class FakePartsWikiWithSlashesRunning(_FakeServerRunning):

    fake_server = fake_servers.FakePartsWikiWithSlashesServer


class FakePartsServerRunning(_FakeServerRunning):

    fake_server = fake_servers.FakePartsServer


class FakeSSOServerRunning(_FakeServerRunning):

    def __init__(self, fake_store):
        super().__init__()
        self.fake_server = partial(fake_servers.FakeSSOServer, fake_store)


class FakeStoreUploadServerRunning(_FakeServerRunning):

    fake_server = upload.FakeStoreUploadServer


class FakeStoreAPIServerRunning(_FakeServerRunning):

    def __init__(self, fake_store):
        super().__init__()
        self.fake_server = partial(api.FakeStoreAPIServer, fake_store)


class FakeStoreSearchServerRunning(_FakeServerRunning):

    fake_server = search.FakeStoreSearchServer


class StagingStore(fixtures.Fixture):

    def setUp(self):
        super().setUp()
        self.useFixture(fixtures.EnvironmentVariable(
            'UBUNTU_STORE_API_ROOT_URL',
            'https://myapps.developer.staging.ubuntu.com/dev/api/'))
        self.useFixture(fixtures.EnvironmentVariable(
            'UBUNTU_STORE_UPLOAD_ROOT_URL',
            'https://upload.apps.staging.ubuntu.com/'))
        self.useFixture(fixtures.EnvironmentVariable(
            'UBUNTU_SSO_API_ROOT_URL',
            'https://login.staging.ubuntu.com/api/v2/'))
        self.useFixture(fixtures.EnvironmentVariable(
            'UBUNTU_STORE_SEARCH_ROOT_URL',
            'https://search.apps.staging.ubuntu.com/'))


class TestStore(fixtures.Fixture):

    def setUp(self):
        super().setUp()
        test_store = os.getenv('TEST_STORE') or 'fake'
        if test_store == 'fake':
            self.useFixture(FakeStore())
            self.register_count_limit = 10
            self.reserved_snap_name = 'test-reserved-snap-name'
            self.already_owned_snap_name = 'test-already-owned-snap-name'
        elif test_store == 'staging':
            self.useFixture(StagingStore())
            self.register_count_limit = 100
            self.reserved_snap_name = 'bash'
        elif test_store == 'production':
            # Use the default server URLs
            self.register_count_limit = 10
            self.reserved_snap_name = 'bash'
        else:
            raise ValueError(
                'Unknown test store option: {}'.format(test_store))

        self.user_email = (
            os.getenv('TEST_USER_EMAIL') or
            'u1test+snapcraft@canonical.com')
        self.test_track_snap = os.getenv(
            'TEST_SNAP_WITH_TRACKS', 'test-snapcraft-tracks')
        if test_store == 'fake':
            self.user_password = 'test correct password'
        else:
            self.user_password = os.getenv('TEST_USER_PASSWORD')


class FakePlugin(fixtures.Fixture):
    '''Dynamically generate a new module containing the provided plugin'''

    def __init__(self, plugin_name, plugin_class):
        super().__init__()
        self._import_name = 'snapcraft.plugins.{}'.format(
            plugin_name.replace('-', '_'))
        self._plugin_class = plugin_class

    def _setUp(self):
        plugin_module = ModuleType(self._import_name)
        setattr(plugin_module, self._plugin_class.__name__, self._plugin_class)
        sys.modules[self._import_name] = plugin_module
        self.addCleanup(self._remove_module)

    def _remove_module(self):
        del sys.modules[self._import_name]


class FakeLXD(fixtures.Fixture):
    '''...'''

    def __init__(self, fail_on_snapcraft_run=False):
        self.status = None
        self.devices = '{}'
        self.fail_on_snapcraft_run = fail_on_snapcraft_run

    def _setUp(self):
        patcher = mock.patch('snapcraft.internal.lxd.check_call')
        self.check_call_mock = patcher.start()
        self.check_call_mock.side_effect = self.check_output_side_effect()
        self.addCleanup(patcher.stop)

        patcher = mock.patch('snapcraft.internal.lxd.check_output')
        self.check_output_mock = patcher.start()
        self.check_output_mock.side_effect = self.check_output_side_effect()
        self.addCleanup(patcher.stop)

        patcher = mock.patch('snapcraft.internal.lxd.sleep', lambda _: None)
        patcher.start()
        self.addCleanup(patcher.stop)

        patcher = mock.patch('platform.machine')
        self.machine_mock = patcher.start()
        self.machine_mock.return_value = 'x86_64'
        self.addCleanup(patcher.stop)
        patcher = mock.patch('platform.architecture')
        self.architecture_mock = patcher.start()
        self.architecture_mock.return_value = ('64bit', 'ELF')
        self.addCleanup(patcher.stop)

    def check_output_side_effect(self):
        def call_effect(*args, **kwargs):
            if args[0] == ['lxc', 'remote', 'get-default']:
                return 'local'.encode('utf-8')
            elif args[0][:2] == ['lxc', 'info']:
                return '''
                    environment:
                      kernel_architecture: x86_64
                    '''.encode('utf-8')
            elif args[0][:3] == ['lxc', 'list', '--format=json']:
                if self.status and args[0][3] == self.name:
                    return string.Template('''
                        [{"name": "$NAME",
                          "status": "$STATUS",
<<<<<<< HEAD
                          "state": {"network":
                                   {"eth0": {"addresses":
                                             [{"family": "inet",
                                               "address": "127.0.0.1"}]}}},
                          "devices": {"build-snap-test":[]}}]
=======
                          "devices": $DEVICES}]
>>>>>>> 410d76f4
                        ''').substitute({
                            # Container name without remote prefix
                            'NAME': self.name.split(':')[-1],
                            'STATUS': self.status,
                            'DEVICES': self.devices,
                            }).encode('utf-8')
                return '[]'.encode('utf-8')
            elif args[0][:2] == ['lxc', 'init']:
                self.name = args[0][3]
                self.status = 'Stopped'
            elif args[0][:2] == ['lxc', 'launch']:
                self.name = args[0][4]
                self.status = 'Running'
            elif args[0][:2] == ['lxc', 'stop'] and not self.status:
                # error: not found
                raise CalledProcessError(returncode=1, cmd=args[0])
            # Fail on an actual snapcraft command and not the command
            # for the installation of it.
            elif ('snapcraft snap' in ' '.join(args[0])
                  and self.fail_on_snapcraft_run):
                raise CalledProcessError(returncode=255, cmd=args[0])
            else:
                return ''.encode('utf-8')
        return call_effect


class FakeSnapd(fixtures.Fixture):
    '''...'''

    def __init__(self):
        self.snaps = {
            'core': {'confinement': 'strict',
                     'id': '2kkitQurgOkL3foImG4wDwn9CIANuHlt',
                     'revision': '123'},
            'snapcraft': {'confinement': 'classic',
                          'id': '3lljuRvshPlM4gpJnH5xExo0DJBOvImu',
                          'revision': '345'},
        }

    def _setUp(self):
        patcher = mock.patch('requests_unixsocket.Session.request')
        self.session_request_mock = patcher.start()
        self.session_request_mock.side_effect = self.request_side_effect()
        self.addCleanup(patcher.stop)

    def request_side_effect(self):
        def request_effect(*args, **kwargs):
            if args[0] == 'GET' and '/v2/snaps/' in args[1]:
                class Session:
                    def __init__(self, name, snaps):
                        self._name = name
                        self._snaps = snaps

                    def json(self):
                        if self._name not in self._snaps:
                            return {'status': 'Not Found',
                                    'result': {'message': 'not found'},
                                    'status-code': 404,
                                    'type': 'error'}
                        return {'status': 'OK',
                                'type': 'sync',
                                'result': self._snaps[self._name]}
                name = args[1].split('/')[-1]
                return Session(name, self.snaps)
        return request_effect


class GitRepo(fixtures.Fixture):
    '''Create a git repo in the current directory'''

    def setUp(self):
        super().setUp()
        name = 'git-source'  # must match what the tests expect

        def _add_and_commit_file(path, filename, contents=None, message=None):
            if not contents:
                contents = filename
            if not message:
                message = filename

            with open(os.path.join(path, filename), 'w') as fp:
                fp.write(contents)

            call(['git', '-C', name, 'add', filename])
            call(['git', '-C', name, 'commit', '-am', message])

        os.makedirs(name)
        call(['git', '-C', name, 'init'])
        call(['git', '-C', name, 'config',
              'user.name', 'Test User'])
        call(['git', '-C', name, 'config',
              'user.email', 'testuser@example.com'])

        _add_and_commit_file(name, 'testing')
        call(['git', '-C', name, 'branch', 'test-branch'])

        _add_and_commit_file(name, 'testing-2')
        call(['git', '-C', name, 'tag', 'feature-tag'])

        _add_and_commit_file(name, 'testing-3')

        self.commit = call_with_output(
            ['git', '-C', name, 'rev-parse', 'HEAD'])


@contextlib.contextmanager
def return_to_cwd():
    cwd = os.getcwd()
    try:
        yield
    finally:
        os.chdir(cwd)


class BzrRepo(fixtures.Fixture):

    def __init__(self, name):
        self.name = name

    def setUp(self):
        super().setUp()

        bzr_home = self.useFixture(fixtures.TempDir()).path
        self.useFixture(fixtures.EnvironmentVariable('BZR_HOME', bzr_home))
        self.useFixture(fixtures.EnvironmentVariable(
            'BZR_EMAIL',  'Test User <test.user@example.com>'))

        with return_to_cwd():
            os.makedirs(self.name)
            os.chdir(self.name)
            call(['bzr', 'init'])
            with open('testing', 'w') as fp:
                fp.write('testing')

            call(['bzr', 'add', 'testing'])
            call(['bzr', 'commit', '-m', 'testing'])
            call(['bzr', 'tag', 'feature-tag'])
            revno = call_with_output(['bzr', 'revno'])

            self.commit = revno


class SvnRepo(fixtures.Fixture):

    def __init__(self, name):
        self.name = name

    def setUp(self):
        super().setUp()

        working_tree = 'svn-repo'
        call(['svnadmin', 'create', self.name])
        call(['svn', 'checkout',
              'file://{}'.format(os.path.join(os.getcwd(), self.name)),
              working_tree])

        with return_to_cwd():
            os.chdir(working_tree)
            with open('testing', 'w') as fp:
                fp.write('testing')

            call(['svn', 'add', 'testing'])
            call(['svn', 'commit', '-m', 'svn testing'])
            revno = '1'

            self.commit = revno


class HgRepo(fixtures.Fixture):

    def __init__(self, name):
        self.name = name

    def setUp(self):
        super().setUp()

        with return_to_cwd():
            os.makedirs(self.name)
            os.chdir(self.name)
            call(['hg', 'init'])
            with open('testing', 'w') as fp:
                fp.write('testing')

            call(['hg', 'add', 'testing'])
            call(['hg', 'commit', '-m', 'testing',
                  '-u', 'Test User <test.user@example.com>'])
            call(['hg', 'tag', 'feature-tag',
                  '-u', 'Test User <test.user@example.com>'])
            revno = call_with_output(['hg', 'id']).split()[0]

            self.commit = revno


class FakeAptCache(fixtures.Fixture):

    class Cache():

        def __init__(self):
            super().__init__()
            self.packages = collections.OrderedDict()

        def __enter__(self):
            return self

        def __exit__(self, *args):
            pass

        def __setitem__(self, key, item):
            package_parts = key.split('=')
            package_name = package_parts[0]
            version = (
                package_parts[1] if len(package_parts) > 1 else item.version)
            if package_name in self.packages:
                self.packages[package_name].version = version
            else:
                if version and not item.version:
                    item.version = version
                self.packages[package_name] = item

        def __getitem__(self, key):
            if '=' in key:
                key = key.split('=')[0]
            return self.packages[key]

        def __contains__(self, key):
            return key in self.packages

        def __iter__(self):
            return iter(self.packages.values())

        def open(self):
            pass

        def close(self):
            pass

        def update(self, *args, **kwargs):
            pass

        def get_changes(self):
            return [self.packages[package] for package in self.packages
                    if self.packages[package].marked_install]

        def get_providing_packages(self, package_name):
            providing_packages = []
            for package in self.packages:
                if package_name in self.packages[package].provides:
                    providing_packages.append(self.packages[package])
            return providing_packages

        def is_virtual_package(self, package_name):
            is_virtual = False
            if package_name not in self.packages:
                for package in self.packages:
                    if package_name in self.packages[package].provides:
                        return True
            return is_virtual

    def __init__(self, packages=None):
        super().__init__()
        self.packages = packages if packages else []

    def setUp(self):
        super().setUp()
        temp_dir_fixture = fixtures.TempDir()
        self.useFixture(temp_dir_fixture)
        self.path = temp_dir_fixture.path
        patcher = mock.patch('snapcraft.repo._deb.apt.Cache')
        self.mock_apt_cache = patcher.start()
        self.addCleanup(patcher.stop)

        self.cache = self.Cache()
        self.mock_apt_cache.return_value = self.cache
        for package, version in self.packages:
            self.cache[package] = FakeAptCachePackage(
                self.path, package, version)

        # Add all the packages in the manifest.
        with open(os.path.abspath(
                os.path.join(
                    __file__, '..', '..',
                    'internal', 'repo', 'manifest.txt'))) as manifest_file:
            self.add_packages([line.strip() for line in manifest_file])

    def add_packages(self, package_names):
        for name in package_names:
            self.cache[name] = FakeAptCachePackage(self.path, name)


class FakeAptCachePackage():

    def __init__(
            self, temp_dir, name, version=None,
            provides=None, installed=False,
            priority='non-essential'):
        super().__init__()
        self.temp_dir = temp_dir
        self.name = name
        self._version = None
        self.versions = {}
        self.version = version
        self.candidate = self
        self.installed = version
        self.provides = provides if provides else []
        self.installed = installed
        self.priority = priority
        self.marked_install = False

    def __str__(self):
        if '=' in self.name:
            return self.name
        else:
            return '{}={}'.format(self.name, self.version)

    @property
    def version(self):
        return self._version

    @version.setter
    def version(self, version):
        self._version = version
        if version is not None:
            self.versions.update({version: self})

    def mark_install(self):
        if not self.installed:
            self.marked_install = True

    def mark_keep(self):
        pass

    def fetch_binary(self, dir_, progress):
        path = os.path.join(self.temp_dir, self.name)
        open(path, 'w').close()
        return path

    def get_dependencies(self, _):
        return []<|MERGE_RESOLUTION|>--- conflicted
+++ resolved
@@ -469,15 +469,11 @@
                     return string.Template('''
                         [{"name": "$NAME",
                           "status": "$STATUS",
-<<<<<<< HEAD
                           "state": {"network":
                                    {"eth0": {"addresses":
                                              [{"family": "inet",
                                                "address": "127.0.0.1"}]}}},
-                          "devices": {"build-snap-test":[]}}]
-=======
                           "devices": $DEVICES}]
->>>>>>> 410d76f4
                         ''').substitute({
                             # Container name without remote prefix
                             'NAME': self.name.split(':')[-1],
