--- conflicted
+++ resolved
@@ -495,7 +495,6 @@
 
     def __init__(self):
         self.status = None
-<<<<<<< HEAD
         self.network = '''{ "eth0": {
                                 "addresses": [{
                                     "family": "inet",
@@ -503,9 +502,7 @@
                                 }]
                             }}'''
         self.files = []
-=======
         self.kernel_arch = 'x86_64'
->>>>>>> 185df576
         self.devices = '{}'
 
     def _setUp(self):
