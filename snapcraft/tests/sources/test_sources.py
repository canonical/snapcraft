--- conflicted
+++ resolved
@@ -207,351 +207,6 @@
         self.assertCountEqual(os.listdir(dest_dir), test_output_files)
 
 
-<<<<<<< HEAD
-class TestBazaar(SourceTestCase):
-
-    def test_pull(self):
-        bzr = sources.Bazaar('lp:my-source', 'source_dir')
-
-        bzr.pull()
-
-        self.mock_rmdir.assert_called_once_with('source_dir')
-        self.mock_run.assert_called_once_with(
-            ['bzr', 'branch', 'lp:my-source', 'source_dir'])
-
-    def test_pull_tag(self):
-        bzr = sources.Bazaar(
-            'lp:my-source', 'source_dir', source_tag='tag')
-        bzr.pull()
-
-        self.mock_run.assert_called_once_with(
-            ['bzr', 'branch', '-r', 'tag:tag', 'lp:my-source',
-             'source_dir'])
-
-    def test_pull_existing_with_tag(self):
-        self.mock_path_exists.return_value = True
-
-        bzr = sources.Bazaar(
-            'lp:my-source', 'source_dir', source_tag='tag')
-        bzr.pull()
-
-        self.mock_run.assert_called_once_with(
-            ['bzr', 'pull', '-r', 'tag:tag', 'lp:my-source', '-d',
-             'source_dir'])
-
-    def test_pull_commit(self):
-        bzr = sources.Bazaar(
-            'lp:my-source', 'source_dir', source_commit='2')
-        bzr.pull()
-
-        self.mock_run.assert_called_once_with(
-            ['bzr', 'branch', '-r', '2', 'lp:my-source',
-             'source_dir'])
-
-    def test_pull_existing_with_commit(self):
-        self.mock_path_exists.return_value = True
-
-        bzr = sources.Bazaar(
-            'lp:my-source', 'source_dir', source_commit='2')
-        bzr.pull()
-
-        self.mock_run.assert_called_once_with(
-            ['bzr', 'pull', '-r', '2', 'lp:my-source', '-d',
-             'source_dir'])
-
-    def test_init_with_source_branch_raises_exception(self):
-        raised = self.assertRaises(
-            sources.errors.IncompatibleOptionsError,
-            sources.Bazaar,
-            'lp:mysource', 'source_dir', source_branch='branch')
-
-        expected_message = 'can\'t specify a source-branch for a bzr source'
-        self.assertEqual(raised.message, expected_message)
-
-    def test_init_with_source_depth_raises_exception(self):
-        raised = self.assertRaises(
-            sources.errors.IncompatibleOptionsError,
-            sources.Bazaar,
-            'lp://mysource', 'source_dir', source_depth=2)
-
-        expected_message = (
-            'can\'t specify source-depth for a bzr source')
-        self.assertEqual(raised.message, expected_message)
-
-    def test_init_with_source_tag_and_commit_raises_exception(self):
-        raised = self.assertRaises(
-            sources.errors.IncompatibleOptionsError,
-            sources.Bazaar,
-            'lp://mysource', 'source_dir', source_tag="tag",
-            source_commit="2")
-
-        expected_message = (
-            'can\'t specify both source-tag and source-commit for '
-            'a bzr source')
-        self.assertEqual(raised.message, expected_message)
-
-
-class TestGit(SourceTestCase):
-
-    def test_pull(self):
-        git = sources.Git('git://my-source', 'source_dir')
-
-        git.pull()
-
-        self.mock_run.assert_called_once_with(
-            ['git', 'clone', '--recursive', 'git://my-source',
-             'source_dir'])
-
-    def test_pull_with_depth(self):
-        git = sources.Git('git://my-source', 'source_dir', source_depth=2)
-
-        git.pull()
-
-        self.mock_run.assert_called_once_with(
-            ['git', 'clone', '--recursive', '--depth', '2', 'git://my-source',
-             'source_dir'])
-
-    def test_pull_branch(self):
-        git = sources.Git('git://my-source', 'source_dir',
-                          source_branch='my-branch')
-        git.pull()
-
-        self.mock_run.assert_called_once_with(
-            ['git', 'clone', '--recursive', '--branch',
-             'my-branch', 'git://my-source', 'source_dir'])
-
-    def test_pull_tag(self):
-        git = sources.Git('git://my-source', 'source_dir', source_tag='tag')
-        git.pull()
-
-        self.mock_run.assert_called_once_with(
-            ['git', 'clone', '--recursive', '--branch', 'tag',
-             'git://my-source', 'source_dir'])
-
-    def test_pull_commit(self):
-        git = sources.Git(
-            'git://my-source', 'source_dir',
-            source_commit='2514f9533ec9b45d07883e10a561b248497a8e3c')
-        git.pull()
-
-        self.mock_run.assert_has_calls([
-            unittest.mock.call(['git', 'clone', '--recursive',
-                                'git://my-source', 'source_dir']),
-            unittest.mock.call(['git', '-C', 'source_dir', 'checkout',
-                                '2514f9533ec9b45d07883e10a561b248497a8e3c'])
-        ])
-
-    def test_pull_existing(self):
-        self.mock_path_exists.return_value = True
-
-        git = sources.Git('git://my-source', 'source_dir')
-        git.pull()
-
-        self.mock_run.assert_has_calls([
-            unittest.mock.call(['git', '-C', 'source_dir', 'pull',
-                                '--recurse-submodules=yes', 'git://my-source',
-                                'HEAD']),
-            unittest.mock.call(['git', '-C', 'source_dir', 'submodule',
-                                'update'])
-        ])
-=======
-class TestMercurial(SourceTestCase):
-
-    def test_pull(self):
-        hg = sources.Mercurial('hg://my-source', 'source_dir')
-        hg.pull()
-
-        self.mock_run.assert_called_once_with(
-            ['hg', 'clone', 'hg://my-source', 'source_dir'])
-
-    def test_pull_branch(self):
-        hg = sources.Mercurial('hg://my-source', 'source_dir',
-                               source_branch='my-branch')
-        hg.pull()
-
-        self.mock_run.assert_called_once_with(
-            ['hg', 'clone', '-u', 'my-branch', 'hg://my-source',
-             'source_dir'])
-
-    def test_pull_tag(self):
-        hg = sources.Mercurial('hg://my-source', 'source_dir',
-                               source_tag='tag')
-        hg.pull()
-
-        self.mock_run.assert_called_once_with(
-            ['hg', 'clone', '-u', 'tag', 'hg://my-source',
-             'source_dir'])
-
-    def test_pull_commit(self):
-        hg = sources.Mercurial('hg://my-source', 'source_dir',
-                               source_commit='2')
-        hg.pull()
-
-        self.mock_run.assert_called_once_with(
-            ['hg', 'clone', '-u', '2', 'hg://my-source',
-             'source_dir'])
-
-    def test_pull_existing(self):
-        self.mock_path_exists.return_value = True
-
-        hg = sources.Mercurial('hg://my-source', 'source_dir')
-        hg.pull()
-
-        self.mock_run.assert_called_once_with(
-            ['hg', 'pull', 'hg://my-source'])
->>>>>>> f9ee3f03
-
-    def test_pull_existing_with_tag(self):
-        self.mock_path_exists.return_value = True
-
-<<<<<<< HEAD
-        git = sources.Git('git://my-source', 'source_dir', source_tag='tag')
-        git.pull()
-
-        self.mock_run.assert_has_calls([
-            unittest.mock.call(['git', '-C', 'source_dir', 'pull',
-                                '--recurse-submodules=yes', 'git://my-source',
-                                'refs/tags/tag']),
-            unittest.mock.call(['git', '-C', 'source_dir', 'submodule',
-                                'update'])
-        ])
-=======
-        hg = sources.Mercurial('hg://my-source', 'source_dir',
-                               source_tag='tag')
-        hg.pull()
-
-        self.mock_run.assert_called_once_with(
-            ['hg', 'pull', '-r', 'tag', 'hg://my-source'])
->>>>>>> f9ee3f03
-
-    def test_pull_existing_with_commit(self):
-        self.mock_path_exists.return_value = True
-
-<<<<<<< HEAD
-        git = sources.Git(
-            'git://my-source', 'source_dir',
-            source_commit='2514f9533ec9b45d07883e10a561b248497a8e3c')
-        git.pull()
-
-        self.mock_run.assert_has_calls([
-            unittest.mock.call(['git', '-C', 'source_dir', 'pull',
-                                '--recurse-submodules=yes', 'git://my-source',
-                                '2514f9533ec9b45d07883e10a561b248497a8e3c']),
-            unittest.mock.call(['git', '-C', 'source_dir', 'submodule',
-                                'update'])
-        ])
-=======
-        hg = sources.Mercurial('hg://my-source', 'source_dir',
-                               source_commit='2')
-        hg.pull()
-
-        self.mock_run.assert_called_once_with(
-            ['hg', 'pull', '-r', '2', 'hg://my-source'])
->>>>>>> f9ee3f03
-
-    def test_pull_existing_with_branch(self):
-        self.mock_path_exists.return_value = True
-
-<<<<<<< HEAD
-        git = sources.Git('git://my-source', 'source_dir',
-                          source_branch='my-branch')
-        git.pull()
-
-        self.mock_run.assert_has_calls([
-            unittest.mock.call(['git', '-C', 'source_dir', 'pull',
-                                '--recurse-submodules=yes', 'git://my-source',
-                                'refs/heads/my-branch']),
-            unittest.mock.call(['git', '-C', 'source_dir', 'submodule',
-                                'update'])
-        ])
-=======
-        hg = sources.Mercurial('hg://my-source', 'source_dir',
-                               source_branch='my-branch')
-        hg.pull()
-
-        self.mock_run.assert_called_once_with(
-            ['hg', 'pull', '-b', 'my-branch', 'hg://my-source'])
->>>>>>> f9ee3f03
-
-    def test_init_with_source_branch_and_tag_raises_exception(self):
-        raised = self.assertRaises(
-            sources.errors.IncompatibleOptionsError,
-<<<<<<< HEAD
-            sources.Git,
-            'git://mysource', 'source_dir',
-            source_tag='tag', source_branch='branch')
-
-        expected_message = \
-            'can\'t specify both source-tag and source-branch for a git source'
-        self.assertEqual(raised.message, expected_message)
-
-    def test_init_with_source_branch_and_commit_raises_exception(self):
-        raised = self.assertRaises(
-            sources.errors.IncompatibleOptionsError,
-            sources.Git,
-            'git://mysource', 'source_dir',
-            source_commit='2514f9533ec9b45d07883e10a561b248497a8e3c',
-            source_branch='branch')
-
-        expected_message = \
-            'can\'t specify both source-branch and source-commit for ' \
-            'a git source'
-        self.assertEqual(raised.message, expected_message)
-
-    def test_init_with_source_tag_and_commit_raises_exception(self):
-        raised = self.assertRaises(
-            sources.errors.IncompatibleOptionsError,
-            sources.Git,
-            'git://mysource', 'source_dir',
-            source_commit='2514f9533ec9b45d07883e10a561b248497a8e3c',
-            source_tag='tag')
-
-        expected_message = \
-            'can\'t specify both source-tag and source-commit for ' \
-            'a git source'
-=======
-            sources.Mercurial,
-            'hg://mysource', 'source_dir', source_tag='tag',
-            source_branch='branch')
-
-        expected_message = (
-            'can\'t specify both source-tag and source-branch for a mercurial '
-            'source')
-        self.assertEqual(raised.message, expected_message)
-
-    def test_init_with_source_commit_and_tag_raises_exception(self):
-        raised = self.assertRaises(
-            sources.errors.IncompatibleOptionsError,
-            sources.Mercurial,
-            'hg://mysource', 'source_dir', source_commit='2',
-            source_tag='tag')
-
-        expected_message = (
-            'can\'t specify both source-tag and source-commit for a mercurial '
-            'source')
-        self.assertEqual(raised.message, expected_message)
-
-    def test_init_with_source_commit_and_branch_raises_exception(self):
-        raised = self.assertRaises(
-            sources.errors.IncompatibleOptionsError,
-            sources.Mercurial,
-            'hg://mysource', 'source_dir', source_commit='2',
-            source_branch='branch')
-
-        expected_message = (
-            'can\'t specify both source-branch and source-commit for '
-            'a mercurial source')
-        self.assertEqual(raised.message, expected_message)
-
-    def test_init_with_source_depth_raises_exception(self):
-        raised = self.assertRaises(
-            sources.errors.IncompatibleOptionsError,
-            sources.Mercurial,
-            'hg://mysource', 'source_dir', source_depth=2)
-
-        expected_message = (
-            'can\'t specify source-depth for a mercurial source')
->>>>>>> f9ee3f03
         self.assertEqual(raised.message, expected_message)
 
 
