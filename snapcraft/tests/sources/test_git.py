# -*- Mode:Python; indent-tabs-mode:nil; tab-width:4 -*-
#
# Copyright (C) 2015-2016 Canonical Ltd
#
# This program is free software: you can redistribute it and/or modify
# it under the terms of the GNU General Public License version 3 as
# published by the Free Software Foundation.
#
# This program is distributed in the hope that it will be useful,
# but WITHOUT ANY WARRANTY; without even the implied warranty of
# MERCHANTABILITY or FITNESS FOR A PARTICULAR PURPOSE.  See the
# GNU General Public License for more details.
#
# You should have received a copy of the GNU General Public License
# along with this program.  If not, see <http://www.gnu.org/licenses/>.

import os
import shutil
import subprocess
from unittest import mock

from snapcraft.internal import sources

from snapcraft.tests.sources import SourceTestCase
from snapcraft import tests


class TestGit(SourceTestCase):

    def test_pull(self):
        git = sources.Git('git://my-source', 'source_dir')

        git.pull()

        self.mock_run.assert_called_once_with(
            ['git', 'clone', '--recursive', 'git://my-source',
             'source_dir'])

    def test_pull_with_depth(self):
        git = sources.Git('git://my-source', 'source_dir', source_depth=2)

        git.pull()

        self.mock_run.assert_called_once_with(
            ['git', 'clone', '--recursive', '--depth', '2', 'git://my-source',
             'source_dir'])

    def test_pull_branch(self):
        git = sources.Git('git://my-source', 'source_dir',
                          source_branch='my-branch')
        git.pull()

        self.mock_run.assert_called_once_with(
            ['git', 'clone', '--recursive', '--branch',
             'my-branch', 'git://my-source', 'source_dir'])

    def test_pull_tag(self):
        git = sources.Git('git://my-source', 'source_dir', source_tag='tag')
        git.pull()

        self.mock_run.assert_called_once_with(
            ['git', 'clone', '--recursive', '--branch', 'tag',
             'git://my-source', 'source_dir'])

    def test_pull_commit(self):
        git = sources.Git(
            'git://my-source', 'source_dir',
            source_commit='2514f9533ec9b45d07883e10a561b248497a8e3c')
        git.pull()

        self.mock_run.assert_has_calls([
            mock.call(['git', 'clone', '--recursive', 'git://my-source',
                       'source_dir']),
            mock.call(['git', '-C', 'source_dir', 'checkout',
                       '2514f9533ec9b45d07883e10a561b248497a8e3c'])
        ])

    def test_pull_existing(self):
        self.mock_path_exists.return_value = True

        git = sources.Git('git://my-source', 'source_dir')
        git.pull()

        self.mock_run.assert_has_calls([
            mock.call(['git', '-C', 'source_dir', 'fetch',
                       '--prune', '--recurse-submodules=yes']),
            mock.call(['git', '-C', 'source_dir', 'reset', '--hard',
                       'origin/master']),
            mock.call(['git', '-C', 'source_dir', 'submodule', 'update',
                       '--recursive', '--remote'])
        ])

    def test_pull_existing_with_tag(self):
        self.mock_path_exists.return_value = True

        git = sources.Git('git://my-source', 'source_dir', source_tag='tag')
        git.pull()

        self.mock_run.assert_has_calls([
            mock.call(['git', '-C', 'source_dir', 'fetch', '--prune',
                       '--recurse-submodules=yes']),
            mock.call(['git', '-C', 'source_dir', 'reset', '--hard',
                       'refs/tags/tag']),
            mock.call(['git', '-C', 'source_dir', 'submodule', 'update',
                       '--recursive', '--remote'])
        ])

    def test_pull_existing_with_commit(self):
        self.mock_path_exists.return_value = True

        git = sources.Git(
            'git://my-source', 'source_dir',
            source_commit='2514f9533ec9b45d07883e10a561b248497a8e3c')
        git.pull()

        self.mock_run.assert_has_calls([
            mock.call(['git', '-C', 'source_dir', 'fetch', '--prune',
                       '--recurse-submodules=yes']),
            mock.call(['git', '-C', 'source_dir', 'reset', '--hard',
                       '2514f9533ec9b45d07883e10a561b248497a8e3c']),
            mock.call(['git', '-C', 'source_dir', 'submodule', 'update',
                       '--recursive', '--remote'])
        ])

    def test_pull_existing_with_branch(self):
        self.mock_path_exists.return_value = True

        git = sources.Git('git://my-source', 'source_dir',
                          source_branch='my-branch')
        git.pull()

        self.mock_run.assert_has_calls([
            mock.call(['git', '-C', 'source_dir', 'fetch', '--prune',
                       '--recurse-submodules=yes']),
            mock.call(['git', '-C', 'source_dir', 'reset', '--hard',
                       'refs/heads/my-branch']),
            mock.call(['git', '-C', 'source_dir', 'submodule', 'update',
                       '--recursive', '--remote'])
        ])

    def test_init_with_source_branch_and_tag_raises_exception(self):
        raised = self.assertRaises(
            sources.errors.IncompatibleOptionsError,
            sources.Git,
            'git://mysource', 'source_dir',
            source_tag='tag', source_branch='branch')

        expected_message = \
            'can\'t specify both source-tag and source-branch for a git source'
        self.assertEqual(raised.message, expected_message)

    def test_init_with_source_branch_and_commit_raises_exception(self):
        raised = self.assertRaises(
            sources.errors.IncompatibleOptionsError,
            sources.Git,
            'git://mysource', 'source_dir',
            source_commit='2514f9533ec9b45d07883e10a561b248497a8e3c',
            source_branch='branch')

        expected_message = \
            'can\'t specify both source-branch and source-commit for ' \
            'a git source'
        self.assertEqual(raised.message, expected_message)

    def test_init_with_source_tag_and_commit_raises_exception(self):
        raised = self.assertRaises(
            sources.errors.IncompatibleOptionsError,
            sources.Git,
            'git://mysource', 'source_dir',
            source_commit='2514f9533ec9b45d07883e10a561b248497a8e3c',
            source_tag='tag')

        expected_message = \
            'can\'t specify both source-tag and source-commit for ' \
            'a git source'
        self.assertEqual(raised.message, expected_message)

<<<<<<< HEAD
    def test_source_checksum_raises_exception(self):
        raised = self.assertRaises(
            sources.errors.IncompatibleOptionsError,
            sources.Git,
            'git://mysource', 'source_dir',
            source_checksum="md5/d9210476aac5f367b14e513bdefdee08")

        expected_message = (
            "can't specify a source-checksum for a git source")
        self.assertEqual(raised.message, expected_message)
=======

class TestGitConflicts(tests.TestCase):
    """Test that git pull errors don't kill the parser"""

    def call(self, cmd):
        subprocess.check_call(
            cmd, stdout=subprocess.DEVNULL, stderr=subprocess.DEVNULL)

    def rm_dir(self, dir):
        if os.path.exists(dir):
            shutil.rmtree(dir)

    def clean_dir(self, dir):
        self.rm_dir(dir)
        os.mkdir(dir)
        self.addCleanup(self.rm_dir, dir)

    def clone_repo(self, repo, tree):
        self.clean_dir(tree)
        self.call(['git', 'clone', repo, tree])
        os.chdir(tree)
        self.call(['git', 'config', '--local', 'user.name',
                   '"Example Dev"'])
        self.call(['git', 'config', '--local', 'user.email',
                   'dev@example.com'])

    def add_file(self, filename, body, message):
        with open(filename, 'w') as fp:
            fp.write(body)

        self.call(['git', 'add', filename])
        self.call(['git', 'commit', '-am', message])

    def check_file_contents(self, path, expected):
        body = None
        with open(path) as fp:
            body = fp.read()
        self.assertEqual(body, expected)

    def test_git_conflicts(self):

        repo = '/tmp/conflict-test.git'
        working_tree = '/tmp/git-conflict-test'
        conflicting_tree = '{}-conflict'.format(working_tree)
        git = sources.Git(repo, working_tree, silent=True)

        self.clean_dir(repo)
        self.clean_dir(working_tree)
        self.clean_dir(conflicting_tree)

        os.chdir(repo)
        self.call(['git', 'init', '--bare'])

        self.clone_repo(repo, working_tree)

        # check out the original repo
        self.clone_repo(repo, conflicting_tree)

        # add a file to the repo
        os.chdir(working_tree)
        self.add_file('fake', 'fake 1', 'fake 1')
        self.call(['git', 'push', repo])

        git.pull()

        os.chdir(conflicting_tree)
        self.add_file('fake', 'fake 2', 'fake 2')
        self.call(['git', 'push', '-f', repo])

        os.chdir(working_tree)
        git.pull()

        body = None
        with open(os.path.join(working_tree, 'fake')) as fp:
            body = fp.read()

        self.assertEqual(body, 'fake 2')

    def test_git_submodules(self):
        """Test that updates to submodules are pulled"""
        repo = '/tmp/submodules.git'
        sub_repo = '/tmp/subrepo'
        working_tree = '/tmp/git-submodules'
        sub_working_tree = '/tmp/git-submodules-sub'
        git = sources.Git(repo, working_tree, silent=True)

        self.clean_dir(repo)
        self.clean_dir(sub_repo)
        self.clean_dir(working_tree)
        self.clean_dir(sub_working_tree)

        os.chdir(sub_repo)
        self.call(['git', 'init', '--bare'])

        self.clone_repo(sub_repo, sub_working_tree)
        self.add_file('sub-file', 'sub-file', 'sub-file')
        self.call(['git', 'push', sub_repo])

        os.chdir(repo)
        self.call(['git', 'init', '--bare'])

        self.clone_repo(repo, working_tree)
        self.call(['git', 'submodule', 'add', sub_repo])
        self.call(['git', 'commit', '-am', 'added submodule'])
        self.call(['git', 'push', repo])

        git.pull()

        self.check_file_contents(os.path.join(working_tree,
                                              'subrepo', 'sub-file'),
                                 'sub-file')

        # add a file to the repo
        os.chdir(sub_working_tree)
        self.add_file('fake', 'fake 1', 'fake 1')
        self.call(['git', 'push', sub_repo])

        os.chdir(working_tree)
        git.pull()

        self.check_file_contents(os.path.join(working_tree, 'subrepo', 'fake'),
                                 'fake 1')
>>>>>>> c0b0f975
<|MERGE_RESOLUTION|>--- conflicted
+++ resolved
@@ -1,6 +1,6 @@
 # -*- Mode:Python; indent-tabs-mode:nil; tab-width:4 -*-
 #
-# Copyright (C) 2015-2016 Canonical Ltd
+# Copyright (C) 2015-2017 Canonical Ltd
 #
 # This program is free software: you can redistribute it and/or modify
 # it under the terms of the GNU General Public License version 3 as
@@ -175,7 +175,6 @@
             'a git source'
         self.assertEqual(raised.message, expected_message)
 
-<<<<<<< HEAD
     def test_source_checksum_raises_exception(self):
         raised = self.assertRaises(
             sources.errors.IncompatibleOptionsError,
@@ -186,7 +185,6 @@
         expected_message = (
             "can't specify a source-checksum for a git source")
         self.assertEqual(raised.message, expected_message)
-=======
 
 class TestGitConflicts(tests.TestCase):
     """Test that git pull errors don't kill the parser"""
@@ -308,5 +306,4 @@
         git.pull()
 
         self.check_file_contents(os.path.join(working_tree, 'subrepo', 'fake'),
-                                 'fake 1')
->>>>>>> c0b0f975
+                                 'fake 1')