# -*- Mode:Python; indent-tabs-mode:nil; tab-width:4 -*-
#
# Copyright (C) 2016 Canonical Ltd
#
# This program is free software: you can redistribute it and/or modify
# it under the terms of the GNU General Public License version 3 as
# published by the Free Software Foundation.
#
# This program is distributed in the hope that it will be useful,
# but WITHOUT ANY WARRANTY; without even the implied warranty of
# MERCHANTABILITY or FITNESS FOR A PARTICULAR PURPOSE.  See the
# GNU General Public License for more details.
#
# You should have received a copy of the GNU General Public License
# along with this program.  If not, see <http://www.gnu.org/licenses/>.

import glob
import logging
import os
import os.path
from unittest import mock

import docopt
import fixtures
from xdg import BaseDirectory

from snapcraft import (
    storeapi,
    tests
)
<<<<<<< HEAD
from snapcraft.internal.cache._snap import _rewrite_snap_filename_with_revision
=======
from snapcraft.internal import cache
>>>>>>> 872152dc
from snapcraft.main import main
from snapcraft.storeapi.errors import StoreUploadError
from snapcraft.tests import fixture_setup


class PushCommandTestCase(tests.TestCase):

    def setUp(self):
        super().setUp()
        self.fake_logger = fixtures.FakeLogger(level=logging.INFO)
        self.useFixture(self.fake_logger)

        patcher = mock.patch('snapcraft.internal.lifecycle.ProgressBar')
        patcher.start()
        self.addCleanup(patcher.stop)

    def test_push_without_snap_must_raise_exception(self):
        with self.assertRaises(docopt.DocoptExit) as raised:
            main(['push'])

        self.assertTrue('Usage:' in str(raised.exception))

    def test_push_a_snap(self):
        self.useFixture(fixture_setup.FakeTerminal())

        mock_tracker = mock.Mock(storeapi.StatusTracker)
        mock_tracker.track.return_value = {
            'code': 'ready_to_release',
            'processed': True,
            'can_release': True,
            'url': '/fake/url',
            'revision': 9,
        }
        patcher = mock.patch.object(storeapi.StoreClient, 'upload')
        mock_upload = patcher.start()
        self.addCleanup(patcher.stop)
        mock_upload.return_value = mock_tracker

        # Create a snap
        main(['init'])
        main(['snap'])
        snap_file = glob.glob('*.snap')[0]

        # Upload
        with mock.patch('snapcraft.storeapi.StatusTracker') as mock_tracker:
            main(['push', snap_file])

        self.assertIn(
            'Uploading my-snap-name_0.1_amd64.snap.\n'
            'Revision 9 of \'my-snap-name\' created.',
            self.fake_logger.output)

        mock_upload.assert_called_once_with('my-snap-name', snap_file)

    def test_push_without_login_must_raise_exception(self):
        snap_path = os.path.join(
            os.path.dirname(tests.__file__), 'data',
            'test-snap.snap')
        with self.assertRaises(SystemExit):
            main(['push', snap_path])
        self.assertIn(
            'No valid credentials found. Have you run "snapcraft login"?\n',
            self.fake_logger.output)

    def test_push_nonexisting_snap_must_raise_exception(self):
        with self.assertRaises(SystemExit):
            main(['push', 'test-unexisting-snap'])

    def test_push_with_updown_error(self):
        # We really don't know of a reason why this would fail
        # aside from a 5xx style error on the server.
        self.useFixture(fixture_setup.FakeTerminal())

        class MockResponse:
            text = 'stub error'
            reason = 'stub reason'

        patcher = mock.patch.object(storeapi.StoreClient, 'upload')
        mock_upload = patcher.start()
        self.addCleanup(patcher.stop)
        mock_upload.side_effect = StoreUploadError(MockResponse())

        # Create a snap
        main(['init'])
        main(['snap'])
        snap_file = glob.glob('*.snap')[0]

        with self.assertRaises(SystemExit):
            main(['push', snap_file])

    def test_upload_raises_deprecation_warning(self):
        self.useFixture(fixture_setup.FakeTerminal())

        mock_tracker = mock.Mock(storeapi.StatusTracker)
        mock_tracker.track.return_value = {
            'code': 'ready_to_release',
            'processed': True,
            'can_release': True,
            'url': '/fake/url',
            'revision': 9,
        }
        patcher = mock.patch.object(storeapi.StoreClient, 'upload')
        mock_upload = patcher.start()
        self.addCleanup(patcher.stop)
        mock_upload.return_value = mock_tracker

        # Create a snap
        main(['init'])
        main(['snap'])
        snap_file = glob.glob('*.snap')[0]

        # Upload
        with mock.patch('snapcraft.storeapi.StatusTracker') as mock_tracker:
            main(['upload', snap_file])

        self.assertIn(
            'Uploading my-snap-name_0.1_amd64.snap.\n'
            'Revision 9 of \'my-snap-name\' created.',
            self.fake_logger.output)

        mock_upload.assert_called_once_with('my-snap-name', snap_file)

    def test_push_and_release_a_snap(self):
        self.useFixture(fixture_setup.FakeTerminal())

        mock_tracker = mock.Mock(storeapi.StatusTracker)
        mock_tracker.track.return_value = {
            'code': 'ready_to_release',
            'processed': True,
            'can_release': True,
            'url': '/fake/url',
            'revision': 9,
        }
        patcher = mock.patch.object(storeapi.StoreClient, 'upload')
        mock_upload = patcher.start()
        self.addCleanup(patcher.stop)
        mock_upload.return_value = mock_tracker

        patcher = mock.patch.object(storeapi.StoreClient, 'release')
        mock_release = patcher.start()
        self.addCleanup(patcher.stop)
        mock_release.return_value = {
            'opened_channels': ['beta'],
            'channel_map': [
                {'channel': 'stable', 'info': 'none'},
                {'channel': 'candidate', 'info': 'none'},
                {'revision': 9, 'channel': 'beta', 'version': '0',
                 'info': 'specific'},
                {'channel': 'edge', 'info': 'tracking'}
            ]
        }

        # Create a snap
        main(['init'])
        main(['snap'])
        snap_file = glob.glob('*.snap')[0]

        # Upload
        with mock.patch('snapcraft.storeapi.StatusTracker') as mock_tracker:
            main(['push', snap_file, '--release', 'beta'])

        self.assertIn(
            'Uploading my-snap-name_0.1_amd64.snap.\n'
            'Revision 9 of \'my-snap-name\' created.',
            self.fake_logger.output)

        mock_upload.assert_called_once_with('my-snap-name', snap_file)
        mock_release.assert_called_once_with('my-snap-name', 9, ['beta'])

    def test_push_and_release_a_snap_to_N_channels(self):
        self.useFixture(fixture_setup.FakeTerminal())

        mock_tracker = mock.Mock(storeapi.StatusTracker)
        mock_tracker.track.return_value = {
            'code': 'ready_to_release',
            'processed': True,
            'can_release': True,
            'url': '/fake/url',
            'revision': 9,
        }
        patcher = mock.patch.object(storeapi.StoreClient, 'upload')
        mock_upload = patcher.start()
        self.addCleanup(patcher.stop)
        mock_upload.return_value = mock_tracker

        patcher = mock.patch.object(storeapi.StoreClient, 'release')
        mock_release = patcher.start()
        self.addCleanup(patcher.stop)
        mock_release.return_value = {
            'opened_channels': ['beta,edge,candidate'],
            'channel_map': [
                {'channel': 'stable', 'info': 'none'},
                {'revision': 9, 'channel': 'candidate', 'version': '0',
                 'info': 'specific'},
                {'revision': 9, 'channel': 'beta', 'version': '0',
                 'info': 'specific'},
                {'revision': 9, 'channel': 'edge', 'version': '0',
                 'info': 'specific'},
            ]
        }

        # Create a snap
        main(['init'])
        main(['snap'])
        snap_file = glob.glob('*.snap')[0]

        # Upload
        with mock.patch('snapcraft.storeapi.StatusTracker') as mock_tracker:
            main(['push', snap_file, '--release', 'edge,beta,candidate'])

        self.assertIn(
            'Uploading my-snap-name_0.1_amd64.snap.\n'
            'Revision 9 of \'my-snap-name\' created.',
            self.fake_logger.output)

        mock_upload.assert_called_once_with('my-snap-name', snap_file)
        mock_release.assert_called_once_with('my-snap-name', 9,
                                             ['edge', 'beta', 'candidate'])

<<<<<<< HEAD

class PushCommandDeltasTestCase(tests.TestCase):

    scenarios = [
        ('with deltas', dict(enable_deltas=True)),
        ('without deltas', dict(enable_deltas=False)),
    ]

    def test_push_revision_cached_with_experimental_deltas(self):
        self.useFixture(fixture_setup.FakeTerminal())
        if self.enable_deltas:
            self.useFixture(fixture_setup.DeltaUploads())
=======
    def test_push_revision_cached_experimental_deltas_enabled(self):
        self.useFixture(fixture_setup.FakeTerminal())
        self.useFixture(fixture_setup.DeltaUploads())

        mock_tracker = mock.Mock(storeapi.StatusTracker)
        snap_revision = 9
        mock_tracker.track.return_value = {
            'code': 'ready_to_release',
            'processed': True,
            'can_release': True,
            'url': '/fake/url',
            'revision': snap_revision,
        }
        patcher = mock.patch.object(storeapi.StoreClient, 'upload')
        mock_upload = patcher.start()
        self.addCleanup(patcher.stop)
        mock_upload.return_value = mock_tracker

        patcher = mock.patch.object(storeapi.StoreClient, 'get_snap_history')
        mock_latest_rev = patcher.start()
        self.addCleanup(patcher.stop)
        mock_latest_rev.return_value = [{
            'timestamp': 'now',
            'arch': 'some_arch',
            'version': '0.1',
            'revision': snap_revision,
        }]

        # Create a snap
        main(['init'])
        main(['snap'])
        snap_file = glob.glob('*.snap')[0]

        # Upload
        with mock.patch('snapcraft.storeapi.StatusTracker') as mock_tracker:
            main(['push', snap_file])

        revision_cache = os.path.join(
            BaseDirectory.xdg_cache_home,
            'snapcraft',
            'my-snap-name',
            'revisions')
        cached_snap = cache.rewrite_snap_filename_with_revision(
            snap_file,
            snap_revision)

        self.assertTrue(os.path.isfile(
            os.path.join(revision_cache, cached_snap)))

    def test_push_revision_cached_experimental_deltas_disabled(self):
        self.useFixture(fixture_setup.FakeTerminal())
>>>>>>> 872152dc

        mock_tracker = mock.Mock(storeapi.StatusTracker)
        snap_revision = 9
        mock_tracker.track.return_value = {
            'code': 'ready_to_release',
            'processed': True,
            'can_release': True,
            'url': '/fake/url',
            'revision': snap_revision,
        }
        patcher = mock.patch.object(storeapi.StoreClient, 'upload')
        mock_upload = patcher.start()
        self.addCleanup(patcher.stop)
        mock_upload.return_value = mock_tracker

        # Create a snap
        main(['init'])
        main(['snap'])
        snap_file = glob.glob('*.snap')[0]

        # Upload
        with mock.patch('snapcraft.storeapi.StatusTracker') as mock_tracker:
            main(['push', snap_file])

        revision_cache = os.path.join(
            BaseDirectory.xdg_cache_home,
            'snapcraft',
            'my-snap-name',
            'revisions')
<<<<<<< HEAD
        cached_snap = _rewrite_snap_filename_with_revision(
            snap_file,
            snap_revision)

        self.assertEqual(self.enable_deltas, os.path.isfile(
            os.path.join(revision_cache, cached_snap)))
=======
        cached_snap = cache.rewrite_snap_filename_with_revision(
            snap_file,
            snap_revision)

        self.assertFalse(
            os.path.isfile(os.path.join(revision_cache, cached_snap)))

    def _prepare_prune_env(self, snap_revision):
        self.useFixture(fixture_setup.FakeTerminal())
        self.useFixture(fixture_setup.DeltaUploads())

        mock_tracker = mock.Mock(storeapi.StatusTracker)
        mock_tracker.track.return_value = {
            'code': 'ready_to_release',
            'processed': True,
            'can_release': True,
            'url': '/fake/url',
            'revision': snap_revision,
        }

        patcher = mock.patch.object(storeapi.StoreClient, 'upload')
        mock_upload = patcher.start()
        self.addCleanup(patcher.stop)
        mock_upload.return_value = mock_tracker

        patcher = mock.patch.object(storeapi.StoreClient, 'get_snap_history')
        mock_latest_rev = patcher.start()
        self.addCleanup(patcher.stop)
        mock_latest_rev.return_value = [{
            'timestamp': 'now',
            'arch': 'some_arch',
            'version': '0.1',
            'revision': snap_revision,
        }]

    def test_push_revision_prune_snap_cache(self):
        snap_revision = 9
        self._prepare_prune_env(snap_revision)

        revision_cache = os.path.join(
            BaseDirectory.xdg_cache_home,
            'snapcraft', 'my-snap-name', 'revisions')

        os.makedirs(revision_cache)
        # Create cached snap revisions
        cached_snaps = ['a-cached-snap_0.3_amd64_8.snap',
                        'another-cached-snap_1.0_arm64_6.snap']

        for cached_snap in cached_snaps:
            open(os.path.join(revision_cache, cached_snap), 'a').close()

        # Create a snap
        main(['init'])
        main(['snap'])
        snap_file = glob.glob('*.snap')[0]

        # Upload
        with mock.patch('snapcraft.storeapi.StatusTracker'):
            main(['push', snap_file])

        real_cached_snap = cache.rewrite_snap_filename_with_revision(
            snap_file,
            snap_revision
        )
        self.assertTrue(
            os.path.isfile(os.path.join(revision_cache, real_cached_snap)))
        for snap in cached_snaps:
            self.assertFalse(
                os.path.isfile(os.path.join(revision_cache, snap)))

    def test_push_revision_prune_snap_cache_with_invalid_named_files(self):
        snap_revision = 9
        self._prepare_prune_env(snap_revision)

        revision_cache = os.path.join(
            BaseDirectory.xdg_cache_home,
            'snapcraft', 'my-snap-name', 'revisions')

        os.makedirs(revision_cache)
        # Create cached snap revisions
        cached_snaps = ['a-cached-snap_0.3_amd64.snap',
                        'cached-snap-without-revision_1.0_arm64.snap',
                        'another-cached-snap-without-version_arm64.snap']

        for cached_snap in cached_snaps:
            open(os.path.join(revision_cache, cached_snap), 'a').close()

        # Create a snap
        main(['init'])
        main(['snap'])
        snap_file = glob.glob('*.snap')[0]

        # Upload
        with mock.patch('snapcraft.storeapi.StatusTracker'):
            main(['push', snap_file])

        real_cached_snap = cache.rewrite_snap_filename_with_revision(
            snap_file,
            snap_revision
        )
        self.assertTrue(
            os.path.isfile(os.path.join(revision_cache, real_cached_snap)))
        for snap in cached_snaps:
            self.assertFalse(
                os.path.isfile(os.path.join(revision_cache, snap)))
>>>>>>> 872152dc
<|MERGE_RESOLUTION|>--- conflicted
+++ resolved
@@ -28,11 +28,7 @@
     storeapi,
     tests
 )
-<<<<<<< HEAD
 from snapcraft.internal.cache._snap import _rewrite_snap_filename_with_revision
-=======
-from snapcraft.internal import cache
->>>>>>> 872152dc
 from snapcraft.main import main
 from snapcraft.storeapi.errors import StoreUploadError
 from snapcraft.tests import fixture_setup
@@ -252,7 +248,6 @@
         mock_release.assert_called_once_with('my-snap-name', 9,
                                              ['edge', 'beta', 'candidate'])
 
-<<<<<<< HEAD
 
 class PushCommandDeltasTestCase(tests.TestCase):
 
@@ -265,10 +260,6 @@
         self.useFixture(fixture_setup.FakeTerminal())
         if self.enable_deltas:
             self.useFixture(fixture_setup.DeltaUploads())
-=======
-    def test_push_revision_cached_experimental_deltas_enabled(self):
-        self.useFixture(fixture_setup.FakeTerminal())
-        self.useFixture(fixture_setup.DeltaUploads())
 
         mock_tracker = mock.Mock(storeapi.StatusTracker)
         snap_revision = 9
@@ -308,63 +299,35 @@
             'snapcraft',
             'my-snap-name',
             'revisions')
-        cached_snap = cache.rewrite_snap_filename_with_revision(
-            snap_file,
-            snap_revision)
-
-        self.assertTrue(os.path.isfile(
-            os.path.join(revision_cache, cached_snap)))
-
-    def test_push_revision_cached_experimental_deltas_disabled(self):
-        self.useFixture(fixture_setup.FakeTerminal())
->>>>>>> 872152dc
-
-        mock_tracker = mock.Mock(storeapi.StatusTracker)
-        snap_revision = 9
-        mock_tracker.track.return_value = {
-            'code': 'ready_to_release',
-            'processed': True,
-            'can_release': True,
-            'url': '/fake/url',
-            'revision': snap_revision,
-        }
-        patcher = mock.patch.object(storeapi.StoreClient, 'upload')
-        mock_upload = patcher.start()
-        self.addCleanup(patcher.stop)
-        mock_upload.return_value = mock_tracker
-
-        # Create a snap
-        main(['init'])
-        main(['snap'])
-        snap_file = glob.glob('*.snap')[0]
-
-        # Upload
-        with mock.patch('snapcraft.storeapi.StatusTracker') as mock_tracker:
-            main(['push', snap_file])
-
-        revision_cache = os.path.join(
-            BaseDirectory.xdg_cache_home,
-            'snapcraft',
-            'my-snap-name',
-            'revisions')
-<<<<<<< HEAD
         cached_snap = _rewrite_snap_filename_with_revision(
             snap_file,
             snap_revision)
 
         self.assertEqual(self.enable_deltas, os.path.isfile(
             os.path.join(revision_cache, cached_snap)))
-=======
-        cached_snap = cache.rewrite_snap_filename_with_revision(
-            snap_file,
-            snap_revision)
-
-        self.assertFalse(
-            os.path.isfile(os.path.join(revision_cache, cached_snap)))
-
-    def _prepare_prune_env(self, snap_revision):
+
+
+class PushCommandDeltasWithPruneTestCase(tests.TestCase):
+
+    scenarios = [
+        ('delete other cache files with valid name', {
+            'cached_snaps': [
+                'a-cached-snap_0.3_amd64_8.snap',
+                'another-cached-snap_1.0_arm64_6.snap']
+        }),
+        ('delete other cache files with invalid name', {
+            'cached_snaps': [
+                'a-cached-snap_0.3_amd64.snap',
+                'cached-snap-without-revision_1.0_arm64.snap',
+                'another-cached-snap-without-version_arm64.snap']
+        })
+    ]
+
+    def test_push_revision_prune_snap_cache(self):
         self.useFixture(fixture_setup.FakeTerminal())
         self.useFixture(fixture_setup.DeltaUploads())
+
+        snap_revision = 9
 
         mock_tracker = mock.Mock(storeapi.StatusTracker)
         mock_tracker.track.return_value = {
@@ -390,10 +353,6 @@
             'revision': snap_revision,
         }]
 
-    def test_push_revision_prune_snap_cache(self):
-        snap_revision = 9
-        self._prepare_prune_env(snap_revision)
-
         revision_cache = os.path.join(
             BaseDirectory.xdg_cache_home,
             'snapcraft', 'my-snap-name', 'revisions')
@@ -415,49 +374,13 @@
         with mock.patch('snapcraft.storeapi.StatusTracker'):
             main(['push', snap_file])
 
-        real_cached_snap = cache.rewrite_snap_filename_with_revision(
+        real_cached_snap = _rewrite_snap_filename_with_revision(
             snap_file,
             snap_revision
         )
         self.assertTrue(
             os.path.isfile(os.path.join(revision_cache, real_cached_snap)))
+
         for snap in cached_snaps:
             self.assertFalse(
-                os.path.isfile(os.path.join(revision_cache, snap)))
-
-    def test_push_revision_prune_snap_cache_with_invalid_named_files(self):
-        snap_revision = 9
-        self._prepare_prune_env(snap_revision)
-
-        revision_cache = os.path.join(
-            BaseDirectory.xdg_cache_home,
-            'snapcraft', 'my-snap-name', 'revisions')
-
-        os.makedirs(revision_cache)
-        # Create cached snap revisions
-        cached_snaps = ['a-cached-snap_0.3_amd64.snap',
-                        'cached-snap-without-revision_1.0_arm64.snap',
-                        'another-cached-snap-without-version_arm64.snap']
-
-        for cached_snap in cached_snaps:
-            open(os.path.join(revision_cache, cached_snap), 'a').close()
-
-        # Create a snap
-        main(['init'])
-        main(['snap'])
-        snap_file = glob.glob('*.snap')[0]
-
-        # Upload
-        with mock.patch('snapcraft.storeapi.StatusTracker'):
-            main(['push', snap_file])
-
-        real_cached_snap = cache.rewrite_snap_filename_with_revision(
-            snap_file,
-            snap_revision
-        )
-        self.assertTrue(
-            os.path.isfile(os.path.join(revision_cache, real_cached_snap)))
-        for snap in cached_snaps:
-            self.assertFalse(
-                os.path.isfile(os.path.join(revision_cache, snap)))
->>>>>>> 872152dc
+                os.path.isfile(os.path.join(revision_cache, snap)))