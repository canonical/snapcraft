--- conflicted
+++ resolved
@@ -254,7 +254,6 @@
 """
         self.assertEqual(config_contents, expected_config)
 
-<<<<<<< HEAD
 
 class KBuildCrossCompilePluginTestCase(tests.TestCase):
 
@@ -273,6 +272,7 @@
             kconfigflavour = None
             kdefconfig = []
             kconfigs = []
+            build_attributes = []
 
         self.options = Options()
         self.project_options = snapcraft.ProjectOptions(
@@ -306,30 +306,4 @@
                        'PATH={}:/usr/{}/bin'.format(
                            os.environ.copy().get('PATH', ''),
                            self.project_options.arch_triplet)]),
-=======
-    @mock.patch('subprocess.check_call')
-    @mock.patch.object(kbuild.KBuildPlugin, 'run')
-    def test_build_without_install_target(self, run_mock, check_call_mock):
-        self.options.kconfigfile = 'config'
-        self.options.build_attributes = ['no-install']
-        with open(self.options.kconfigfile, 'w') as f:
-            f.write('ACCEPT=y\n')
-
-        plugin = kbuild.KBuildPlugin('test-part', self.options,
-                                     self.project_options)
-
-        os.makedirs(plugin.builddir)
-
-        plugin.build()
-
-        self.assertEqual(1, check_call_mock.call_count)
-        check_call_mock.assert_has_calls([
-            mock.call('yes "" | make -j2 oldconfig', shell=True,
-                      cwd=plugin.builddir),
-        ])
-
-        self.assertEqual(1, run_mock.call_count)
-        run_mock.assert_has_calls([
-            mock.call(['make', '-j2']),
->>>>>>> c528e672
         ])