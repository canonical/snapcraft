--- conflicted
+++ resolved
@@ -27,80 +27,17 @@
 
 class TestMain(TestCase):
 
-<<<<<<< HEAD
-    def test_valid_commands(self):
-        expected = [
-            'list-parts',
-            'list-plugins',
-            'init',
-            'add-part',
-            'pull',
-            'build',
-            'clean',
-            'cleanbuild',
-            'stage',
-            'strip',
-            'snap',
-            'help',
-            'login',
-            'logout',
-            'upload',
-        ]
-        self.assertEqual(snapcraft.main._VALID_COMMANDS, expected)
-
-    @mock.patch('snapcraft.main.docopt')
-    def test_invalid_command(self, mock_docopt):
-        mock_docopt.return_value = {
-            'COMMAND': 'invalid',
-            '--debug': False,
-            '--no-parallel-build': False,
-            '--enable-geoip': False,
-            '--target-arch': None,
-            'ARGS': [],
-        }
-
-        with self.assertRaises(SystemExit) as cm:
-            snapcraft.main.main()
-        self.assertEqual(
-            str(cm.exception), "Command 'invalid' was not recognized")
-
-    @mock.patch('snapcraft.main.docopt')
-    def test_default_command_is_snap(self, mock_docopt):
-        mock_docopt.return_value = {
-            'COMMAND': '',
-            '--debug': False,
-            '--no-parallel-build': False,
-            '--enable-geoip': False,
-            '--target-arch': None,
-            'ARGS': [],
-        }
-        with mock.patch('snapcraft.commands.snap.main') as mock_cmd:
-            snapcraft.main.main()
-            mock_cmd.assert_called_once_with(argv=[])
-
-    @mock.patch('snapcraft.log.configure')
-    @mock.patch('snapcraft.main.docopt')
-    def test_command_error(self, mock_docopt, mock_log_configure):
-        mock_docopt.return_value = {
-            'COMMAND': 'help',
-            '--debug': False,
-            '--no-parallel-build': False,
-            '--enable-geoip': False,
-            '--target-arch': None,
-            'ARGS': [],
-        }
-
-        with mock.patch('snapcraft.commands.help.main') as mock_cmd:
-=======
-    def test_default_command_is_snap(self):
+    @mock.patch('snapcraft.ProjectOptions')
+    def test_default_command_is_snap(self, mock_project_options):
+        project_options = 'FakeOptions'
+        mock_project_options.return_value = project_options
         with mock.patch('snapcraft.lifecycle.snap') as mock_cmd:
             snapcraft.main.main([])
-            mock_cmd.assert_called_once_with(None, None)
+            mock_cmd.assert_called_once_with(project_options, None, None)
 
     @mock.patch('snapcraft.log.configure')
     def test_command_error(self, mock_log_configure):
         with mock.patch('snapcraft.topic_help') as mock_cmd:
->>>>>>> af86cddc
             mock_cmd.side_effect = Exception('some error')
 
             with self.assertRaises(SystemExit) as cm:
@@ -110,23 +47,8 @@
         mock_log_configure.assert_called_once_with(log_level=logging.INFO)
 
     @mock.patch('snapcraft.log.configure')
-<<<<<<< HEAD
-    @mock.patch('snapcraft.main.docopt')
-    def test_command_error_debug(self, mock_docopt, mock_log_configure):
-        mock_docopt.return_value = {
-            'COMMAND': 'help',
-            '--debug': True,
-            '--no-parallel-build': False,
-            '--enable-geoip': False,
-            '--target-arch': None,
-            'ARGS': [],
-        }
-
-        with mock.patch('snapcraft.commands.help.main') as mock_cmd:
-=======
     def test_command_error_debug(self, mock_log_configure):
         with mock.patch('snapcraft.topic_help') as mock_cmd:
->>>>>>> af86cddc
             mock_cmd.side_effect = Exception('some error')
 
             # When verbose, the exception should be re-raised instead of
@@ -139,21 +61,7 @@
         mock_log_configure.assert_called_once_with(
             log_level=logging.DEBUG)
 
-<<<<<<< HEAD
-    @mock.patch('snapcraft.main.docopt')
-    def test_command_parallel_build(self, mock_docopt):
-        mock_docopt.return_value = {
-            'COMMAND': 'help',
-            '--debug': False,
-            '--no-parallel-build': False,
-            '--enable-geoip': False,
-            '--target-arch': None,
-            'ARGS': [],
-        }
-
-=======
     def test_command_parallel_build(self):
->>>>>>> af86cddc
         self.assertTrue(snapcraft.common.get_enable_parallel_builds())
 
         with mock.patch('snapcraft.topic_help'):
@@ -161,21 +69,7 @@
 
         self.assertTrue(snapcraft.common.get_enable_parallel_builds())
 
-<<<<<<< HEAD
-    @mock.patch('snapcraft.main.docopt')
-    def test_command_disable_parallel_build(self, mock_docopt):
-        mock_docopt.return_value = {
-            'COMMAND': 'help',
-            '--debug': False,
-            '--no-parallel-build': True,
-            '--enable-geoip': False,
-            '--target-arch': None,
-            'ARGS': [],
-        }
-
-=======
     def test_command_disable_parallel_build(self):
->>>>>>> af86cddc
         self.assertTrue(snapcraft.common.get_enable_parallel_builds())
 
         with mock.patch('snapcraft.lifecycle.execute'):
