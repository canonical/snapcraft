# -*- Mode:Python; indent-tabs-mode:nil; tab-width:4 -*-
#
# Copyright (C) 2015 Canonical Ltd
#
# This program is free software: you can redistribute it and/or modify
# it under the terms of the GNU General Public License version 3 as
# published by the Free Software Foundation.
#
# This program is distributed in the hope that it will be useful,
# but WITHOUT ANY WARRANTY; without even the implied warranty of
# MERCHANTABILITY or FITNESS FOR A PARTICULAR PURPOSE.  See the
# GNU General Public License for more details.
#
# You should have received a copy of the GNU General Public License
# along with this program.  If not, see <http://www.gnu.org/licenses/>.

import os
from subprocess import CalledProcessError
from unittest.mock import ANY, call, patch, MagicMock

from testtools.matchers import (
    Contains,
    FileExists,
)

import snapcraft
from snapcraft.internal.repo import _deb
from snapcraft.internal.repo import errors
from snapcraft import tests
from . import RepoBaseTestCase


class UbuntuTestCase(RepoBaseTestCase):

    def setUp(self):
        super().setUp()
        patcher = patch('snapcraft.repo._deb.apt.Cache')
        self.mock_cache = patcher.start()
        self.addCleanup(patcher.stop)

        def _fetch_binary(download_dir, **kwargs):
            path = os.path.join(download_dir, 'fake-package.deb')
            open(path, 'w').close()
            return path

        self.mock_package = MagicMock()
        self.mock_package.candidate.fetch_binary.side_effect = _fetch_binary
        self.mock_cache.return_value.get_changes.return_value = [
            self.mock_package]

    def test_get_pkg_name_parts_name_only(self):
        name, version = _deb._get_pkg_name_parts('hello')
        self.assertEqual('hello', name)
        self.assertEqual(None, version)

    def test_get_pkg_name_parts_all(self):
        name, version = _deb._get_pkg_name_parts('hello:i386=2.10-1')
        self.assertEqual('hello:i386', name)
        self.assertEqual('2.10-1', version)

    def test_get_pkg_name_parts_no_arch(self):
        name, version = _deb._get_pkg_name_parts('hello=2.10-1')
        self.assertEqual('hello', name)
        self.assertEqual('2.10-1', version)

    @patch('snapcraft.internal.repo._deb.apt.apt_pkg')
    def test_get_package(self, mock_apt_pkg):
        project_options = snapcraft.ProjectOptions(
            use_geoip=False)
        ubuntu = _deb.Ubuntu(self.tempdir, project_options=project_options)
        ubuntu.get(['fake-package'])

        mock_apt_pkg.assert_has_calls([
            call.config.set('Apt::Install-Recommends', 'False'),
            call.config.find_file('Dir::Etc::Trusted'),
            call.config.set('Dir::Etc::Trusted', ANY),
            call.config.find_file('Dir::Etc::TrustedParts'),
            call.config.set('Dir::Etc::TrustedParts', ANY),
            call.config.clear('APT::Update::Post-Invoke-Success'),
        ])

        self.mock_cache.assert_has_calls([
            call(memonly=True, rootdir=ANY),
            call().update(fetch_progress=ANY, sources_list=ANY),
            call().open(),
        ])

        # __getitem__ is tricky
        self.assertThat(
            self.mock_cache.return_value.__getitem__.call_args_list,
            Contains(call('fake-package')))

        self.mock_package.assert_has_calls([
            call.candidate.fetch_binary(ANY, progress=ANY)
        ])

        # Verify that the package was actually fetched and copied into the
        # requested location.
        self.assertThat(
            os.path.join(self.tempdir, 'download', 'fake-package.deb'),
            FileExists())

    @patch('snapcraft.repo._deb.apt.apt_pkg')
    def test_get_multiarch_package(self, mock_apt_pkg):
        project_options = snapcraft.ProjectOptions(
            use_geoip=False)
        ubuntu = _deb.Ubuntu(self.tempdir, project_options=project_options)
        ubuntu.get(['fake-package:arch'])

        mock_apt_pkg.assert_has_calls([
            call.config.set('Apt::Install-Recommends', 'False'),
            call.config.find_file('Dir::Etc::Trusted'),
            call.config.set('Dir::Etc::Trusted', ANY),
            call.config.find_file('Dir::Etc::TrustedParts'),
            call.config.set('Dir::Etc::TrustedParts', ANY),
            call.config.clear('APT::Update::Post-Invoke-Success'),
        ])
        self.mock_cache.assert_has_calls([
            call(memonly=True, rootdir=ANY),
            call().update(fetch_progress=ANY, sources_list=ANY),
            call().open(),
        ])

        # __getitem__ is tricky
        self.assertThat(
            self.mock_cache.return_value.__getitem__.call_args_list,
            Contains(call('fake-package:arch')))

        self.mock_package.assert_has_calls([
            call.candidate.fetch_binary(ANY, progress=ANY)
        ])

        # Verify that the package was actually fetched and copied into the
        # requested location.
        self.assertThat(
            os.path.join(self.tempdir, 'download', 'fake-package.deb'),
            FileExists())

    @patch('snapcraft.repo._deb._get_geoip_country_code_prefix')
    def test_sources_is_none_uses_default(self, mock_cc):
        mock_cc.return_value = 'ar'

        self.maxDiff = None
        sources_list = _deb._format_sources_list(
            '', use_geoip=True, deb_arch='amd64')

        expected_sources_list = \
            '''deb http://ar.archive.ubuntu.com/ubuntu/ xenial main restricted
deb http://ar.archive.ubuntu.com/ubuntu/ xenial-updates main restricted
deb http://ar.archive.ubuntu.com/ubuntu/ xenial universe
deb http://ar.archive.ubuntu.com/ubuntu/ xenial-updates universe
deb http://ar.archive.ubuntu.com/ubuntu/ xenial multiverse
deb http://ar.archive.ubuntu.com/ubuntu/ xenial-updates multiverse
deb http://security.ubuntu.com/ubuntu xenial-security main restricted
deb http://security.ubuntu.com/ubuntu xenial-security universe
deb http://security.ubuntu.com/ubuntu xenial-security multiverse
'''
        self.assertEqual(sources_list, expected_sources_list)

    def test_no_geoip_uses_default_archive(self):
        sources_list = _deb._format_sources_list(
            _deb._DEFAULT_SOURCES, deb_arch='amd64', use_geoip=False)

        expected_sources_list = \
            '''deb http://archive.ubuntu.com/ubuntu/ xenial main restricted
deb http://archive.ubuntu.com/ubuntu/ xenial-updates main restricted
deb http://archive.ubuntu.com/ubuntu/ xenial universe
deb http://archive.ubuntu.com/ubuntu/ xenial-updates universe
deb http://archive.ubuntu.com/ubuntu/ xenial multiverse
deb http://archive.ubuntu.com/ubuntu/ xenial-updates multiverse
deb http://security.ubuntu.com/ubuntu xenial-security main restricted
deb http://security.ubuntu.com/ubuntu xenial-security universe
deb http://security.ubuntu.com/ubuntu xenial-security multiverse
'''

        self.assertEqual(sources_list, expected_sources_list)

    @patch('snapcraft.internal.repo._deb._get_geoip_country_code_prefix')
    def test_sources_amd64_vivid(self, mock_cc):
        self.maxDiff = None
        mock_cc.return_value = 'ar'

        sources_list = _deb._format_sources_list(
            _deb._DEFAULT_SOURCES, deb_arch='amd64',
            use_geoip=True, release='vivid')

        expected_sources_list = \
            '''deb http://ar.archive.ubuntu.com/ubuntu/ vivid main restricted
deb http://ar.archive.ubuntu.com/ubuntu/ vivid-updates main restricted
deb http://ar.archive.ubuntu.com/ubuntu/ vivid universe
deb http://ar.archive.ubuntu.com/ubuntu/ vivid-updates universe
deb http://ar.archive.ubuntu.com/ubuntu/ vivid multiverse
deb http://ar.archive.ubuntu.com/ubuntu/ vivid-updates multiverse
deb http://security.ubuntu.com/ubuntu vivid-security main restricted
deb http://security.ubuntu.com/ubuntu vivid-security universe
deb http://security.ubuntu.com/ubuntu vivid-security multiverse
'''
        self.assertEqual(sources_list, expected_sources_list)

    @patch('snapcraft.repo._deb._get_geoip_country_code_prefix')
    def test_sources_armhf_trusty(self, mock_cc):
        sources_list = _deb._format_sources_list(
            _deb._DEFAULT_SOURCES, deb_arch='armhf', release='trusty')

        expected_sources_list = \
            '''deb http://ports.ubuntu.com/ubuntu-ports/ trusty main restricted
deb http://ports.ubuntu.com/ubuntu-ports/ trusty-updates main restricted
deb http://ports.ubuntu.com/ubuntu-ports/ trusty universe
deb http://ports.ubuntu.com/ubuntu-ports/ trusty-updates universe
deb http://ports.ubuntu.com/ubuntu-ports/ trusty multiverse
deb http://ports.ubuntu.com/ubuntu-ports/ trusty-updates multiverse
deb http://ports.ubuntu.com/ubuntu-ports trusty-security main restricted
deb http://ports.ubuntu.com/ubuntu-ports trusty-security universe
deb http://ports.ubuntu.com/ubuntu-ports trusty-security multiverse
'''
        self.assertEqual(sources_list, expected_sources_list)
        self.assertFalse(mock_cc.called)


class BuildPackagesTestCase(tests.TestCase):

    test_packages = {'package-not-installed': MagicMock(installed=False),
                     'package-installed': MagicMock(installed=True),
                     'another-uninstalled': MagicMock(installed=False),
                     'another-installed': MagicMock(installed=True),
                     'repeated-package': MagicMock(installed=False),
                     'repeated-package': MagicMock(installed=False),
                     'versioned-package=0.2': MagicMock(installed=False),
                     'versioned-package': MagicMock(installed=True,
                                                    version='0.1')}

    def get_installable_packages(self, pkgs):
        return [p for p in pkgs if not pkgs[p].installed]

    @patch('os.environ')
    @patch('snapcraft.repo._deb.apt')
    def install_test_packages(self, test_pkgs, mock_apt, mock_env):
        mock_env.copy.return_value = {}
        mock_apt_cache = mock_apt.Cache.return_value
        mock_apt_cache_with = mock_apt_cache.__enter__.return_value
        mock_apt_cache_with.__getitem__.side_effect = lambda p: test_pkgs[p]

        _deb.Ubuntu.install_build_packages(test_pkgs.keys())

    @patch('snapcraft.repo._deb.is_dumb_terminal')
    @patch('subprocess.check_call')
    def test_install_build_package(
<<<<<<< HEAD
            self, mock_check_call, mock_is_dumb_terminal):
        mock_is_dumb_terminal.return_value = False
        self.install_test_packages(self.test_packages)

        installable = self.get_installable_packages(self.test_packages)
        mock_check_call.assert_has_calls([
            call('sudo apt-get --no-install-recommends -y '
                 '-o Dpkg::Progress-Fancy=1 install'.split() +
                 sorted(set(installable)),
                 env={'DEBIAN_FRONTEND': 'noninteractive',
                      'DEBCONF_NONINTERACTIVE_SEEN': 'true'})
        ])

    @patch('snapcraft.repo._deb.is_dumb_terminal')
    @patch('subprocess.check_call')
    def test_install_versioned_build_package(
=======
>>>>>>> 0405cb87
            self, mock_check_call, mock_is_dumb_terminal):
        mock_is_dumb_terminal.return_value = False
        self.install_test_packages(self.test_packages)

        installable = self.get_installable_packages(self.test_packages)
        installable.append('versioned-package=0.2')
        mock_check_call.assert_has_calls([
            call('sudo apt-get --no-install-recommends -y '
                 '-o Dpkg::Progress-Fancy=1 install'.split() +
                 sorted(set(installable)),
                 env={'DEBIAN_FRONTEND': 'noninteractive',
                      'DEBCONF_NONINTERACTIVE_SEEN': 'true'})
        ])

    @patch('snapcraft.repo._deb.is_dumb_terminal')
    @patch('subprocess.check_call')
    def test_install_buid_package_in_dumb_terminal(
            self, mock_check_call, mock_is_dumb_terminal):
        mock_is_dumb_terminal.return_value = True
        self.install_test_packages(self.test_packages)

        installable = self.get_installable_packages(self.test_packages)
        mock_check_call.assert_has_calls([
            call('sudo apt-get --no-install-recommends -y install'.split() +
                 sorted(set(installable)),
                 env={'DEBIAN_FRONTEND': 'noninteractive',
                      'DEBCONF_NONINTERACTIVE_SEEN': 'true'})
        ])

    @patch('subprocess.check_call')
    def test_install_buid_package_marks_auto_installed(self, mock_check_call):
        self.install_test_packages(self.test_packages)

        installable = self.get_installable_packages(self.test_packages)
        mock_check_call.assert_has_calls([
            call('sudo apt-mark auto'.split() +
                 sorted(set(installable)),
                 env={'DEBIAN_FRONTEND': 'noninteractive',
                      'DEBCONF_NONINTERACTIVE_SEEN': 'true'})
        ])

    @patch('subprocess.check_call')
    def test_mark_installed_auto_error_is_not_fatal(self, mock_check_call):
        error = CalledProcessError(101, 'bad-cmd')
        mock_check_call.side_effect = \
            lambda c, env: error if 'apt-mark' in c else None
        self.install_test_packages(self.test_packages)

    def test_invalid_package_requested(self):
        raised = self.assertRaises(
            errors.BuildPackageNotFoundError,
            _deb.Ubuntu.install_build_packages,
            ['package-does-not-exist'])

        self.assertEqual(
            "Could not find a required package in 'build-packages': "
            '"The cache has no package named \'package-does-not-exist\'"',
            str(raised))<|MERGE_RESOLUTION|>--- conflicted
+++ resolved
@@ -245,25 +245,6 @@
     @patch('snapcraft.repo._deb.is_dumb_terminal')
     @patch('subprocess.check_call')
     def test_install_build_package(
-<<<<<<< HEAD
-            self, mock_check_call, mock_is_dumb_terminal):
-        mock_is_dumb_terminal.return_value = False
-        self.install_test_packages(self.test_packages)
-
-        installable = self.get_installable_packages(self.test_packages)
-        mock_check_call.assert_has_calls([
-            call('sudo apt-get --no-install-recommends -y '
-                 '-o Dpkg::Progress-Fancy=1 install'.split() +
-                 sorted(set(installable)),
-                 env={'DEBIAN_FRONTEND': 'noninteractive',
-                      'DEBCONF_NONINTERACTIVE_SEEN': 'true'})
-        ])
-
-    @patch('snapcraft.repo._deb.is_dumb_terminal')
-    @patch('subprocess.check_call')
-    def test_install_versioned_build_package(
-=======
->>>>>>> 0405cb87
             self, mock_check_call, mock_is_dumb_terminal):
         mock_is_dumb_terminal.return_value = False
         self.install_test_packages(self.test_packages)
