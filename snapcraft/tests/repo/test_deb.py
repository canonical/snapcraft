# -*- Mode:Python; indent-tabs-mode:nil; tab-width:4 -*-
#
# Copyright (C) 2015-2017 Canonical Ltd
#
# This program is free software: you can redistribute it and/or modify
# it under the terms of the GNU General Public License version 3 as
# published by the Free Software Foundation.
#
# This program is distributed in the hope that it will be useful,
# but WITHOUT ANY WARRANTY; without even the implied warranty of
# MERCHANTABILITY or FITNESS FOR A PARTICULAR PURPOSE.  See the
# GNU General Public License for more details.
#
# You should have received a copy of the GNU General Public License
# along with this program.  If not, see <http://www.gnu.org/licenses/>.

import os
from subprocess import CalledProcessError
from unittest.mock import ANY, call, patch, MagicMock

from testtools.matchers import (
    Contains,
    FileExists,
)

import snapcraft
from snapcraft.internal import repo
from snapcraft.internal.repo import errors
from snapcraft import tests
from snapcraft.tests import fixture_setup
from . import RepoBaseTestCase


class UbuntuTestCase(RepoBaseTestCase):

    def setUp(self):
        super().setUp()
        patcher = patch('snapcraft.repo._deb.apt.Cache')
        self.mock_cache = patcher.start()
        self.addCleanup(patcher.stop)

        def _fetch_binary(download_dir, **kwargs):
            path = os.path.join(download_dir, 'fake-package.deb')
            open(path, 'w').close()
            return path

        self.mock_package = MagicMock()
        self.mock_package.candidate.fetch_binary.side_effect = _fetch_binary
        self.mock_cache.return_value.get_changes.return_value = [
            self.mock_package]

    def test_get_pkg_name_parts_name_only(self):
        name, arch, version = repo.get_pkg_name_parts('hello')
        self.assertEqual('hello', name)
        self.assertEqual('', arch)
        self.assertEqual(None, version)

    def test_get_pkg_name_parts_name_arch(self):
        name, arch, version = repo.get_pkg_name_parts('hello:armhf')
        self.assertEqual('hello', name)
        self.assertEqual(':armhf', arch)
        self.assertEqual(None, version)

    def test_get_pkg_name_parts_all(self):
        name, arch, version = repo.get_pkg_name_parts(
            'libpkg2:i386=3:0.4-0ubu5')
        self.assertEqual('libpkg2', name)
        self.assertEqual(':i386', arch)
        self.assertEqual('3:0.4-0ubu5', version)

    def test_get_pkg_name_parts_no_arch(self):
        name, arch, version = repo.get_pkg_name_parts('libpkg2=3:0.4-0ubu5')
        self.assertEqual('libpkg2', name)
        self.assertEqual('', arch)
        self.assertEqual('3:0.4-0ubu5', version)

    def test_get_pkg_name_parts_any_arch(self):
        name, arch, version = repo.get_pkg_name_parts('hello:any=2.10-1')
        self.assertEqual('hello', name)
        self.assertEqual('', arch)
        self.assertEqual('2.10-1', version)

    @patch('snapcraft.internal.repo._deb.apt.apt_pkg')
    def test_get_package(self, mock_apt_pkg):
        self.mock_cache().is_virtual_package.return_value = False

        project_options = snapcraft.ProjectOptions(
            use_geoip=False)
        ubuntu = repo.Ubuntu(self.tempdir, project_options=project_options)
        ubuntu.get(['fake-package'])

        mock_apt_pkg.assert_has_calls([
            call.config.set('Apt::Install-Recommends', 'False'),
            call.config.find_file('Dir::Etc::Trusted'),
            call.config.set('Dir::Etc::Trusted', ANY),
            call.config.find_file('Dir::Etc::TrustedParts'),
            call.config.set('Dir::Etc::TrustedParts', ANY),
            call.config.clear('APT::Update::Post-Invoke-Success'),
        ])

        self.mock_cache.assert_has_calls([
            call(memonly=True, rootdir=ANY),
            call().update(fetch_progress=ANY, sources_list=ANY),
            call().open(),
        ])

        # __getitem__ is tricky
        self.assertThat(
            self.mock_cache.return_value.__getitem__.call_args_list,
            Contains(call('fake-package')))

        self.mock_package.assert_has_calls([
            call.candidate.fetch_binary(ANY, progress=ANY)
        ])

        # Verify that the package was actually fetched and copied into the
        # requested location.
        self.assertThat(
            os.path.join(self.tempdir, 'download', 'fake-package.deb'),
            FileExists())

    @patch('snapcraft.repo._deb.apt.apt_pkg')
    def test_get_multiarch_package(self, mock_apt_pkg):
        self.mock_cache().is_virtual_package.return_value = False

        project_options = snapcraft.ProjectOptions(
            use_geoip=False)
        ubuntu = repo.Ubuntu(self.tempdir, project_options=project_options)
        ubuntu.get(['fake-package:arch'])

        mock_apt_pkg.assert_has_calls([
            call.config.set('Apt::Install-Recommends', 'False'),
            call.config.find_file('Dir::Etc::Trusted'),
            call.config.set('Dir::Etc::Trusted', ANY),
            call.config.find_file('Dir::Etc::TrustedParts'),
            call.config.set('Dir::Etc::TrustedParts', ANY),
            call.config.clear('APT::Update::Post-Invoke-Success'),
        ])
        self.mock_cache.assert_has_calls([
            call(memonly=True, rootdir=ANY),
            call().update(fetch_progress=ANY, sources_list=ANY),
            call().open(),
        ])

        # __getitem__ is tricky
        self.assertThat(
            self.mock_cache.return_value.__getitem__.call_args_list,
            Contains(call('fake-package:arch')))

        self.mock_package.assert_has_calls([
            call.candidate.fetch_binary(ANY, progress=ANY)
        ])

        # Verify that the package was actually fetched and copied into the
        # requested location.
        self.assertThat(
            os.path.join(self.tempdir, 'download', 'fake-package.deb'),
            FileExists())

    @patch('snapcraft.repo._deb._get_geoip_country_code_prefix')
    def test_sources_is_none_uses_default(self, mock_cc):
        mock_cc.return_value = 'ar'

        self.maxDiff = None
        sources_list = repo._deb._format_sources_list(
            '', use_geoip=True, deb_arch='amd64')

        expected_sources_list = \
            '''deb http://ar.archive.ubuntu.com/ubuntu/ xenial main restricted
deb http://ar.archive.ubuntu.com/ubuntu/ xenial-updates main restricted
deb http://ar.archive.ubuntu.com/ubuntu/ xenial universe
deb http://ar.archive.ubuntu.com/ubuntu/ xenial-updates universe
deb http://ar.archive.ubuntu.com/ubuntu/ xenial multiverse
deb http://ar.archive.ubuntu.com/ubuntu/ xenial-updates multiverse
deb http://security.ubuntu.com/ubuntu xenial-security main restricted
deb http://security.ubuntu.com/ubuntu xenial-security universe
deb http://security.ubuntu.com/ubuntu xenial-security multiverse
'''
        self.assertEqual(sources_list, expected_sources_list)

    def test_no_geoip_uses_default_archive(self):
        sources_list = repo._deb._format_sources_list(
            repo._deb._DEFAULT_SOURCES, deb_arch='amd64', use_geoip=False)

        expected_sources_list = \
            '''deb http://archive.ubuntu.com/ubuntu/ xenial main restricted
deb http://archive.ubuntu.com/ubuntu/ xenial-updates main restricted
deb http://archive.ubuntu.com/ubuntu/ xenial universe
deb http://archive.ubuntu.com/ubuntu/ xenial-updates universe
deb http://archive.ubuntu.com/ubuntu/ xenial multiverse
deb http://archive.ubuntu.com/ubuntu/ xenial-updates multiverse
deb http://security.ubuntu.com/ubuntu xenial-security main restricted
deb http://security.ubuntu.com/ubuntu xenial-security universe
deb http://security.ubuntu.com/ubuntu xenial-security multiverse
'''

        self.assertEqual(sources_list, expected_sources_list)

    @patch('snapcraft.internal.repo._deb._get_geoip_country_code_prefix')
    def test_sources_amd64_vivid(self, mock_cc):
        self.maxDiff = None
        mock_cc.return_value = 'ar'

        sources_list = repo._deb._format_sources_list(
            repo._deb._DEFAULT_SOURCES, deb_arch='amd64',
            use_geoip=True, release='vivid')

        expected_sources_list = \
            '''deb http://ar.archive.ubuntu.com/ubuntu/ vivid main restricted
deb http://ar.archive.ubuntu.com/ubuntu/ vivid-updates main restricted
deb http://ar.archive.ubuntu.com/ubuntu/ vivid universe
deb http://ar.archive.ubuntu.com/ubuntu/ vivid-updates universe
deb http://ar.archive.ubuntu.com/ubuntu/ vivid multiverse
deb http://ar.archive.ubuntu.com/ubuntu/ vivid-updates multiverse
deb http://security.ubuntu.com/ubuntu vivid-security main restricted
deb http://security.ubuntu.com/ubuntu vivid-security universe
deb http://security.ubuntu.com/ubuntu vivid-security multiverse
'''
        self.assertEqual(sources_list, expected_sources_list)

    @patch('snapcraft.repo._deb._get_geoip_country_code_prefix')
    def test_sources_armhf_trusty(self, mock_cc):
        sources_list = repo._deb._format_sources_list(
            repo._deb._DEFAULT_SOURCES, deb_arch='armhf', release='trusty')

        expected_sources_list = \
            '''deb http://ports.ubuntu.com/ubuntu-ports/ trusty main restricted
deb http://ports.ubuntu.com/ubuntu-ports/ trusty-updates main restricted
deb http://ports.ubuntu.com/ubuntu-ports/ trusty universe
deb http://ports.ubuntu.com/ubuntu-ports/ trusty-updates universe
deb http://ports.ubuntu.com/ubuntu-ports/ trusty multiverse
deb http://ports.ubuntu.com/ubuntu-ports/ trusty-updates multiverse
deb http://ports.ubuntu.com/ubuntu-ports trusty-security main restricted
deb http://ports.ubuntu.com/ubuntu-ports trusty-security universe
deb http://ports.ubuntu.com/ubuntu-ports trusty-security multiverse
'''
        self.assertEqual(sources_list, expected_sources_list)
        self.assertFalse(mock_cc.called)

    def test_ensure_package_format(self):
        fake_apt = tests.fixture_setup.FakeAptGetBuildDep([])
        self.useFixture(fake_apt)
        self.assertEqual(
            ['libfoo1:armhf=1:0.2-0ubu3', 'libpkg2:armhf=3:0.4-0ubu5'],
            repo._deb.Ubuntu._ensure_package_format(
                ['libfoo1:armhf=1:0.2-0ubu3', 'libpkg2=3:0.4-0ubu5:armhf']))

    def test_setup_multi_arch_sources_skipped(self):
        fake_apt = tests.fixture_setup.FakeAptGetBuildDep([])
        self.useFixture(fake_apt)
        repo._deb.Ubuntu._setup_multi_arch_sources(self.mock_cache,
                                                   'libpkg2=3:0.4-0ubu5')
        fake_apt.open_mock.assert_not_called()

    def test_setup_multi_arch_sources(self):
        fake_apt = tests.fixture_setup.FakeAptGetBuildDep([])
        self.useFixture(fake_apt)
        repo._deb.Ubuntu._setup_multi_arch_sources(self.mock_cache,
                                                   'libpkg2:armhf=3:0.4-0ubu5')
        fake_apt.open_mock.assert_has_calls([
            call('/etc/apt/sources.list')
        ])
        sources_list = '/etc/apt/sources.list.d/ubuntu-{}.list'.format('armhf')
        fake_apt.check_call_mock.assert_has_calls([
            call(['sudo', 'cp', fake_apt.filename, sources_list]),
            call(['sudo', 'chmod', '644', sources_list]),
        ])


class BuildPackagesTestCase(tests.TestCase):

<<<<<<< HEAD
    test_packages = {'package-not-installed': MagicMock(installed=False),
                     'package-installed': MagicMock(installed=True),
                     'another-uninstalled': MagicMock(installed=False),
                     'another-installed': MagicMock(installed=True),
                     'repeated-package': MagicMock(installed=False),
                     'repeated-package': MagicMock(installed=False),
                     'libpkg2=3:0.4-0ubu5': MagicMock(installed=False),
                     'libpkg2': MagicMock(installed=True,
                                          version='2:0.3-0ubu4'),
                     'versioned-package=0.2': MagicMock(installed=False),
                     'versioned-package': MagicMock(installed=True,
                                                    version='0.1')}

    def get_installable_packages(self, pkgs, target_arch=''):
        installable = []
        for pkg in pkgs:
            if not pkgs[pkg].installed:
                name, arch, version = repo.get_pkg_name_parts(pkg)
                if not arch:
                    arch = target_arch
                name += arch
                if version:
                    name += '={}'.format(version)
                installable.append(name)
        return installable
=======
    def setUp(self):
        super().setUp()
        self.fake_apt_cache = fixture_setup.FakeAptCache()
        self.useFixture(self.fake_apt_cache)
        self.test_packages = (
            'package-not-installed', 'package-installed',
            'another-uninstalled', 'another-installed', 'repeated-package',
            'repeated-package', 'versioned-package=0.2', 'versioned-package')
        self.fake_apt_cache.add_packages(self.test_packages)
        self.fake_apt_cache.cache['package-installed'].installed = True
        self.fake_apt_cache.cache['another-installed'].installed = True
        self.fake_apt_cache.cache['versioned-package'].version = '0.1'

    def get_installable_packages(self, packages):
        return ['package-not-installed', 'another-uninstalled',
                'repeated-package', 'versioned-package=0.2']
>>>>>>> 148d05fe

    @patch('os.environ')
    def install_test_packages(self, test_pkgs, mock_env):
        mock_env.copy.return_value = {}
<<<<<<< HEAD
        mock_apt_cache = mock_apt.Cache.return_value
        mock_apt_cache_with = mock_apt_cache.__enter__.return_value
        mock_apt_cache_with.__getitem__.side_effect = lambda p: test_pkgs[p]

        repo.Ubuntu.install_build_packages(test_pkgs.keys(), 'amd64')
=======
        repo.Ubuntu.install_build_packages(test_pkgs)
>>>>>>> 148d05fe

    @patch('snapcraft.repo._deb.is_dumb_terminal')
    def test_install_build_package(
            self, mock_is_dumb_terminal):
        fake_apt = tests.fixture_setup.FakeAptGetBuildDep(
            self.test_packages.keys())
        self.useFixture(fake_apt)
        mock_is_dumb_terminal.return_value = False
        self.install_test_packages(self.test_packages)

        installable = self.get_installable_packages(self.test_packages)
        fake_apt.check_call_mock.assert_has_calls([
            call('sudo apt-get --no-install-recommends -y '
                 '-o Dpkg::Progress-Fancy=1 install'.split() +
                 sorted(set(installable)),
                 env={'DEBIAN_FRONTEND': 'noninteractive',
                      'DEBCONF_NONINTERACTIVE_SEEN': 'true'})
        ])
        fake_apt.check_output_mock.assert_has_calls([
            call(['dpkg', '--print-architecture']),
            call(['apt-get', 'build-dep', '-q', '-s',
                  '-aamd64', fake_apt.filename],
                 env={}, stderr=-2),
        ])

    @patch('snapcraft.repo._deb.is_dumb_terminal')
    def test_install_buid_package_in_dumb_terminal(
            self, mock_is_dumb_terminal):
        mock_is_dumb_terminal.return_value = True
        fake_apt = tests.fixture_setup.FakeAptGetBuildDep(self.test_packages)
        self.useFixture(fake_apt)
        self.install_test_packages(self.test_packages)

        installable = self.get_installable_packages(self.test_packages)
        fake_apt.check_call_mock.assert_has_calls([
            call('sudo apt-get --no-install-recommends -y install'.split() +
                 sorted(set(installable)),
                 env={'DEBIAN_FRONTEND': 'noninteractive',
                      'DEBCONF_NONINTERACTIVE_SEEN': 'true'})
        ])

    @patch('snapcraft.repo._deb.is_dumb_terminal')
    @patch('snapcraft.repo._deb.apt')
    @patch('os.environ')
    def test_install_build_package_with_arch(
            self, mock_env, mock_apt, mock_is_dumb_terminal):
        mock_is_dumb_terminal.return_value = True
        fake_apt = tests.fixture_setup.FakeAptGetBuildDep(
            self.test_packages, 'armhf')
        self.useFixture(fake_apt)
        mock_env.copy.return_value = {}
        mock_apt_cache = mock_apt.Cache.return_value
        mock_apt_cache_with = mock_apt_cache.__enter__.return_value
        mock_apt_cache_with.__getitem__.side_effect = lambda p: \
            self.test_packages[p.replace(':armhf', '')]
        self.assertEqual(['amd64'], fake_apt.archs)

        repo.Ubuntu.install_build_packages(self.test_packages.keys(), 'armhf')

        self.assertEqual(['amd64', 'armhf'], fake_apt.archs)
        fake_apt.check_output_mock.assert_has_calls([
            call(['apt-get', 'build-dep', '-q', '-s',
                  '-aarmhf', fake_apt.filename],
                 env={}, stderr=-2),
        ])

        installable = self.get_installable_packages(self.test_packages,
                                                    ':armhf')
        fake_apt.check_call_mock.assert_has_calls([
            call(['sudo', 'apt-get', '--no-install-recommends',
                  '-y', 'install'] +
                 sorted(set(installable)),
                 env={'DEBIAN_FRONTEND': 'noninteractive',
                      'DEBCONF_NONINTERACTIVE_SEEN': 'true'})
        ])

    @patch('snapcraft.repo._deb.is_dumb_terminal')
    @patch('snapcraft.repo._deb.apt')
    def test_install_build_package_already_installed(
            self, mock_apt, mock_is_dumb_terminal):
        mock_is_dumb_terminal.return_value = True
        fake_apt = tests.fixture_setup.FakeAptGetBuildDep([])
        self.useFixture(fake_apt)
        self.install_test_packages(
            {'package-installed': MagicMock(installed=True)})

        fake_apt.check_output_mock.assert_has_calls([
            call(['apt-get', 'build-dep', '-q', '-s',
                  '-aamd64', fake_apt.filename],
                 env={}, stderr=-2),
        ])

        fake_apt.check_call_mock.assert_has_calls([])

    @patch('snapcraft.repo._deb.is_dumb_terminal')
    def test_install_build_package_with_arch_update_failed(
            self, mock_is_dumb_terminal):
        mock_is_dumb_terminal.return_value = True
        fake_apt = tests.fixture_setup.FakeAptGetBuildDep(
            self.test_packages, 'armhf', update_error=True)
        self.useFixture(fake_apt)
        self.assertEqual(['amd64'], fake_apt.archs)

        self.assertRaises(
            (errors.BuildPackageNotFoundError, CalledProcessError),
            repo.Ubuntu.install_build_packages,
            self.test_packages.keys(),
            'armhf')

        fake_apt.check_output_mock.assert_has_calls([
            call(['dpkg', '--print-foreign-architectures']),
            call(['sudo', 'dpkg', '--add-architecture', 'armhf']),
            call(['apt-get', 'build-dep', '-q', '-s',
                  '-aarmhf', fake_apt.filename],
                 env={}, stderr=-2),
            call(['sudo', 'apt-get', 'update'],
                 stderr=-2),
        ])

        sources_list = '/etc/apt/sources.list.d/ubuntu-{}.list'.format('armhf')
        self.assertEqual(['amd64', 'armhf'], fake_apt.archs)
        fake_apt.check_call_mock.assert_has_calls([
            call(['sudo', 'cp', fake_apt.filename, sources_list]),
            call(['sudo', 'chmod', '644', sources_list]),
        ])
        fake_apt.open_mock.assert_has_calls([
            call('/etc/apt/sources.list')
        ])

    def test_install_buid_package_marks_auto_installed(self):
        fake_apt = tests.fixture_setup.FakeAptGetBuildDep(self.test_packages)
        self.useFixture(fake_apt)
        self.install_test_packages(self.test_packages)

        installable = self.get_installable_packages(self.test_packages)
        fake_apt.check_call_mock.assert_has_calls([
            call('sudo apt-mark auto'.split() +
                 sorted(set(installable)),
                 env={'DEBIAN_FRONTEND': 'noninteractive',
                      'DEBCONF_NONINTERACTIVE_SEEN': 'true'})
        ])

    @patch('subprocess.check_call')
    def test_mark_installed_auto_error_is_not_fatal(self, mock_check_call):
        fake_apt = tests.fixture_setup.FakeAptGetBuildDep(self.test_packages)
        self.useFixture(fake_apt)
        error = CalledProcessError(101, 'bad-cmd')
        mock_check_call.side_effect = \
            lambda c, env: error if 'apt-mark' in c else None
        self.install_test_packages(['package-not-installed'])

    def test_invalid_package_requested(self):
<<<<<<< HEAD
        fake_apt = tests.fixture_setup.FakeAptGetBuildDep(
            ['package-does-not-exist'], not_available=True)
        self.useFixture(fake_apt)
        project_options = snapcraft.ProjectOptions()
        raised = self.assertRaises(
            errors.BuildPackageNotFoundError,
            repo.Ubuntu.install_build_packages,
            ['package-does-not-exist'], project_options.deb_arch)

        self.assertEqual(
            "Could not find a required package in 'build-packages': "
            "package-does-not-exist",
            str(raised))
        fake_apt.check_output_mock.assert_has_calls([
            call(['apt-get', 'build-dep', '-q', '-s',
                  '-a{}'.format(project_options.deb_arch),
                  fake_apt.filename], env={}, stderr=-2)
        ])
=======
        self.assertRaises(
            errors.BuildPackageNotFoundError,
            repo.Ubuntu.install_build_packages,
            ['package-does-not-exist'])
>>>>>>> 148d05fe
<|MERGE_RESOLUTION|>--- conflicted
+++ resolved
@@ -245,48 +245,27 @@
             repo._deb.Ubuntu._ensure_package_format(
                 ['libfoo1:armhf=1:0.2-0ubu3', 'libpkg2=3:0.4-0ubu5:armhf']))
 
-    def test_setup_multi_arch_sources_skipped(self):
-        fake_apt = tests.fixture_setup.FakeAptGetBuildDep([])
-        self.useFixture(fake_apt)
-        repo._deb.Ubuntu._setup_multi_arch_sources(self.mock_cache,
-                                                   'libpkg2=3:0.4-0ubu5')
-        fake_apt.open_mock.assert_not_called()
-
-    def test_setup_multi_arch_sources(self):
-        fake_apt = tests.fixture_setup.FakeAptGetBuildDep([])
-        self.useFixture(fake_apt)
-        repo._deb.Ubuntu._setup_multi_arch_sources(self.mock_cache,
-                                                   'libpkg2:armhf=3:0.4-0ubu5')
-        fake_apt.open_mock.assert_has_calls([
-            call('/etc/apt/sources.list')
-        ])
-        sources_list = '/etc/apt/sources.list.d/ubuntu-{}.list'.format('armhf')
-        fake_apt.check_call_mock.assert_has_calls([
-            call(['sudo', 'cp', fake_apt.filename, sources_list]),
-            call(['sudo', 'chmod', '644', sources_list]),
-        ])
-
 
 class BuildPackagesTestCase(tests.TestCase):
 
-<<<<<<< HEAD
-    test_packages = {'package-not-installed': MagicMock(installed=False),
-                     'package-installed': MagicMock(installed=True),
-                     'another-uninstalled': MagicMock(installed=False),
-                     'another-installed': MagicMock(installed=True),
-                     'repeated-package': MagicMock(installed=False),
-                     'repeated-package': MagicMock(installed=False),
-                     'libpkg2=3:0.4-0ubu5': MagicMock(installed=False),
-                     'libpkg2': MagicMock(installed=True,
-                                          version='2:0.3-0ubu4'),
-                     'versioned-package=0.2': MagicMock(installed=False),
-                     'versioned-package': MagicMock(installed=True,
-                                                    version='0.1')}
-
-    def get_installable_packages(self, pkgs, target_arch=''):
+    def setUp(self):
+        super().setUp()
+        self.fake_apt_cache = fixture_setup.FakeAptCache()
+        self.useFixture(self.fake_apt_cache)
+        self.test_packages = (
+            'package-not-installed', 'package-installed', 'libpkg2',
+            'another-uninstalled', 'another-installed', 'repeated-package',
+            'repeated-package', 'versioned-package=0.2', 'versioned-package')
+        self.fake_apt_cache.add_packages(self.test_packages)
+        self.fake_apt_cache.cache['package-installed'].installed = True
+        self.fake_apt_cache.cache['libpkg2'].version = '3:0.4-0ubu5'
+        self.fake_apt_cache.cache['another-installed'].installed = True
+        self.fake_apt_cache.cache['versioned-package'].version = '0.1'
+
+    def get_installable_packages(self, packages, target_arch=''):
         installable = []
-        for pkg in pkgs:
-            if not pkgs[pkg].installed:
+        for pkg in packages:
+            if not packages[pkg].installed:
                 name, arch, version = repo.get_pkg_name_parts(pkg)
                 if not arch:
                     arch = target_arch
@@ -295,37 +274,16 @@
                     name += '={}'.format(version)
                 installable.append(name)
         return installable
-=======
-    def setUp(self):
-        super().setUp()
-        self.fake_apt_cache = fixture_setup.FakeAptCache()
-        self.useFixture(self.fake_apt_cache)
-        self.test_packages = (
-            'package-not-installed', 'package-installed',
-            'another-uninstalled', 'another-installed', 'repeated-package',
-            'repeated-package', 'versioned-package=0.2', 'versioned-package')
-        self.fake_apt_cache.add_packages(self.test_packages)
-        self.fake_apt_cache.cache['package-installed'].installed = True
-        self.fake_apt_cache.cache['another-installed'].installed = True
-        self.fake_apt_cache.cache['versioned-package'].version = '0.1'
-
-    def get_installable_packages(self, packages):
-        return ['package-not-installed', 'another-uninstalled',
-                'repeated-package', 'versioned-package=0.2']
->>>>>>> 148d05fe
-
+
+    @patch('snapcraft.repo._deb.apt')
     @patch('os.environ')
-    def install_test_packages(self, test_pkgs, mock_env):
+    def install_test_packages(self, test_pkgs, mock_env, mock_apt):
         mock_env.copy.return_value = {}
-<<<<<<< HEAD
         mock_apt_cache = mock_apt.Cache.return_value
         mock_apt_cache_with = mock_apt_cache.__enter__.return_value
         mock_apt_cache_with.__getitem__.side_effect = lambda p: test_pkgs[p]
 
-        repo.Ubuntu.install_build_packages(test_pkgs.keys(), 'amd64')
-=======
-        repo.Ubuntu.install_build_packages(test_pkgs)
->>>>>>> 148d05fe
+        repo.Ubuntu.install_build_packages(test_pkgs, 'amd64')
 
     @patch('snapcraft.repo._deb.is_dumb_terminal')
     def test_install_build_package(
@@ -345,7 +303,6 @@
                       'DEBCONF_NONINTERACTIVE_SEEN': 'true'})
         ])
         fake_apt.check_output_mock.assert_has_calls([
-            call(['dpkg', '--print-architecture']),
             call(['apt-get', 'build-dep', '-q', '-s',
                   '-aamd64', fake_apt.filename],
                  env={}, stderr=-2),
@@ -436,23 +393,9 @@
             'armhf')
 
         fake_apt.check_output_mock.assert_has_calls([
-            call(['dpkg', '--print-foreign-architectures']),
-            call(['sudo', 'dpkg', '--add-architecture', 'armhf']),
             call(['apt-get', 'build-dep', '-q', '-s',
                   '-aarmhf', fake_apt.filename],
                  env={}, stderr=-2),
-            call(['sudo', 'apt-get', 'update'],
-                 stderr=-2),
-        ])
-
-        sources_list = '/etc/apt/sources.list.d/ubuntu-{}.list'.format('armhf')
-        self.assertEqual(['amd64', 'armhf'], fake_apt.archs)
-        fake_apt.check_call_mock.assert_has_calls([
-            call(['sudo', 'cp', fake_apt.filename, sources_list]),
-            call(['sudo', 'chmod', '644', sources_list]),
-        ])
-        fake_apt.open_mock.assert_has_calls([
-            call('/etc/apt/sources.list')
         ])
 
     def test_install_buid_package_marks_auto_installed(self):
@@ -478,7 +421,6 @@
         self.install_test_packages(['package-not-installed'])
 
     def test_invalid_package_requested(self):
-<<<<<<< HEAD
         fake_apt = tests.fixture_setup.FakeAptGetBuildDep(
             ['package-does-not-exist'], not_available=True)
         self.useFixture(fake_apt)
@@ -496,10 +438,4 @@
             call(['apt-get', 'build-dep', '-q', '-s',
                   '-a{}'.format(project_options.deb_arch),
                   fake_apt.filename], env={}, stderr=-2)
-        ])
-=======
-        self.assertRaises(
-            errors.BuildPackageNotFoundError,
-            repo.Ubuntu.install_build_packages,
-            ['package-does-not-exist'])
->>>>>>> 148d05fe
+        ])