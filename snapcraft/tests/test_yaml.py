# -*- Mode:Python; indent-tabs-mode:nil; tab-width:4 -*-
#
# Copyright (C) 2015-2016 Canonical Ltd
#
# This program is free software: you can redistribute it and/or modify
# it under the terms of the GNU General Public License version 3 as
# published by the Free Software Foundation.
#
# This program is distributed in the hope that it will be useful,
# but WITHOUT ANY WARRANTY; without even the implied warranty of
# MERCHANTABILITY or FITNESS FOR A PARTICULAR PURPOSE.  See the
# GNU General Public License for more details.
#
# You should have received a copy of the GNU General Public License
# along with this program.  If not, see <http://www.gnu.org/licenses/>.

import logging
import os
import subprocess
import sys
import tempfile
import unittest
import unittest.mock

import fixtures

import snapcraft
from snapcraft.internal import dirs, parts
from snapcraft.internal import yaml as internal_yaml
from snapcraft import tests
from snapcraft.tests import fixture_setup

from snapcraft._schema import SnapcraftSchemaError


class TestYaml(tests.TestCase):

    def setUp(self):
        super().setUp()
        dirs.setup_dirs()

        patcher = unittest.mock.patch(
            'snapcraft.internal.yaml._get_snapcraft_yaml')
        self.mock_get_yaml = patcher.start()
        self.mock_get_yaml.return_value = 'snapcraft.yaml'
        self.addCleanup(patcher.stop)
        self.part_schema = internal_yaml.Validator().part_schema
        self.deb_arch = snapcraft.ProjectOptions().deb_arch

    @unittest.mock.patch('snapcraft.internal.yaml.Config.load_plugin')
    def test_config_loads_plugins(self, mock_loadPlugin):
        self.make_snapcraft_yaml("""name: test
version: "1"
summary: test
description: test
confinement: strict

parts:
  part1:
    plugin: go
    stage-packages: [fswebcam]
""")
        internal_yaml.Config()
        mock_loadPlugin.assert_called_with('part1', 'go', {
            'stage-packages': ['fswebcam'],
            'stage': [], 'snap': [],
        })

    @unittest.mock.patch('snapcraft.internal.yaml.Config.load_plugin')
    def test_config_loads_with_different_encodings(
            self, mock_loadPlugin):
        content = """name: test
version: "1"
summary: test
description: ñoño test
confinement: strict

parts:
  part1:
    plugin: go
    stage-packages: [fswebcam]
"""
        for enc in ['utf-8', 'utf-8-sig', 'utf-16']:
            with self.subTest(key=enc):
                self.make_snapcraft_yaml(content, encoding=enc)
                internal_yaml.Config()

                mock_loadPlugin.assert_called_with('part1', 'go', {
                    'stage-packages': ['fswebcam'],
                    'stage': [], 'snap': [],
                })

    @unittest.mock.patch('snapcraft.internal.yaml.Config.load_plugin')
    def test_config_composes_with_remote_parts(self, mock_loadPlugin):
        self.useFixture(fixture_setup.FakeParts())
        patcher = unittest.mock.patch(
            'snapcraft.internal.parts.ProgressBar',
            new=tests.SilentProgressBar)
        patcher.start()
        self.addCleanup(patcher.stop)

        self.make_snapcraft_yaml("""name: test
version: "1"
summary: test
description: test
confinement: strict

parts:
  part1:
    stage-packages: [fswebcam]
""")

        parts.update()
        internal_yaml.Config()

        mock_loadPlugin.assert_called_with('part1', 'go', {
            'source': 'http://source.tar.gz', 'stage-packages': ['fswebcam'],
            'stage': [], 'snap': []})
<<<<<<< HEAD
=======

    def test_config_composes_with_a_non_existent_remote_part(self):
        self.useFixture(fixture_setup.FakeParts())
        patcher = unittest.mock.patch(
            'snapcraft.internal.parts.ProgressBar',
            new=tests.SilentProgressBar)
        patcher.start()
        self.addCleanup(patcher.stop)

        self.make_snapcraft_yaml("""name: test
version: "1"
summary: test
description: test
confinement: strict

parts:
  non-existing-part:
    stage-packages: [fswebcam]
""")

        parts.update()

        with self.assertRaises(internal_yaml.SnapcraftLogicError) as raised:
            internal_yaml.Config()
        self.assertEqual(
            str(raised.exception),
            '{!r} is missing the `plugin` entry and is not defined in the '
            'current remote parts cache, try to run `snapcraft update` '
            'to refresh'.format('non-existing-part'))

    def test_config_after_is_an_undefined_part(self):
        self.useFixture(fixture_setup.FakeParts())
        patcher = unittest.mock.patch(
            'snapcraft.internal.parts.ProgressBar',
            new=tests.SilentProgressBar)
        patcher.start()
        self.addCleanup(patcher.stop)

        self.make_snapcraft_yaml("""name: test
version: "1"
summary: test
description: test
confinement: strict

parts:
  part1:
    plugin: nil
    after: [non-existing-part]
""")

        parts.update()

        with self.assertRaises(internal_yaml.SnapcraftLogicError) as raised:
            internal_yaml.Config()
        self.assertEqual(
            str(raised.exception),
            'Cannot find definition for part {!r}. It may be a '
            'remote part, run `snapcraft update` to '
            'refresh the remote parts cache'.format('non-existing-part'))
>>>>>>> ee238f42

    @unittest.mock.patch('snapcraft.internal.pluginhandler.load_plugin')
    def test_config_uses_remote_part_from_after(self, mock_load):
        self.useFixture(fixture_setup.FakeParts())
        patcher = unittest.mock.patch(
            'snapcraft.internal.parts.ProgressBar',
            new=tests.SilentProgressBar)
        patcher.start()
        self.addCleanup(patcher.stop)

        self.make_snapcraft_yaml("""name: test
version: "1"
summary: test
description: test
confinement: strict

parts:
  part1:
    after:
      - curl
    plugin: go
    stage-packages: [fswebcam]
""")

        def load_effect(*args, **kwargs):
            mock_part = unittest.mock.Mock()
            mock_part.code.build_packages = []
            mock_part.deps = []
            mock_part.name = args[0]

            return mock_part

        mock_load.side_effect = load_effect

        project_options = snapcraft.ProjectOptions()

        parts.update()
        internal_yaml.Config(project_options)

        call1 = unittest.mock.call('part1', 'go', {
            'stage': [], 'snap': [], 'stage-packages': ['fswebcam']},
            project_options, self.part_schema)
        call2 = unittest.mock.call('curl', 'autotools', {
            'source': 'http://curl.org'},
            project_options, self.part_schema)

        mock_load.assert_has_calls([call1, call2])

    def test_config_adds_vcs_packages_to_build_packages(self):
        scenarios = [
            ('git://github.com/ubuntu-core/snapcraft.git', 'git'),
            ('lp:ubuntu-push', 'bzr'),
            ('https://github.com/ubuntu-core/snapcraft/archive/2.0.1.tar.gz',
             'tar'),
        ]
        yaml_t = """name: test
version: "1"
summary: test
description: test
confinement: strict

parts:
  part1:
    source: {0}
    plugin: autotools
"""

        for s in scenarios:
            with self.subTest(key=(s[1])):
                self.make_snapcraft_yaml(yaml_t.format(s[0]))
                c = internal_yaml.Config()

                self.assertTrue(
                    s[1] in c.build_tools,
                    '{} not found in {}'.format(s[1], c.build_tools))

    def test_config_adds_vcs_packages_to_build_packages_from_types(self):
        scenarios = [
            ('git', 'git'),
            ('hg', 'mercurial'),
            ('mercurial', 'mercurial'),
            ('bzr', 'bzr'),
            ('tar', 'tar'),
        ]
        yaml_t = """name: test
version: "1"
summary: test
description: test
confinement: strict

parts:
  part1:
    source: http://something/somewhere
    source-type: {0}
    plugin: autotools
"""

        for s in scenarios:
            with self.subTest(key=(s[1])):
                self.make_snapcraft_yaml(yaml_t.format(s[0]))
                c = internal_yaml.Config()

                self.assertTrue(
                    s[1] in c.build_tools,
                    '{} not found in {}'.format(s[1], c.build_tools))

    def test_config_adds_extra_build_tools_when_cross_compiling(self):
        with unittest.mock.patch('platform.machine') as machine_mock:
            machine_mock.return_value = 'x86_64'
            project_options = snapcraft.ProjectOptions(target_deb_arch='armhf')

        yaml = """name: test
version: "1"
summary: test
description: test
confinement: strict

parts:
  part1:
    plugin: nil
"""
        self.make_snapcraft_yaml(yaml)
        config = internal_yaml.Config(project_options)

        self.assertEqual(config.build_tools, ['gcc-arm-linux-gnueabihf'])

    def test_config_has_no_extra_build_tools_when_not_cross_compiling(self):
        class ProjectOptionsFake(snapcraft.ProjectOptions):
            @property
            def is_cross_compiling(self):
                return False

        yaml = """name: test
version: "1"
summary: test
description: test
confinement: strict

parts:
  part1:
    plugin: nil
"""
        self.make_snapcraft_yaml(yaml)
        config = internal_yaml.Config(ProjectOptionsFake())

        self.assertEqual(config.build_tools, [])

    def test_config_loop(self):
        fake_logger = fixtures.FakeLogger(level=logging.ERROR)
        self.useFixture(fake_logger)

        self.make_snapcraft_yaml("""name: test
version: "1"
summary: test
description: test
confinement: strict

parts:
  p1:
    plugin: tar-content
    source: .
    after: [p2]
  p2:
    plugin: tar-content
    source: .
    after: [p1]
""")
        with self.assertRaises(internal_yaml.SnapcraftLogicError) as raised:
            internal_yaml.Config()

        self.assertEqual(
            raised.exception.message,
            'circular dependency chain found in parts definition')

    @unittest.mock.patch('snapcraft.internal.yaml.Config.load_plugin')
    def test_invalid_yaml_missing_name(self, mock_loadPlugin):
        fake_logger = fixtures.FakeLogger(level=logging.ERROR)
        self.useFixture(fake_logger)

        self.make_snapcraft_yaml("""
version: "1"
summary: test
description: nothing
confinement: strict

parts:
  part1:
    plugin: go
    stage-packages: [fswebcam]
""")
        with self.assertRaises(SnapcraftSchemaError) as raised:
            internal_yaml.Config()

        self.assertEqual(raised.exception.message,
                         "'name' is a required property")

    @unittest.mock.patch('snapcraft.internal.yaml.Config.load_plugin')
    def test_invalid_yaml_invalid_name_as_number(self, mock_loadPlugin):
        fake_logger = fixtures.FakeLogger(level=logging.ERROR)
        self.useFixture(fake_logger)

        self.make_snapcraft_yaml("""name: 1
version: "1"
summary: test
description: nothing
confinement: strict

parts:
  part1:
    plugin: go
    stage-packages: [fswebcam]
""")
        with self.assertRaises(SnapcraftSchemaError) as raised:
            internal_yaml.Config()

        self.assertEqual(raised.exception.message,
                         "The 'name' property does not match the required "
                         "schema: 1 is not of type 'string'")

    @unittest.mock.patch('snapcraft.internal.yaml.Config.load_plugin')
    def test_invalid_yaml_invalid_icon_extension(self, mock_loadPlugin):
        fake_logger = fixtures.FakeLogger(level=logging.ERROR)
        self.useFixture(fake_logger)

        self.make_snapcraft_yaml("""name: test
version: "1"
summary: test
description: test
icon: icon.foo
confinement: strict

parts:
  part1:
    plugin: go
    stage-packages: [fswebcam]
""")
        with self.assertRaises(SnapcraftSchemaError) as raised:
            internal_yaml.Config()

        self.assertEqual(raised.exception.message,
                         "'icon' must be either a .png or a .svg")

    @unittest.mock.patch('snapcraft.internal.yaml.Config.load_plugin')
    def test_invalid_yaml_missing_icon(self, mock_loadPlugin):
        fake_logger = fixtures.FakeLogger(level=logging.ERROR)
        self.useFixture(fake_logger)

        self.make_snapcraft_yaml("""name: test
version: "1"
summary: test
description: test
icon: icon.png
confinement: strict

parts:
  part1:
    plugin: go
    stage-packages: [fswebcam]
""")
        with self.assertRaises(SnapcraftSchemaError) as raised:
            internal_yaml.Config()

        self.assertEqual(raised.exception.message,
                         "Specified icon 'icon.png' does not exist")

    @unittest.mock.patch('snapcraft.internal.yaml.Config.load_plugin')
    def test_invalid_yaml_invalid_name_chars(self, mock_loadPlugin):
        fake_logger = fixtures.FakeLogger(level=logging.ERROR)
        self.useFixture(fake_logger)

        self.make_snapcraft_yaml("""name: myapp@me_1.0
version: "1"
summary: test
description: nothing
confinement: strict

parts:
  part1:
    plugin: go
    stage-packages: [fswebcam]
""")
        with self.assertRaises(SnapcraftSchemaError) as raised:
            internal_yaml.Config()

        self.assertEqual(
            raised.exception.message,
            "The 'name' property does not match the required schema: "
            "'myapp@me_1.0' does not match '^[a-z0-9][a-z0-9+-]*$'")

    @unittest.mock.patch('snapcraft.internal.yaml.Config.load_plugin')
    def test_invalid_yaml_missing_description(self, mock_loadPlugin):
        fake_logger = fixtures.FakeLogger(level=logging.ERROR)
        self.useFixture(fake_logger)

        self.make_snapcraft_yaml("""name: test
version: "1"
summary: test
confinement: strict

parts:
  part1:
    plugin: go
    stage-packages: [fswebcam]
""")
        with self.assertRaises(SnapcraftSchemaError) as raised:
            internal_yaml.Config()

        self.assertEqual(
            raised.exception.message,
            "'description' is a required property")

    @unittest.mock.patch('snapcraft.internal.yaml.Config.load_plugin')
    def test_yaml_missing_confinement_must_log(self, mock_loadPlugin):
        fake_logger = fixtures.FakeLogger(level=logging.WARNING)
        self.useFixture(fake_logger)

        self.make_snapcraft_yaml("""name: test
version: "1"
summary: test
description: nothing

parts:
  part1:
    plugin: go
    stage-packages: [fswebcam]
""")
        c = internal_yaml.Config()

        # Verify the default is "strict"
        self.assertTrue('confinement' in c.data,
                        'Expected "confinement" property to be in snap.yaml')
        self.assertEqual(c.data['confinement'], 'strict')
        self.assertTrue(
            '"confinement" property not specified: defaulting to "strict"'
            in fake_logger.output, 'Missing confinement hint in output')

    @unittest.mock.patch('snapcraft.internal.yaml.Config.load_plugin')
    def test_yaml_valid_app_names(self, mock_loadPlugin):
        valid_app_names = [
            '1', 'a', 'aa', 'aaa', 'aaaa', 'Aa', 'aA', '1a', 'a1', '1-a',
            'a-1', 'a-a', 'aa-a', 'a-aa', 'a-b-c', '0a-a', 'a-0a',
        ]

        fake_logger = fixtures.FakeLogger(level=logging.ERROR)
        self.useFixture(fake_logger)

        for app_name in valid_app_names:
            with self.subTest(key=app_name):
                self.make_snapcraft_yaml("""name: test
version: "1"
summary: test
description: nothing
confinement: strict

apps:
  {!r}:
    command: foo

parts:
  part1:
    plugin: nil
""".format(app_name))
                c = internal_yaml.Config()
                self.assertTrue(app_name in c.data['apps'])

    @unittest.mock.patch('snapcraft.internal.yaml.Config.load_plugin')
    def test_invalid_yaml_invalid_app_names(self, mock_loadPlugin):
        invalid_app_names = [
            '', '-', '--', 'a--a', 'a-', 'a ', ' a', 'a a', '日本語', '한글',
            'ру́сский язы́к', 'ໄຂ່​ອີ​ສ​ເຕີ້', ':a', 'a:', 'a:a', '_a', 'a_',
            'a_a',
        ]

        fake_logger = fixtures.FakeLogger(level=logging.ERROR)
        self.useFixture(fake_logger)

        for app_name in invalid_app_names:
            with self.subTest(key=app_name):
                self.make_snapcraft_yaml("""name: test
version: "1"
summary: test
description: nothing
confinement: strict

apps:
  {!r}:
    command: foo

parts:
  part1:
    plugin: nil
""".format(app_name))
                with self.assertRaises(SnapcraftSchemaError) as raised:
                    internal_yaml.Config()

                self.assertRegex(
                    raised.exception.message,
                    "The 'apps' property does not match the required "
                    "schema.*")

    @unittest.mock.patch('snapcraft.internal.yaml.Config.load_plugin')
    def test_yaml_valid_confinement_types(self, mock_loadPlugin):
        valid_confinement_types = [
            'strict',
            'devmode',
        ]

        fake_logger = fixtures.FakeLogger(level=logging.ERROR)
        self.useFixture(fake_logger)

        for confinement_type in valid_confinement_types:
            with self.subTest(key=confinement_type):
                self.make_snapcraft_yaml("""name: test
version: "1"
summary: test
description: nothing
confinement: {}

parts:
  part1:
    plugin: go
    stage-packages: [fswebcam]
""".format(confinement_type))
                c = internal_yaml.Config()
                self.assertEqual(c.data['confinement'], confinement_type)

    @unittest.mock.patch('snapcraft.internal.yaml.Config.load_plugin')
    def test_invalid_yaml_invalid_confinement_types(self, mock_loadPlugin):
        invalid_confinement_types = [
            'foo',
            'strict-',
            '_devmode',
        ]

        fake_logger = fixtures.FakeLogger(level=logging.ERROR)
        self.useFixture(fake_logger)

        for confinement_type in invalid_confinement_types:
            with self.subTest(key=confinement_type):
                self.make_snapcraft_yaml("""name: test
version: "1"
summary: test
description: nothing
confinement: {}

parts:
  part1:
    plugin: go
    stage-packages: [fswebcam]
""".format(confinement_type))
                with self.assertRaises(SnapcraftSchemaError) as raised:
                    internal_yaml.Config()

                self.assertEqual(
                    raised.exception.message,
                    "The 'confinement' property does not match the required "
                    "schema: '{}' is not one of ['devmode', 'strict']".format(
                        confinement_type))

    @unittest.mock.patch('snapcraft.internal.yaml.Config.load_plugin')
    def test_tab_in_yaml(self, mock_loadPlugin):
        fake_logger = fixtures.FakeLogger(level=logging.ERROR)
        self.useFixture(fake_logger)

        self.make_snapcraft_yaml("""name: test
version: "1"
summary: test
description: nothing
\tconfinement: strict

parts:
  part1:
    plugin: go
    stage-packages: [fswebcam]
""")

        with self.assertRaises(SnapcraftSchemaError) as raised:
            internal_yaml.Config()

        self.assertEqual(
            raised.exception.message,
            'found character \'\\t\' that cannot start any token '
            'on line 4 of snapcraft.yaml')

    @unittest.mock.patch('snapcraft.internal.yaml.Config.load_plugin')
    def test_yaml_valid_epochs(self, mock_loadPlugin):
        valid_epochs = [
            {
                'yaml': 0,
                'expected': 0,
            },
            {
                'yaml': '"0"',
                'expected': '0',
            },
            {
                'yaml': '1*',
                'expected': '1*',
            },
            {
                'yaml': '"1*"',
                'expected': '1*',
            },
            {
                'yaml': 1,
                'expected': 1,
            },
            {
                'yaml': '"1"',
                'expected': '1',
            },
            {
                'yaml': '400*',
                'expected': '400*',
            },
            {
                'yaml': '"400*"',
                'expected': '400*',
            },
            {
                'yaml': 1234,
                'expected': 1234,
            },
            {
                'yaml': '"1234"',
                'expected': '1234',
            },
            {
                'yaml': '0001',
                'expected': 1,
            },
        ]

        fake_logger = fixtures.FakeLogger(level=logging.ERROR)
        self.useFixture(fake_logger)

        for epoch in valid_epochs:
            with self.subTest(key=epoch):
                self.make_snapcraft_yaml("""name: test
version: "1"
summary: test
description: nothing
epoch: {}
parts:
  part1:
    plugin: go
    stage-packages: [fswebcam]
""".format(epoch['yaml']))
                c = internal_yaml.Config()
                self.assertEqual(c.data['epoch'], epoch['expected'])

    @unittest.mock.patch('snapcraft.internal.yaml.Config.load_plugin')
    def test_invalid_yaml_invalid_epochs(self, mock_loadPlugin):
        invalid_epochs = [
            '0*',
            '_',
            '1-',
            '1+',
            '-1',
            '-1*',
            'a',
            '1a',
            '1**',
            '"01"',
            '1.2',
            '"1.2"',
            '[1]'
        ]

        fake_logger = fixtures.FakeLogger(level=logging.ERROR)
        self.useFixture(fake_logger)

        for epoch in invalid_epochs:
            with self.subTest(key=epoch):
                self.make_snapcraft_yaml("""name: test
version: "1"
summary: test
description: nothing
epoch: {}
parts:
  part1:
    plugin: go
    stage-packages: [fswebcam]
""".format(epoch))
                with self.assertRaises(SnapcraftSchemaError) as raised:
                    internal_yaml.Config()

                self.assertRegex(
                    raised.exception.message,
                    "The 'epoch' property does not match the required "
                    "schema:.*is not a 'epoch' \(epochs are positive integers "
                    "followed by an optional asterisk\)")

    @unittest.mock.patch('snapcraft.internal.yaml.Config.load_plugin')
    def test_config_expands_filesets(self, mock_loadPlugin):
        self.make_snapcraft_yaml("""name: test
version: "1"
summary: test
description: test
confinement: strict

parts:
  part1:
    plugin: go
    stage-packages: [fswebcam]
    filesets:
      wget:
        - /usr/lib/wget.so
        - /usr/bin/wget
      build-wget:
        - /usr/lib/wget.a
    stage:
      - $wget
      - $build-wget
    snap:
      - $wget
      - /usr/share/my-icon.png
""")
        internal_yaml.Config()

        mock_loadPlugin.assert_called_with('part1', 'go', {
            'snap': ['/usr/lib/wget.so', '/usr/bin/wget',
                     '/usr/share/my-icon.png'],
            'stage-packages': ['fswebcam'],
            'stage': ['/usr/lib/wget.so', '/usr/bin/wget', '/usr/lib/wget.a'],
        })

    def test_part_prereqs(self):
        self.make_snapcraft_yaml("""name: test
version: "1"
summary: test
description: test
confinement: strict

parts:
  main:
    plugin: nil

  dependent:
    plugin: nil
    after: [main]
""")
        config = internal_yaml.Config()

        self.assertFalse(config.part_prereqs('main'))
        self.assertEqual({'main'}, config.part_prereqs('dependent'))

    def test_part_dependents(self):
        self.make_snapcraft_yaml("""name: test
version: "1"
summary: test
description: test
confinement: strict

parts:
  main:
    plugin: nil

  dependent:
    plugin: nil
    after: [main]
""")
        config = internal_yaml.Config()

        self.assertFalse(config.part_dependents('dependent'))
        self.assertEqual({'dependent'}, config.part_dependents('main'))


class InitTestCase(tests.TestCase):

    def setUp(self):
        super().setUp()

        fake_logger = fixtures.FakeLogger(level=logging.ERROR)
        self.useFixture(fake_logger)

    def test_config_raises_on_missing_snapcraft_yaml(self):
        # no snapcraft.yaml
        with self.assertRaises(
                snapcraft.internal.yaml.SnapcraftYamlFileError) as raised:
            internal_yaml.Config()

        self.assertEqual(raised.exception.file, 'snapcraft.yaml')

    def test_two_snapcraft_yamls_cuase_error(self):
        open('snapcraft.yaml', 'w').close()
        open('.snapcraft.yaml', 'w').close()

        with self.assertRaises(EnvironmentError) as raised:
            internal_yaml.Config()

        self.assertEqual(
            str(raised.exception),
            "Found a 'snapcraft.yaml' and a '.snapcraft.yaml', "
            "please remove one")

    def test_hidden_snapcraft_yaml_loads(self):
        self.make_snapcraft_yaml("""name: test
version: "1"
summary: test
description: test
confinement: strict

parts:
  main:
    plugin: nil
""")

        os.rename('snapcraft.yaml', '.snapcraft.yaml')
        internal_yaml.Config()

    def test_visible_snapcraft_yaml_loads(self):
        self.make_snapcraft_yaml("""name: test
version: "1"
summary: test
description: test
confinement: strict

parts:
  main:
    plugin: nil
""")

        internal_yaml.Config()


class TestYamlEnvironment(tests.TestCase):

    def setUp(self):
        super().setUp()
        dirs.setup_dirs()

        self.make_snapcraft_yaml("""name: test
version: "1"
summary: test
description: test
confinement: strict

parts:
  part1:
    plugin: nil
""")

        project_options = snapcraft.ProjectOptions()
        patcher = unittest.mock.patch('snapcraft.ProjectOptions')
        mock_project_options = patcher.start()
        mock_project_options.return_value = project_options
        self.arch = project_options.deb_arch
        self.arch_triplet = project_options.arch_triplet
        self.addCleanup(patcher.stop)

    def test_config_snap_environment(self):
        config = internal_yaml.Config()

        lib_paths = [os.path.join(self.snap_dir, 'lib'),
                     os.path.join(self.snap_dir, 'usr', 'lib'),
                     os.path.join(self.snap_dir, 'lib',
                                  self.arch_triplet),
                     os.path.join(self.snap_dir, 'usr', 'lib',
                                  self.arch_triplet)]
        for lib_path in lib_paths:
            os.makedirs(lib_path)

        environment = config.snap_env()
        self.assertTrue(
            'PATH="{0}/bin:{0}/usr/bin:$PATH"'.format(self.snap_dir)
            in environment)

        # Ensure that LD_LIBRARY_PATH is present and it contains only the
        # basics.
        paths = []
        for variable in environment:
            if 'LD_LIBRARY_PATH' in variable:
                these_paths = variable.split('=')[1].strip()
                paths.extend(these_paths.replace('"', '').split(':'))

        self.assertTrue(len(paths) > 0,
                        'Expected LD_LIBRARY_PATH to be in environment')

        expected = (os.path.join(self.snap_dir, i) for i in
                    ['lib', os.path.join('usr', 'lib'),
                     os.path.join('lib', self.arch_triplet),
                     os.path.join('usr', 'lib', self.arch_triplet)])
        for item in expected:
            self.assertTrue(
                item in paths,
                'Expected LD_LIBRARY_PATH in {!r} to include {!r}'.format(
                    paths, item))

    def test_config_snap_environment_with_no_library_paths(self):
        config = internal_yaml.Config()

        environment = config.snap_env()
        self.assertTrue(
            'PATH="{0}/bin:{0}/usr/bin:$PATH"'.format(self.snap_dir)
            in environment,
            'Current PATH is {!r}'.format(environment))
        for e in environment:
            self.assertFalse('LD_LIBRARY_PATH' in e,
                             'Current environment is {!r}'.format(e))

    @unittest.mock.patch.object(snapcraft.internal.pluginhandler.PluginHandler,
                                'get_primed_dependency_paths')
    def test_config_snap_environment_with_dependencies(self,
                                                       mock_get_dependencies):
        library_paths = {
            os.path.join(self.snap_dir, 'lib1'),
            os.path.join(self.snap_dir, 'lib2'),
        }
        mock_get_dependencies.return_value = library_paths
        config = internal_yaml.Config()

        for lib_path in library_paths:
            os.makedirs(lib_path)

        # Ensure that LD_LIBRARY_PATH is present and it contains the
        # extra dependency paths.
        paths = []
        for variable in config.snap_env():
            if 'LD_LIBRARY_PATH' in variable:
                these_paths = variable.split('=')[1].strip()
                paths.extend(these_paths.replace('"', '').split(':'))

        self.assertTrue(len(paths) > 0,
                        'Expected LD_LIBRARY_PATH to be in environment')

        expected = (os.path.join(self.snap_dir, i) for i in ['lib1', 'lib2'])
        for item in expected:
            self.assertTrue(
                item in paths,
                'Expected LD_LIBRARY_PATH ({!r}) to include {!r}'.format(
                    paths, item))

    @unittest.mock.patch.object(snapcraft.internal.pluginhandler.PluginHandler,
                                'get_primed_dependency_paths')
    def test_config_snap_environment_with_dependencies_but_no_paths(
            self, mock_get_dependencies):
        library_paths = {
            os.path.join(self.snap_dir, 'lib1'),
            os.path.join(self.snap_dir, 'lib2'),
        }
        mock_get_dependencies.return_value = library_paths
        config = internal_yaml.Config()

        # Ensure that LD_LIBRARY_PATH is present, but is completey empty since
        # no library paths actually exist.
        for variable in config.snap_env():
            self.assertFalse(
                'LD_LIBRARY_PATH' in variable,
                'Expected no LD_LIBRARY_PATH (got {!r})'.format(variable))

    def test_config_runtime_environment_ld(self):
        # Place a few ld.so.conf files in supported locations. We expect the
        # contents of these to make it into the LD_LIBRARY_PATH.
        mesa_dir = os.path.join(
            self.snap_dir, 'usr', 'lib', 'my_arch', 'mesa')
        os.makedirs(mesa_dir)
        with open(os.path.join(mesa_dir, 'ld.so.conf'), 'w') as f:
            f.write('/mesa')

        mesa_egl_dir = os.path.join(
            self.snap_dir, 'usr', 'lib', 'my_arch', 'mesa-egl')
        os.makedirs(mesa_egl_dir)
        with open(os.path.join(mesa_egl_dir, 'ld.so.conf'), 'w') as f:
            f.write('# Standalone comment\n')
            f.write('/mesa-egl')

        config = internal_yaml.Config()
        environment = config.snap_env()

        # Ensure that the LD_LIBRARY_PATH includes all the above paths
        paths = []
        for variable in environment:
            if 'LD_LIBRARY_PATH' in variable:
                these_paths = variable.split('=')[1].strip()
                paths.extend(these_paths.replace('"', '').split(':'))

        self.assertTrue(len(paths) > 0,
                        'Expected LD_LIBRARY_PATH to be in environment')

        expected = (os.path.join(self.snap_dir, i) for i in
                    ['mesa', 'mesa-egl'])
        for item in expected:
            self.assertTrue(item in paths,
                            'Expected LD_LIBRARY_PATH to include "{}"'.format(
                                item))

    def test_config_stage_environment(self):
        paths = [os.path.join(self.stage_dir, 'lib'),
                 os.path.join(self.stage_dir, 'lib',
                              self.arch_triplet),
                 os.path.join(self.stage_dir, 'usr', 'lib'),
                 os.path.join(self.stage_dir, 'usr', 'lib',
                              self.arch_triplet),
                 os.path.join(self.stage_dir, 'include'),
                 os.path.join(self.stage_dir, 'usr', 'include'),
                 os.path.join(self.stage_dir, 'include',
                              self.arch_triplet),
                 os.path.join(self.stage_dir, 'usr', 'include',
                              self.arch_triplet)]
        for path in paths:
            os.makedirs(path)

        config = internal_yaml.Config()
        environment = config.stage_env()

        self.assertTrue(
            'PATH="{0}/bin:{0}/usr/bin:$PATH"'.format(
                self.stage_dir) in environment)
        self.assertTrue(
            'LD_LIBRARY_PATH="$LD_LIBRARY_PATH:{stage_dir}/lib:'
            '{stage_dir}/usr/lib:{stage_dir}/lib/{arch_triplet}:'
            '{stage_dir}/usr/lib/{arch_triplet}"'.format(
                stage_dir=self.stage_dir, arch_triplet=self.arch_triplet)
            in environment,
            'Current environment is {!r}'.format(environment))
        self.assertTrue(
            'CFLAGS="$CFLAGS -I{stage_dir}/include -I{stage_dir}/usr/include '
            '-I{stage_dir}/include/{arch_triplet} '
            '-I{stage_dir}/usr/include/{arch_triplet}"'.format(
                stage_dir=self.stage_dir, arch_triplet=self.arch_triplet)
            in environment,
            'Current environment is {!r}'.format(environment))
        self.assertTrue(
            'CPPFLAGS="$CPPFLAGS -I{stage_dir}/include '
            '-I{stage_dir}/usr/include '
            '-I{stage_dir}/include/{arch_triplet} '
            '-I{stage_dir}/usr/include/{arch_triplet}"'.format(
                stage_dir=self.stage_dir, arch_triplet=self.arch_triplet)
            in environment,
            'Current environment is {!r}'.format(environment))
        self.assertTrue(
            'CXXFLAGS="$CXXFLAGS -I{stage_dir}/include '
            '-I{stage_dir}/usr/include '
            '-I{stage_dir}/include/{arch_triplet} '
            '-I{stage_dir}/usr/include/{arch_triplet}"'.format(
                stage_dir=self.stage_dir, arch_triplet=self.arch_triplet)
            in environment,
            'Current environment is {!r}'.format(environment))
        self.assertTrue(
            'LDFLAGS="$LDFLAGS -L{stage_dir}/lib -L{stage_dir}/usr/lib '
            '-L{stage_dir}/lib/{arch_triplet} '
            '-L{stage_dir}/usr/lib/{arch_triplet}"'.format(
                stage_dir=self.stage_dir, arch_triplet=self.arch_triplet)
            in environment,
            'Current environment is {!r}'.format(environment))
        self.assertTrue('PERL5LIB={}/usr/share/perl5/'.format(
            self.stage_dir) in environment)

    def test_parts_build_env_ordering_with_deps(self):
        self.make_snapcraft_yaml("""name: test
version: "1"
summary: test
description: test
confinement: strict

parts:
  part1:
    plugin: nil
  part2:
    plugin: nil
    after: [part1]
""")

        self.useFixture(fixtures.EnvironmentVariable('PATH', '/bin'))

        self.maxDiff = None
        paths = [os.path.join(self.stage_dir, 'lib'),
                 os.path.join(self.stage_dir, 'lib',
                              self.arch_triplet),
                 os.path.join(self.stage_dir, 'usr', 'lib'),
                 os.path.join(self.stage_dir, 'usr', 'lib',
                              self.arch_triplet),
                 os.path.join(self.stage_dir, 'include'),
                 os.path.join(self.stage_dir, 'usr', 'include'),
                 os.path.join(self.stage_dir, 'include',
                              self.arch_triplet),
                 os.path.join(self.stage_dir, 'usr', 'include',
                              self.arch_triplet),
                 os.path.join(self.parts_dir, 'part1', 'install',
                              'include'),
                 os.path.join(self.parts_dir, 'part1', 'install',
                              'lib'),
                 os.path.join(self.parts_dir, 'part2', 'install',
                              'include'),
                 os.path.join(self.parts_dir, 'part2', 'install',
                              'lib')]
        for path in paths:
            os.makedirs(path)

        config = internal_yaml.Config()
        part2 = [part for part in config.all_parts if part.name == 'part2'][0]
        env = config.build_env_for_part(part2)
        env_lines = '\n'.join(['export {}\n'.format(e) for e in env])

        shell_env = {
            'CFLAGS': '-I/user-provided',
            'CXXFLAGS': '-I/user-provided',
            'CPPFLAGS': '-I/user-provided',
            'LDFLAGS': '-L/user-provided',
            'LD_LIBRARY_PATH': '/user-provided',
        }

        def get_envvar(envvar):
            with tempfile.NamedTemporaryFile(mode='w+') as f:
                f.write(env_lines)
                f.write('echo ${}'.format(envvar))
                f.flush()
                output = subprocess.check_output(['/bin/sh', f.name],
                                                 env=shell_env)
            return output.decode(sys.getfilesystemencoding()).strip()

        expected_cflags = (
            '-I/user-provided '
            '-I{parts_dir}/part2/install/include -I{stage_dir}/include '
            '-I{stage_dir}/usr/include '
            '-I{stage_dir}/include/{arch_triplet} '
            '-I{stage_dir}/usr/include/{arch_triplet}'.format(
                parts_dir=self.parts_dir,
                stage_dir=self.stage_dir,
                arch_triplet=self.arch_triplet))
        self.assertEqual(get_envvar('CFLAGS'), expected_cflags)
        self.assertEqual(get_envvar('CXXFLAGS'), expected_cflags)
        self.assertEqual(get_envvar('CPPFLAGS'), expected_cflags)

        self.assertEqual(
            get_envvar('LDFLAGS'),
            '-L/user-provided '
            '-L{parts_dir}/part2/install/lib -L{stage_dir}/lib '
            '-L{stage_dir}/usr/lib -L{stage_dir}/lib/{arch_triplet} '
            '-L{stage_dir}/usr/lib/{arch_triplet}'.format(
                parts_dir=self.parts_dir,
                stage_dir=self.stage_dir,
                arch_triplet=self.arch_triplet))

        self.assertEqual(
            get_envvar('LD_LIBRARY_PATH'),
            '/user-provided:'
            '{parts_dir}/part2/install/lib:'
            '{stage_dir}/lib:'
            '{stage_dir}/usr/lib:'
            '{stage_dir}/lib/{arch_triplet}:'
            '{stage_dir}/usr/lib/{arch_triplet}:'
            '{stage_dir}/lib:'
            '{stage_dir}/usr/lib:'
            '{stage_dir}/lib/{arch_triplet}:'
            '{stage_dir}/usr/lib/{arch_triplet}'.format(
                parts_dir=self.parts_dir,
                stage_dir=self.stage_dir,
                arch_triplet=self.arch_triplet))


class TestValidation(tests.TestCase):

    def setUp(self):
        super().setUp()
        dirs.setup_dirs()

        patcher = unittest.mock.patch('os.path.exists')
        self.mock_path_exists = patcher.start()
        self.mock_path_exists.return_value = True
        self.addCleanup(patcher.stop)

        self.data = {
            'name': 'my-package-1',
            'version': '1.0-snapcraft1~ppa1',
            'summary': 'my summary less that 79 chars',
            'description': 'description which can be pretty long',
            'parts': {
                'part1': {
                    'plugin': 'project',
                },
            },
        }

    def test_required_properties(self):
        for key in self.data:
            data = self.data.copy()
            with self.subTest(key=key):
                del data[key]

                with self.assertRaises(SnapcraftSchemaError) as raised:
                    internal_yaml.Validator(data).validate()

                expected_message = '\'{}\' is a required property'.format(key)
                self.assertEqual(raised.exception.message, expected_message,
                                 msg=data)

    def test_invalid_names(self):
        invalid_names = [
            'package@awesome',
            'something.another',
            '_hideme',
        ]

        for name in invalid_names:
            data = self.data.copy()
            with self.subTest(key=name):
                data['name'] = name

                with self.assertRaises(SnapcraftSchemaError) as raised:
                    internal_yaml.Validator(data).validate()

                expected_message = ("The 'name' property does not match the "
                                    "required schema: '{}' does not match "
                                    "'^[a-z0-9][a-z0-9+-]*$'").format(name)
                self.assertEqual(raised.exception.message, expected_message,
                                 msg=data)

    def test_summary_too_long(self):
        self.data['summary'] = 'a' * 80
        with self.assertRaises(SnapcraftSchemaError) as raised:
            internal_yaml.Validator(self.data).validate()

        expected_message = (
            "The 'summary' property does not match the required schema: "
            "'{}' is too long").format(self.data['summary'])
        self.assertEqual(raised.exception.message, expected_message,
                         msg=self.data)

    def test_valid_types(self):
        valid_types = [
            'app',
            'kernel',
            'os',
        ]

        for t in valid_types:
            data = self.data.copy()
            with self.subTest(key=t):
                internal_yaml.Validator(data).validate()

    def test_invalid_types(self):
        invalid_types = [
            'apps',
            'framework',
            'platform',
            'oem',
        ]

        for t in invalid_types:
            data = self.data.copy()
            with self.subTest(key=t):
                data['type'] = t

                with self.assertRaises(SnapcraftSchemaError) as raised:
                    internal_yaml.Validator(data).validate()

                expected_message = (
                    "The 'type' property does not match the required "
                    "schema: '{}' is not one of "
                    "['app', 'kernel', 'os']").format(t)
                self.assertEqual(raised.exception.message, expected_message,
                                 msg=data)

    def test_valid_app_daemons(self):
        self.data['apps'] = {
            'service1': {'command': 'binary1 start', 'daemon': 'simple'},
            'service2': {
                'command': 'binary2',
                'stop-command': 'binary2 --stop',
                'daemon': 'simple'
            },
            'service3': {
                'command': 'binary3',
                'daemon': 'forking',
            },
            'service4': {
                'command': 'binary4',
                'daemon': 'simple',
                'restart-condition': 'always',
            }
        }

        internal_yaml.Validator(self.data).validate()

    def test_valid_restart_conditions(self):
        self.data['apps'] = {
            'service1': {
                'command': 'binary1',
                'daemon': 'simple',
            }
        }
        valid_conditions = ['always', 'on-success', 'on-failure',
                            'on-abnormal', 'on-abort']

        for condition in valid_conditions:
            with self.subTest(key=condition):
                self.data['apps']['service1']['restart-condition'] = condition
                internal_yaml.Validator(self.data).validate()

    def test_invalid_restart_condition(self):
        self.data['apps'] = {
            'service1': {
                'command': 'binary1',
                'daemon': 'simple',
                'restart-condition': 'on-watchdog',
            }
        }

        with self.assertRaises(SnapcraftSchemaError) as raised:
            internal_yaml.Validator(self.data).validate()

        self.assertEqual(
            "The 'restart-condition' property does not match the required "
            "schema: 'on-watchdog' is not one of ['on-success', "
            "'on-failure', 'on-abnormal', 'on-abort', 'always']",
            str(raised.exception))

    def test_invalid_app_names(self):
        invalid_names = {
            'qwe#rty': {'command': '1'},
            'qwe_rty': {'command': '1'},
            'que rty': {'command': '1'},
            'que  rty': {'command': '1'},
        }

        for t in invalid_names:
            data = self.data.copy()
            with self.subTest(key=t):
                data['apps'] = {t: invalid_names[t]}

                with self.assertRaises(SnapcraftSchemaError) as raised:
                    internal_yaml.Validator(data).validate()

                expected_message = (
                    "The 'apps' property does not match the required "
                    "schema: Additional properties are not allowed ('{}' "
                    "was unexpected)").format(t)
                self.assertEqual(raised.exception.message, expected_message,
                                 msg=data)

    def test_apps_required_properties(self):
        self.data['apps'] = {'service1': {}}

        with self.assertRaises(SnapcraftSchemaError) as raised:
            internal_yaml.Validator(self.data).validate()

        expected_message = ("The 'service1' property does not match the "
                            "required schema: 'command' is a required "
                            "property")
        self.assertEqual(raised.exception.message, expected_message,
                         msg=self.data)

    def test_schema_file_not_found(self):
        mock_the_open = unittest.mock.mock_open()
        mock_the_open.side_effect = FileNotFoundError()

        with unittest.mock.patch('snapcraft._schema.open',
                                 mock_the_open, create=True):
            with self.assertRaises(SnapcraftSchemaError) as raised:
                internal_yaml.Validator(self.data).validate()

        expected_message = ('snapcraft validation file is missing from '
                            'installation path')
        self.assertEqual(raised.exception.message, expected_message)

    def test_icon_missing_is_valid_yaml(self):
        self.mock_path_exists.return_value = False

        internal_yaml.Validator(self.data).validate()

    def test_invalid_part_name_plugin_raises_exception(self):
        self.data['parts']['plugins'] = {'type': 'go'}

        with self.assertRaises(SnapcraftSchemaError) as raised:
            internal_yaml.Validator(self.data).validate()

        expected_message = ("The 'parts' property does not match the "
                            "required schema: Additional properties are not "
                            "allowed ('plugins' was unexpected)")
        self.assertEqual(raised.exception.message, expected_message,
                         msg=self.data)

    def test_license_hook(self):
        self.data['license'] = 'LICENSE'

        internal_yaml.Validator(self.data).validate()

    def test_full_license_use(self):
        self.data['license'] = 'LICENSE'
        self.data['license-agreement'] = 'explicit'
        self.data['license-version'] = '1.0'

        internal_yaml.Validator(self.data).validate()

    def test_license_with_license_version(self):
        self.data['license'] = 'LICENSE'
        self.data['license-version'] = '1.0'

        internal_yaml.Validator(self.data).validate()

    def test_license_agreement_without_license_raises_exception(self):
        self.data['license-agreement'] = 'explicit'

        with self.assertRaises(SnapcraftSchemaError) as raised:
            internal_yaml.Validator(self.data).validate()

        expected_message = "'license' is a dependency of 'license-agreement'"
        self.assertEqual(raised.exception.message, expected_message,
                         msg=self.data)

    def test_license_version_without_license_raises_exception(self):
        self.data['license-version'] = '1.1'

        with self.assertRaises(SnapcraftSchemaError) as raised:
            internal_yaml.Validator(self.data).validate()

        expected_message = "'license' is a dependency of 'license-version'"
        self.assertEqual(raised.exception.message, expected_message,
                         msg=self.data)


class TestPluginLoadingProperties(tests.TestCase):

    def setUp(self):
        super().setUp()
        dirs.setup_dirs()

        self.data = """name: my-package-1
version: 1.0-snapcraft1~ppa1
summary: my summary less that 79 chars
description: description which can be pretty long
parts:
    part1:
        plugin: nil
"""

        self.fake_logger = fixtures.FakeLogger(level=logging.ERROR)
        self.useFixture(self.fake_logger)
        self.expected_message_template = (
            "Issue while loading plugin: properties failed to load for "
            "part1: Additional properties are not allowed ('{}' was "
            "unexpected)\n")

    def test_slots_as_properties_should_fail(self):
        self.data += '        slots: [slot1]'
        self.make_snapcraft_yaml(self.data)

        with self.assertRaises(SystemExit):
            internal_yaml.load_config()

        expected_message = self.expected_message_template.format('slots')
        self.assertEqual(expected_message, self.fake_logger.output)

    def test_plugs_as_properties_should_fail(self):
        self.data += '        plugs: [plug1]'
        self.make_snapcraft_yaml(self.data)

        with self.assertRaises(SystemExit):
            internal_yaml.load_config()

        expected_message = self.expected_message_template.format('plugs')
        self.assertEqual(expected_message, self.fake_logger.output)


class TestFilesets(tests.TestCase):

    def setUp(self):
        super().setUp()

        self.properties = {
            'filesets': {
                '1': ['1', '2', '3'],
                '2': [],
            }
        }

    def test_expand_var(self):
        self.properties['stage'] = ['$1']

        fs = internal_yaml._expand_filesets_for('stage', self.properties)
        self.assertEqual(fs, ['1', '2', '3'])

    def test_no_expansion(self):
        self.properties['stage'] = ['1']

        fs = internal_yaml._expand_filesets_for('stage', self.properties)
        self.assertEqual(fs, ['1'])

    def test_invalid_expansion(self):
        self.properties['stage'] = ['$3']

        with self.assertRaises(internal_yaml.SnapcraftLogicError) as raised:
            internal_yaml._expand_filesets_for('stage', self.properties)

        self.assertEqual(
            raised.exception.message,
            '\'$3\' referred to in the \'stage\' fileset but it is not '
            'in filesets')


class TestPkgConfig(tests.TestCase):

    _PC_TEMPLATE = """prefix=/usr
exec_prefix=${{prefix}}
libdir=${{prefix}}/lib/x86_64-linux-gnu
includedir=${{prefix}}/include

Name: {module}
Description: test
Version: 1.0
Libs: -L${{libdir}} -llib{module}
Cflags: -I${{includedir}}/{module}
"""

    def setUp(self):
        super().setUp()

        self.installdir = os.path.join(os.getcwd(), 'installdir')
        os.makedirs(self.installdir)

        self.stagedir = os.path.join(os.getcwd(), 'stagedir')
        os.makedirs(self.stagedir)

        self.bindir = os.path.join(os.getcwd(), 'bin')
        os.makedirs(self.bindir)

        project_options = snapcraft.ProjectOptions()
        env = internal_yaml._create_pkg_config_override(
            self.bindir, self.installdir, self.stagedir,
            project_options.arch_triplet)
        self.assertEqual(env, ['PATH={}:$PATH'.format(self.bindir)])

        self.pkg_config_bin = os.path.join(self.bindir, 'pkg-config')

    def _create_pc_file(self, workdir, module):
        pkgconfig_dir = os.path.join(workdir, 'usr', 'lib', 'pkgconfig')
        os.makedirs(pkgconfig_dir, exist_ok=True)
        pc_module = os.path.join(pkgconfig_dir, '{}.pc'.format(module))
        with open(pc_module, 'w') as fn:
            fn.write(self._PC_TEMPLATE.format(module=module))

    def test_pkg_config_prefers_installdir(self):
        self._create_pc_file(self.installdir, 'module1')
        self._create_pc_file(self.stagedir, 'module1')

        out = subprocess.check_output([
            self.pkg_config_bin, '--cflags-only-I',
            'module1']).decode('utf-8').strip()

        self.assertEqual(
            out, '-I{}/usr/include/module1'.format(self.installdir))

    def test_pkg_config_finds_in_stagedir(self):
        self._create_pc_file(self.installdir, 'module2')
        self._create_pc_file(self.stagedir, 'module1')

        out = subprocess.check_output([
            self.pkg_config_bin, '--cflags-only-I',
            'module1']).decode('utf-8').strip()

        self.assertEqual(
            out, '-I{}/usr/include/module1'.format(self.stagedir))

    def test_pkg_config_works_with_two_modules(self):
        self._create_pc_file(self.installdir, 'module1')
        self._create_pc_file(self.installdir, 'module2')

        out = subprocess.check_output([
            self.pkg_config_bin, '--cflags-only-I',
            'module1', 'module2']).decode('utf-8').strip()

        self.assertEqual(out,
                         '-I{dir}/usr/include/module1 '
                         '-I{dir}/usr/include/module2'.format(
                            dir=self.installdir))<|MERGE_RESOLUTION|>--- conflicted
+++ resolved
@@ -116,8 +116,6 @@
         mock_loadPlugin.assert_called_with('part1', 'go', {
             'source': 'http://source.tar.gz', 'stage-packages': ['fswebcam'],
             'stage': [], 'snap': []})
-<<<<<<< HEAD
-=======
 
     def test_config_composes_with_a_non_existent_remote_part(self):
         self.useFixture(fixture_setup.FakeParts())
@@ -177,7 +175,6 @@
             'Cannot find definition for part {!r}. It may be a '
             'remote part, run `snapcraft update` to '
             'refresh the remote parts cache'.format('non-existing-part'))
->>>>>>> ee238f42
 
     @unittest.mock.patch('snapcraft.internal.pluginhandler.load_plugin')
     def test_config_uses_remote_part_from_after(self, mock_load):
@@ -261,6 +258,8 @@
             ('mercurial', 'mercurial'),
             ('bzr', 'bzr'),
             ('tar', 'tar'),
+            ('svn', 'subversion'),
+            ('subversion', 'subversion'),
         ]
         yaml_t = """name: test
 version: "1"
