--- conflicted
+++ resolved
@@ -17,16 +17,12 @@
 import logging
 
 import fixtures
-import mock
+from unittest import mock
 
 import snapcraft
 from snapcraft import (
     common,
-<<<<<<< HEAD
-=======
-    lifecycle,
     pluginhandler,
->>>>>>> 1e31959d
     tests,
 )
 
@@ -86,7 +82,8 @@
         with mock.patch.object(pluginhandler.PluginHandler,
                                'should_step_run',
                                _fake_should_step_run):
-            lifecycle.execute('pull', part_names=['part2'])
+            snapcraft.lifecycle.execute(
+                'pull', snapcraft.ProjectOptions(), part_names=['part2'])
 
         self.assertEqual(
             'Preparing to pull part2 \n'
