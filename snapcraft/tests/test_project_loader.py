--- conflicted
+++ resolved
@@ -357,14 +357,9 @@
         config = project_loader.Config(project_options)
 
         self.assertEqual(config.parts.build_tools,
-<<<<<<< HEAD
                          ['gcc-arm-linux-gnueabihf:native',
                           'libc6-dev-armhf-cross:native',
                           'libglib2.0-dev'])
-=======
-                         ['gcc-arm-linux-gnueabihf',
-                          'libc6-dev-armhf-cross'])
->>>>>>> 148d05fe
 
     def test_config_has_no_extra_build_tools_when_not_cross_compiling(self):
         class ProjectOptionsFake(snapcraft.ProjectOptions):
