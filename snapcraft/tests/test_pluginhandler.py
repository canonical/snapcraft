# -*- Mode:Python; indent-tabs-mode:nil; tab-width:4 -*-
#
# Copyright (C) 2015, 2016 Canonical Ltd
#
# This program is free software: you can redistribute it and/or modify
# it under the terms of the GNU General Public License version 3 as
# published by the Free Software Foundation.
#
# This program is distributed in the hope that it will be useful,
# but WITHOUT ANY WARRANTY; without even the implied warranty of
# MERCHANTABILITY or FITNESS FOR A PARTICULAR PURPOSE.  See the
# GNU General Public License for more details.
#
# You should have received a copy of the GNU General Public License
# along with this program.  If not, see <http://www.gnu.org/licenses/>.

from collections import OrderedDict
import copy
import logging
import os
import shutil
import stat
import sys
import tempfile
from unittest.mock import (
    call,
    Mock,
    MagicMock,
    patch,
)

import fixtures

import snapcraft
from snapcraft.internal.errors import SnapcraftPartConflictError
from snapcraft.internal import (
    common,
    lifecycle,
    pluginhandler,
    repo,
    states,
)
from snapcraft import tests
from snapcraft.tests import fixture_setup
from snapcraft.plugins import nil
from snapcraft.plugins import cmake  # noqa


class TestPlugin(snapcraft.BasePlugin):

    @classmethod
    def schema(cls):
        return {
            '$schema': 'http://json-schema.org/draft-04/schema#',
            'type': 'object',
            'additionalProperties': False,
            'properties': {
                'test-property': {
                    'type': 'string'
                }
            },
        }

    @classmethod
    def get_pull_properties(cls):
        return ['test-property']

    @classmethod
    def get_build_properties(cls):
        return ['test-property']


class PluginTestCase(tests.TestCase):

    def test_build_with_subdir_copies_sourcedir(self):
        handler = pluginhandler.load_plugin(
            part_name='test-part',
            plugin_name='nil',
            part_properties={'source-subdir': 'src'},
            part_schema={'source-subdir': {'type': 'string'}})

        sourcedir = handler.sourcedir
        source_subdir = handler.code.options.source_subdir

        subdir = os.path.join(sourcedir, source_subdir)
        os.makedirs(subdir)
        open(os.path.join(sourcedir, 'file1'), 'w').close()
        open(os.path.join(subdir, 'file2'), 'w').close()

        self.assertEqual(
            os.path.join(handler.code.build_basedir, source_subdir),
            handler.code.builddir)

        handler.build()

        self.assertTrue(
            os.path.exists(os.path.join(handler.code.build_basedir, 'file1')))
        self.assertTrue(
            os.path.exists(os.path.join(handler.code.builddir, 'file2')))

    def test_build_without_subdir_copies_sourcedir(self):
        handler = pluginhandler.load_plugin(
            part_name='test-part',
            plugin_name='nil')

        os.makedirs(handler.sourcedir)
        open(os.path.join(handler.sourcedir, 'file'), 'w').close()

        self.assertEqual(handler.code.build_basedir, handler.code.builddir)

        handler.build()

        self.assertTrue(
            os.path.exists(os.path.join(handler.code.build_basedir, 'file')))

    @patch('os.path.isdir', return_value=False)
    def test_local_non_dir_source_path_must_raise_exception(self, mock_isdir):
        with self.assertRaises(ValueError) as raised:
            pluginhandler.load_plugin(
                part_name='test-part',
                plugin_name='nil',
                part_properties={'source': 'file'},
                part_schema={'source': {'type': 'string'}})

        mock_isdir.assert_called_once_with('file')

        self.assertEqual(raised.exception.__str__(),
                         'local source is not a directory')

    def test_init_unknown_plugin_must_raise_exception(self):
        fake_logger = fixtures.FakeLogger(level=logging.ERROR)
        self.useFixture(fake_logger)

        with self.assertRaises(pluginhandler.PluginError) as raised:
            pluginhandler.load_plugin(part_name='fake-part',
                                      plugin_name='test_unexisting')

        self.assertEqual(raised.exception.__str__(),
                         'unknown plugin: test_unexisting')

    def test_fileset_include_excludes(self):
        stage_set = [
            '-etc',
            'opt/something',
            '-usr/lib/*.a',
            'usr/bin',
            '\-everything',
            r'\\a',
        ]

        include, exclude = pluginhandler._get_file_list(stage_set)

        self.assertEqual(include, ['opt/something', 'usr/bin',
                                   '-everything', r'\a'])
        self.assertEqual(exclude, ['etc', 'usr/lib/*.a'])

    @patch.object(snapcraft.plugins.nil.NilPlugin, 'snap_fileset')
    def test_migratable_fileset_for_no_options_modification(
            self, mock_snap_fileset):
        """Making sure migratable_fileset_for() doesn't modify options"""

        mock_snap_fileset.return_value = ['baz']

        handler = pluginhandler.load_plugin(part_name='test-part',
                                            plugin_name='nil')
        handler.code.options.snap = ['foo']
        handler.code.options.stage = ['bar']
        expected_options = copy.deepcopy(handler.code.options)

        handler.migratable_fileset_for('stage')
        self.assertEqual(vars(expected_options),
                         vars(handler.code.options),
                         'Expected options to be unmodified')

        handler.migratable_fileset_for('prime')
        self.assertEqual(vars(expected_options),
                         vars(handler.code.options),
                         'Expected options to be unmodified')

    def test_fileset_only_includes(self):
        stage_set = [
            'opt/something',
            'usr/bin',
        ]

        include, exclude = pluginhandler._get_file_list(stage_set)

        self.assertEqual(include, ['opt/something', 'usr/bin'])
        self.assertEqual(exclude, [])

    def test_fileset_only_excludes(self):
        stage_set = [
            '-etc',
            '-usr/lib/*.a',
        ]

        include, exclude = pluginhandler._get_file_list(stage_set)

        self.assertEqual(include, ['*'])
        self.assertEqual(exclude, ['etc', 'usr/lib/*.a'])

    def test_migrate_snap_files_already_exists(self):
        os.makedirs('install')
        os.makedirs('stage')

        # Place the already-staged file
        with open('stage/foo', 'w') as f:
            f.write('staged')

        # Place the to-be-staged file with the same name
        with open('install/foo', 'w') as f:
            f.write('installed')

        files, dirs = pluginhandler._migratable_filesets(['*'], 'install')
        pluginhandler._migrate_files(files, dirs, 'install', 'stage')

        # Verify that the staged file is the one that was staged last
        with open('stage/foo', 'r') as f:
            self.assertEqual(f.read(), 'installed',
                             'Expected staging to allow overwriting of '
                             'already-staged files')

    def test_migrate_files_supports_no_follow_symlinks(self):
        os.makedirs('install')
        os.makedirs('stage')

        with open(os.path.join('install', 'foo'), 'w') as f:
            f.write('installed')

        os.symlink('foo', os.path.join('install', 'bar'))

        files, dirs = pluginhandler._migratable_filesets(['*'], 'install')
        pluginhandler._migrate_files(
            files, dirs, 'install', 'stage', follow_symlinks=False)

        # Verify that the symlink was preserved
        self.assertTrue(os.path.islink(os.path.join('stage', 'bar')),
                        "Expected migrated 'bar' to still be a symlink.")
        self.assertEqual('foo', os.readlink(os.path.join('stage', 'bar')),
                         "Expected migrated 'bar' to point to 'foo'")

    def test_migrate_files_supports_follow_symlinks(self):
        os.makedirs('install')
        os.makedirs('stage')

        with open(os.path.join('install', 'foo'), 'w') as f:
            f.write('installed')

        os.symlink('foo', os.path.join('install', 'bar'))

        files, dirs = pluginhandler._migratable_filesets(['*'], 'install')
        pluginhandler._migrate_files(
            files, dirs, 'install', 'stage', follow_symlinks=True)

        # Verify that the symlink was preserved
        self.assertFalse(os.path.islink(os.path.join('stage', 'bar')),
                         "Expected migrated 'bar' to no longer be a symlink.")
        with open(os.path.join('stage', 'bar'), 'r') as f:
            self.assertEqual(f.read(), 'installed',
                             "Expected migrated 'bar' to be a copy of 'foo'")

    @patch('os.chown')
    def test_migrate_files_preserves_ownership(self, chown_mock):
        os.makedirs('install')
        os.makedirs('stage')

        foo = os.path.join('install', 'foo')

        with open(foo, 'w') as f:
            f.write('installed')

        files, dirs = pluginhandler._migratable_filesets(['*'], 'install')
        pluginhandler._migrate_files(
            files, dirs, 'install', 'stage', follow_symlinks=True)

        self.assertTrue(chown_mock.called)

    @patch('os.chown')
    def test_migrate_files_chown_permissions(self, chown_mock):
        os.makedirs('install')
        os.makedirs('stage')

        chown_mock.side_effect = PermissionError("No no no")

        foo = os.path.join('install', 'foo')

        with open(foo, 'w') as f:
            f.write('installed')

        files, dirs = pluginhandler._migratable_filesets(['*'], 'install')
        pluginhandler._migrate_files(
            files, dirs, 'install', 'stage', follow_symlinks=True)

        self.assertTrue(chown_mock.called)

    def test_migrate_files_preserves_file_mode(self):
        os.makedirs('install')
        os.makedirs('stage')

        foo = os.path.join('install', 'foo')

        with open(foo, 'w') as f:
            f.write('installed')

        mode = os.stat(foo).st_mode

        new_mode = 0o777
        os.chmod(foo, new_mode)
        self.assertNotEqual(mode, new_mode)

        files, dirs = pluginhandler._migratable_filesets(['*'], 'install')
        pluginhandler._migrate_files(
            files, dirs, 'install', 'stage', follow_symlinks=True)

        self.assertEqual(stat.S_IMODE(
            os.stat(os.path.join('stage', 'foo')).st_mode), new_mode)

    @patch('os.chown')
    def test_migrate_files_preserves_file_mode_chown_permissions(self,
                                                                 chown_mock):
        chown_mock.side_effect = PermissionError("No no no")
        os.makedirs('install')
        os.makedirs('stage')

        foo = os.path.join('install', 'foo')

        with open(foo, 'w') as f:
            f.write('installed')

        mode = os.stat(foo).st_mode

        new_mode = 0o777
        os.chmod(foo, new_mode)
        self.assertNotEqual(mode, new_mode)

        files, dirs = pluginhandler._migratable_filesets(['*'], 'install')
        pluginhandler._migrate_files(
            files, dirs, 'install', 'stage', follow_symlinks=True)

        self.assertEqual(stat.S_IMODE(
            os.stat(os.path.join('stage', 'foo')).st_mode), new_mode)

        self.assertTrue(chown_mock.called)

    def test_migrate_files_preserves_directory_mode(self):
        os.makedirs('install/foo')
        os.makedirs('stage')

        foo = os.path.join('install', 'foo', 'bar')

        with open(foo, 'w') as f:
            f.write('installed')

        mode = os.stat(foo).st_mode

        new_mode = 0o777
        self.assertNotEqual(mode, new_mode)
        os.chmod(os.path.dirname(foo), new_mode)
        os.chmod(foo, new_mode)

        files, dirs = pluginhandler._migratable_filesets(['*'], 'install')
        pluginhandler._migrate_files(
            files, dirs, 'install', 'stage', follow_symlinks=True)

        self.assertEqual(stat.S_IMODE(
            os.stat(os.path.join('stage', 'foo')).st_mode), new_mode)
        self.assertEqual(stat.S_IMODE(
            os.stat(os.path.join('stage', 'foo', 'bar')).st_mode), new_mode)

    @patch('importlib.import_module')
    @patch('snapcraft.internal.pluginhandler._load_local')
    @patch('snapcraft.internal.pluginhandler._get_plugin')
    def test_non_local_plugins(self, plugin_mock,
                               local_load_mock, import_mock):
        mock_plugin = Mock()
        mock_plugin.schema.return_value = {}
        mock_plugin.get_pull_properties.return_value = []
        mock_plugin.get_build_properties.return_value = []
        plugin_mock.return_value = mock_plugin
        local_load_mock.side_effect = ImportError()
        pluginhandler.PluginHandler(
            plugin_name='mock',
            part_name='mock-part',
            part_properties={},
            project_options=snapcraft.ProjectOptions(),
            part_schema={'properties': {}})
        import_mock.assert_called_with('snapcraft.plugins.mock')
        local_load_mock.assert_called_with('x-mock', self.local_plugins_dir)

    def test_plugin_without_project(self):
        class OldPlugin(snapcraft.BasePlugin):

            @classmethod
            def schema(cls):
                schema = super().schema()
                schema['properties']['fake-property'] = {
                    'type': 'string',
                }
                return schema

            def __init__(self, name, options):
                super().__init__(name, options)

        self.useFixture(fixture_setup.FakePlugin('oldplugin', OldPlugin))
        plugin = pluginhandler.PluginHandler(
            plugin_name='oldplugin',
            part_name='fake-part',
            part_properties={'fake-property': '.'},
            project_options=snapcraft.ProjectOptions(),
            part_schema=OldPlugin.schema()['properties'])

        self.assertTrue(plugin.code.project is not None)

    @patch('importlib.import_module')
    @patch('snapcraft.internal.pluginhandler._load_local')
    @patch('snapcraft.internal.pluginhandler._get_plugin')
    def test_plugin_without_project_not_from_base(self, plugin_mock,
                                                  local_load_mock,
                                                  import_mock):
        class NonBaseOldPlugin:
            @classmethod
            def schema(cls):
                return {}

            @classmethod
            def get_pull_properties(cls):
                return []

            @classmethod
            def get_build_properties(cls):
                return []

            def __init__(self, name, options):
                pass

        plugin_mock.return_value = NonBaseOldPlugin
        local_load_mock.side_effect = ImportError()
        plugin = pluginhandler.PluginHandler(
            plugin_name='nonbaseoldplugin',
            part_name='fake-part',
            part_properties={'source': '.'},
            project_options=snapcraft.ProjectOptions(),
            part_schema={'properties': {}})

        self.assertTrue(plugin.code.project is not None)

    def test_plugin_schema_step_hint_pull(self):
        class Plugin(snapcraft.BasePlugin):
            @classmethod
            def schema(cls):
                schema = super().schema()
                schema['properties']['foo'] = {
                    'type': 'string',
                }
                schema['pull-properties'] = ['foo']

                return schema

        self.useFixture(fixture_setup.FakePlugin('plugin', Plugin))
        pluginhandler.PluginHandler(
            plugin_name='plugin',
            part_name='fake-part',
            part_properties={'source': '.'},
            project_options=snapcraft.ProjectOptions(),
            part_schema={'properties': {}})

    def test_plugin_schema_step_hint_build(self):
        class Plugin(snapcraft.BasePlugin):
            @classmethod
            def schema(cls):
                schema = super().schema()
                schema['properties']['foo'] = {
                    'type': 'string',
                }
                schema['build-properties'] = ['foo']

                return schema

        self.useFixture(fixture_setup.FakePlugin('plugin', Plugin))
        pluginhandler.PluginHandler(
            plugin_name='plugin',
            part_name='fake-part',
            part_properties={'source': '.'},
            project_options=snapcraft.ProjectOptions(),
            part_schema={'properties': {}})

    def test_plugin_schema_step_hint_pull_and_build(self):
        class Plugin(snapcraft.BasePlugin):
            @classmethod
            def schema(cls):
                schema = super().schema()
                schema['properties']['foo'] = {
                    'type': 'string',
                }
                schema['pull-properties'] = ['foo']
                schema['build-properties'] = ['foo']

                return schema

        self.useFixture(fixture_setup.FakePlugin('plugin', Plugin))
        pluginhandler.PluginHandler(
            plugin_name='plugin',
            part_name='fake-part',
            part_properties={'source': '.'},
            project_options=snapcraft.ProjectOptions(),
            part_schema={'properties': {}})

    def test_plugin_schema_invalid_pull_hint(self):
        class Plugin(snapcraft.BasePlugin):
            @classmethod
            def schema(cls):
                schema = super().schema()
                schema['properties']['foo'] = {
                    'type': 'string',
                }
                schema['pull-properties'] = ['bar']

                return schema

        self.useFixture(fixture_setup.FakePlugin('plugin', Plugin))
        with self.assertRaises(ValueError) as raised:
            pluginhandler.PluginHandler(
                plugin_name='plugin',
                part_name='fake-part',
                part_properties={'source': '.'},
                project_options=snapcraft.ProjectOptions(),
                part_schema={'properties': {}})

        self.assertEqual(
            "Invalid pull properties specified by 'plugin' plugin: ['bar']",
            str(raised.exception))

    def test_plugin_schema_invalid_build_hint(self):
        class Plugin(snapcraft.BasePlugin):
            @classmethod
            def schema(cls):
                schema = super().schema()
                schema['properties']['foo'] = {
                    'type': 'string',
                }
                schema['build-properties'] = ['bar']

                return schema

        self.useFixture(fixture_setup.FakePlugin('plugin', Plugin))
        with self.assertRaises(ValueError) as raised:
            pluginhandler.PluginHandler(
                plugin_name='plugin',
                part_name='fake-part',
                part_properties={'source': '.'},
                project_options=snapcraft.ProjectOptions(),
                part_schema={'properties': {}})

        self.assertEqual(
            "Invalid build properties specified by 'plugin' plugin: ['bar']",
            str(raised.exception))

    def test_filesets_includes_without_relative_paths(self):
        with self.assertRaises(pluginhandler.PluginError) as raised:
            pluginhandler._get_file_list(['rel', '/abs/include'])

        self.assertEqual(
            'path "/abs/include" must be relative', str(raised.exception))

    def test_filesets_exlcudes_without_relative_paths(self):
        with self.assertRaises(pluginhandler.PluginError) as raised:
            pluginhandler._get_file_list(['rel', '-/abs/exclude'])

        self.assertEqual(
            'path "/abs/exclude" must be relative', str(raised.exception))


class MigratePluginTestCase(tests.TestCase):

    scenarios = [
        ('nothing', {
            'fileset': ['-*'],
            'result': []
        }),
        ('all', {
            'fileset': ['*'],
            'result': [
                'stage/1',
                'stage/1/1a/1b',
                'stage/1/1a',
                'stage/1/a',
                'stage/2',
                'stage/2/2a',
                'stage/3',
                'stage/3/a',
                'stage/a',
                'stage/b',
            ],
        }),
        ('no1', {
            'fileset': ['-1'],
            'result': [
                'stage/2',
                'stage/2/2a',
                'stage/3',
                'stage/3/a',
                'stage/a',
                'stage/b',
            ],
        }),
        ('onlya', {
            'fileset': ['a'],
            'result': [
                'stage/a',
            ],
        }),
        ('onlybase', {
            'fileset': ['*', '-*/*'],
            'result': [
                'stage/a',
                'stage/b',
                'stage/1',
                'stage/2',
                'stage/3',
            ],
        }),
        ('nostara', {
            'fileset': ['-*/a'],
            'result': [
                'stage/1',
                'stage/1/1a/1b',
                'stage/1/1a',
                'stage/2',
                'stage/2/2a',
                'stage/3',
                'stage/a',
                'stage/b',
            ],
        }),
    ]

    def test_migrate_snap_files(self):
        tmpdirObject = tempfile.TemporaryDirectory()
        self.addCleanup(tmpdirObject.cleanup)
        tmpdir = tmpdirObject.name

        srcdir = tmpdir + '/install'
        os.makedirs(tmpdir + '/install/1/1a/1b')
        os.makedirs(tmpdir + '/install/2/2a')
        os.makedirs(tmpdir + '/install/3')
        open(tmpdir + '/install/a', mode='w').close()
        open(tmpdir + '/install/b', mode='w').close()
        open(tmpdir + '/install/1/a', mode='w').close()
        open(tmpdir + '/install/3/a', mode='w').close()

        dstdir = tmpdir + '/stage'
        os.makedirs(dstdir)

        files, dirs = pluginhandler._migratable_filesets(
            self.fileset, srcdir)
        pluginhandler._migrate_files(files, dirs, srcdir, dstdir)

        expected = []
        for item in self.result:
            expected.append(os.path.join(tmpdir, item))
        expected.sort()

        result = []
        for root, subdirs, files in os.walk(dstdir):
            for item in files:
                result.append(os.path.join(root, item))
            for item in subdirs:
                result.append(os.path.join(root, item))
        result.sort()

        self.assertEqual(expected, result)


class MigratableFilesetsTestCase(tests.TestCase):
    def setUp(self):
        super().setUp()

        os.makedirs('install/foo/bar/baz')
        open('install/1', 'w').close()
        open('install/foo/2', 'w').close()
        open('install/foo/bar/3', 'w').close()
        open('install/foo/bar/baz/4', 'w').close()

    def test_migratable_filesets_everything(self):
        files, dirs = pluginhandler._migratable_filesets(['*'], 'install')
        self.assertEqual({'1', 'foo/2', 'foo/bar/3', 'foo/bar/baz/4'}, files)
        self.assertEqual({'foo', 'foo/bar', 'foo/bar/baz'}, dirs)

    def test_migratable_filesets_foo(self):
        files, dirs = pluginhandler._migratable_filesets(['foo'], 'install')
        self.assertEqual({'foo/2', 'foo/bar/3', 'foo/bar/baz/4'}, files)
        self.assertEqual({'foo', 'foo/bar', 'foo/bar/baz'}, dirs)

    def test_migratable_filesets_everything_in_foo(self):
        files, dirs = pluginhandler._migratable_filesets(['foo/*'], 'install')
        self.assertEqual({'foo/2', 'foo/bar/3', 'foo/bar/baz/4'}, files)
        self.assertEqual({'foo', 'foo/bar', 'foo/bar/baz'}, dirs)

    def test_migratable_filesets_root_file(self):
        files, dirs = pluginhandler._migratable_filesets(['1'], 'install')
        self.assertEqual({'1'}, files)
        self.assertEqual(set(), dirs)

    def test_migratable_filesets_single_nested_file(self):
        files, dirs = pluginhandler._migratable_filesets(['foo/2'], 'install')
        self.assertEqual({'foo/2'}, files)
        self.assertEqual({'foo'}, dirs)

    def test_migratable_filesets_single_really_nested_file(self):
        files, dirs = pluginhandler._migratable_filesets(['foo/bar/2'],
                                                         'install')
        self.assertEqual({'foo/bar/2'}, files)
        self.assertEqual({'foo', 'foo/bar'}, dirs)

    def test_migratable_filesets_single_really_really_nested_file(self):
        files, dirs = pluginhandler._migratable_filesets(['foo/bar/baz/3'],
                                                         'install')
        self.assertEqual({'foo/bar/baz/3'}, files)
        self.assertEqual({'foo', 'foo/bar', 'foo/bar/baz'}, dirs)


class OrganizeTestCase(tests.TestCase):

    scenarios = [
        ('simple_file', dict(
            setup_dirs=[],
            setup_files=['foo'],
            organize_set={'foo': 'bar'},
            expected=[(['bar'], '')]
        )),
        ('simple_dir_with_file', dict(
            setup_dirs=['foodir'],
            setup_files=[os.path.join('foodir', 'foo')],
            organize_set={'foodir': 'bardir'},
            expected=[
                (['bardir'], ''),
                (['foo'], 'bardir'),
            ]
        )),
        ('organize_to_the_same_directory', dict(
            setup_dirs=['bardir', 'foodir'],
            setup_files=[
                os.path.join('foodir', 'foo'),
                os.path.join('bardir', 'bar'),
                'basefoo',
            ],
            organize_set={
                'foodir': 'bin',
                'bardir': 'bin',
                'basefoo': 'bin/basefoo'
            },
            expected=[
                (['bin'], ''),
                (['bar', 'basefoo', 'foo'], 'bin'),
            ]
        )),
        ('overwrite_existing_file', dict(
            setup_dirs=[],
            setup_files=['foo', 'bar'],
            organize_set={'foo': 'bar'},
            expected=EnvironmentError,
        )),
        ('*_for_files', dict(
            setup_dirs=[],
            setup_files=['foo.conf', 'bar.conf'],
            organize_set={'*.conf': 'dir/'},
            expected=[
                (['dir'], ''),
                (['bar.conf', 'foo.conf'], 'dir'),
            ]
        )),
        ('*_for_files_with_non_dir_dst', dict(
            setup_dirs=[],
            setup_files=['foo.conf', 'bar.conf'],
            organize_set={'*.conf': 'dir'},
            expected=EnvironmentError,
        )),
        ('*_for_directories', dict(
            setup_dirs=['dir1', 'dir2'],
            setup_files=[
                os.path.join('dir1', 'foo'),
                os.path.join('dir2', 'bar'),
            ],
            organize_set={'dir*': 'dir/'},
            expected=[
                (['dir'], ''),
                (['dir1', 'dir2'], 'dir'),
                (['foo'], os.path.join('dir', 'dir1')),
                (['bar'], os.path.join('dir', 'dir2')),
            ]
        )),
        ('combined_*_with_file', dict(
            setup_dirs=['dir1', 'dir2'],
            setup_files=[
                os.path.join('dir1', 'foo'),
                os.path.join('dir1', 'bar'),
                os.path.join('dir2', 'bar'),
            ],
            organize_set={
                'dir*': 'dir/',
                'dir1/bar': '.'
            },
            expected=[
                (['bar', 'dir'], ''),
                (['dir1', 'dir2'], 'dir'),
                (['foo'], os.path.join('dir', 'dir1')),
                (['bar'], os.path.join('dir', 'dir2')),
            ]
        )),
    ]

    def test_organize_file(self):
        base_dir = 'install'
        os.makedirs(base_dir)

        for directory in self.setup_dirs:
            os.makedirs(os.path.join(base_dir, directory))

        for file_entry in self.setup_files:
            with open(os.path.join(base_dir, file_entry), 'w') as f:
                f.write(file_entry)

        if (isinstance(self.expected, type) and
                issubclass(self.expected, Exception)):
            with self.assertRaises(self.expected):
                pluginhandler._organize_filesets(self.organize_set, base_dir)
        else:
            pluginhandler._organize_filesets(self.organize_set, base_dir)
            for expect in self.expected:
                dir_path = os.path.join(base_dir, expect[1])
                dir_contents = os.listdir(dir_path)
                dir_contents.sort()
                self.assertEqual(expect[0], dir_contents)


class RealStageTestCase(tests.TestCase):

    def setUp(self):
        super().setUp()
        self.make_snapcraft_yaml("""name: pc-file-test
version: 1.0
summary: test pkg-config .pc
description: when the .pc files reach stage the should be reprefixed
confinement: strict
grade: stable

parts:
    stage-pc:
        plugin: nil
""")

    def test_pc_files_correctly_prefixed(self):
        pc_file = os.path.join('usr', 'lib', 'pkgconfig', 'granite.pc')
        stage_pc_install = os.path.join(
            'parts', 'stage-pc', 'install', pc_file)
        stage_pc_stage = os.path.join('stage', pc_file)

        # Run build
        lifecycle.execute('build', snapcraft.ProjectOptions())

        # Simulate a .pc file was installed
        os.makedirs(os.path.dirname(stage_pc_install))
        with open(stage_pc_install, 'w') as f:
            f.write('prefix=/usr\n')
            f.write('exec_prefix=${prefix}\n')
            f.write('libdir=${prefix}/lib\n')
            f.write('includedir=${prefix}/include\n')
            f.write('\n')
            f.write('Name: granite\n')
            f.write('Description: elementary\'s Application Framework\n')
            f.write('Version: 0.4\n')
            f.write('Libs: -L${libdir} -lgranite\n')
            f.write('Cflags: -I${includedir}/granite\n')
            f.write('Requires: cairo gee-0.8 glib-2.0 gio-unix-2.0 '
                    'gobject-2.0\n')

        # Now we stage
        lifecycle.execute('stage', snapcraft.ProjectOptions())

        with open(stage_pc_stage) as f:
            pc_file_content = f.read()
        expected_pc_file_content = """prefix={}/stage/usr
exec_prefix=${{prefix}}
libdir=${{prefix}}/lib
includedir=${{prefix}}/include

Name: granite
Description: elementary's Application Framework
Version: 0.4
Libs: -L${{libdir}} -lgranite
Cflags: -I${{includedir}}/granite
Requires: cairo gee-0.8 glib-2.0 gio-unix-2.0 gobject-2.0
""".format(os.getcwd())

        self.assertEqual(pc_file_content, expected_pc_file_content)

    def test_pc_files_correctly_prefixed_when_installed(self):
        pc_file = os.path.join('usr', 'lib', 'pkgconfig', 'granite.pc')
        install_path = os.path.join(
            os.getcwd(), 'parts', 'stage-pc', 'install')
        stage_pc_install = os.path.join(install_path, pc_file)
        stage_pc_stage = os.path.join('stage', pc_file)

        # Run build
        lifecycle.execute('build', snapcraft.ProjectOptions())

        # Simulate a .pc file was installed
        os.makedirs(os.path.dirname(stage_pc_install))
        with open(stage_pc_install, 'w') as f:
            f.write('prefix={}/usr\n'.format(install_path))
            f.write('exec_prefix=${prefix}\n')
            f.write('libdir=${prefix}/lib\n')
            f.write('includedir=${prefix}/include\n')
            f.write('\n')
            f.write('Name: granite\n')
            f.write('Description: elementary\'s Application Framework\n')
            f.write('Version: 0.4\n')
            f.write('Libs: -L${libdir} -lgranite\n')
            f.write('Cflags: -I${includedir}/granite\n')
            f.write('Requires: cairo gee-0.8 glib-2.0 gio-unix-2.0 '
                    'gobject-2.0\n')

        # Now we stage
        lifecycle.execute('stage', snapcraft.ProjectOptions())

        with open(stage_pc_stage) as f:
            pc_file_content = f.read()
        expected_pc_file_content = """prefix={}/stage/usr
exec_prefix=${{prefix}}
libdir=${{prefix}}/lib
includedir=${{prefix}}/include

Name: granite
Description: elementary's Application Framework
Version: 0.4
Libs: -L${{libdir}} -lgranite
Cflags: -I${{includedir}}/granite
Requires: cairo gee-0.8 glib-2.0 gio-unix-2.0 gobject-2.0
""".format(os.getcwd())

        self.assertEqual(pc_file_content, expected_pc_file_content)


class PluginMakedirsTestCase(tests.TestCase):

    scenarios = [
        ('existing_dirs', {'make_dirs': True}),
        ('unexisting_dirs', {'make_dirs': False})
    ]

    def get_plugin_dirs(self, part_name):
        parts_dir = os.path.join(self.path, 'parts')
        return [
            os.path.join(parts_dir, part_name, 'src'),
            os.path.join(parts_dir, part_name, 'build'),
            os.path.join(parts_dir, part_name, 'install'),
            os.path.join(self.path, 'stage'),
            os.path.join(self.path, 'prime')
        ]

    def test_makedirs_with_existing_dirs(self):
        part_name = 'test_part'
        dirs = self.get_plugin_dirs(part_name)
        if self.make_dirs:
            os.makedirs(os.path.join('parts', part_name))
            for d in dirs:
                os.mkdir(d)

        p = pluginhandler.load_plugin(part_name=part_name, plugin_name='nil')
        p.makedirs()
        for d in dirs:
            self.assertTrue(os.path.exists(d), '{} does not exist'.format(d))


class StateBaseTestCase(tests.TestCase):

    def setUp(self):
        super().setUp()

        patcher = patch('snapcraft._baseplugin.BasePlugin.get_pull_properties')
        self.get_pull_properties_mock = patcher.start()
        self.get_pull_properties_mock.return_value = []
        self.addCleanup(patcher.stop)

        patcher = patch(
            'snapcraft._baseplugin.BasePlugin.get_build_properties')
        self.get_build_properties_mock = patcher.start()
        self.get_build_properties_mock.return_value = []
        self.addCleanup(patcher.stop)

        part_name = 'test_part'
        self.handler = pluginhandler.load_plugin(part_name=part_name,
                                                 plugin_name='nil')
        self.handler.makedirs()


class StateTestCase(StateBaseTestCase):

    def test_mark_done_clears_later_steps(self):
        for index, step in enumerate(common.COMMAND_ORDER):
            shutil.rmtree(self.parts_dir)
            handler = pluginhandler.load_plugin(part_name='foo',
                                                plugin_name='nil')
            handler.makedirs()

            for later_step in common.COMMAND_ORDER[index+1:]:
                open(handler._step_state_file(later_step), 'w').close()

            handler.mark_done(step)

            for later_step in common.COMMAND_ORDER[index+1:]:
                self.assertFalse(
                    os.path.exists(handler._step_state_file(later_step)),
                    'Expected later step states to be cleared')

    @patch('snapcraft.internal.repo.Ubuntu')
    def test_pull_state(self, ubuntu_mock):
        self.assertEqual(None, self.handler.last_step())

        self.handler.pull()

        self.assertEqual('pull', self.handler.last_step())
        state = self.handler.get_state('pull')

        self.assertTrue(state, 'Expected pull to save state YAML')
        self.assertTrue(type(state) is states.PullState)
        self.assertTrue(type(state.properties) is OrderedDict)
        self.assertEqual(7, len(state.properties))
        self.assertTrue(type(state.project_options) is OrderedDict)
        self.assertTrue('deb_arch' in state.project_options)

    @patch('importlib.import_module')
    @patch('snapcraft.internal.pluginhandler._load_local')
    @patch('snapcraft.internal.pluginhandler._get_plugin')
    def test_pull_state_with_properties(self, plugin_mock, local_load_mock,
                                        import_mock):
        self.get_pull_properties_mock.return_value = ['foo']
        self.handler.code.options.foo = 'bar'
        self.handler._part_properties = {'foo': 'bar'}

        self.assertEqual(None, self.handler.last_step())

        self.handler.pull()

        self.assertEqual('pull', self.handler.last_step())
        state = self.handler.get_state('pull')

        self.assertTrue(state, 'Expected pull to save state YAML')
        self.assertTrue(type(state) is states.PullState)
        self.assertTrue(type(state.properties) is OrderedDict)
        self.assertTrue('foo' in state.properties)
        self.assertEqual(state.properties['foo'], 'bar')
        self.assertTrue(type(state.project_options) is OrderedDict)
        self.assertTrue('deb_arch' in state.project_options)

    @patch.object(nil.NilPlugin, 'clean_pull')
    def test_clean_pull_state(self, mock_clean_pull):
        self.assertEqual(None, self.handler.last_step())

        self.handler.pull()

        self.handler.clean_pull()

        # Verify that the plugin had clean_pull() called
        mock_clean_pull.assert_called_once_with()

        self.assertEqual(None, self.handler.last_step())

    def test_build_state(self):
        self.assertEqual(None, self.handler.last_step())

        self.handler.build()

        self.assertEqual('build', self.handler.last_step())
        state = self.handler.get_state('build')

        self.assertTrue(state, 'Expected build to save state YAML')
        self.assertTrue(type(state) is states.BuildState)
        self.assertTrue(type(state.properties) is OrderedDict)
        self.assertEqual(0, len(state.properties))
        self.assertTrue(type(state.project_options) is OrderedDict)
        self.assertTrue('deb_arch' in state.project_options)

    @patch('importlib.import_module')
    @patch('snapcraft.internal.pluginhandler._load_local')
    @patch('snapcraft.internal.pluginhandler._get_plugin')
    def test_build_state_with_properties(self, plugin_mock, local_load_mock,
                                         import_mock):
        self.get_build_properties_mock.return_value = ['foo']
        self.handler.code.options.foo = 'bar'
        self.handler._part_properties = {'foo': 'bar'}

        self.assertEqual(None, self.handler.last_step())

        self.handler.build()

        self.assertEqual('build', self.handler.last_step())
        state = self.handler.get_state('build')

        self.assertTrue(state, 'Expected build to save state YAML')
        self.assertTrue(type(state) is states.BuildState)
        self.assertTrue(type(state.properties) is OrderedDict)
        self.assertTrue('foo' in state.properties)
        self.assertEqual(state.properties['foo'], 'bar')
        self.assertTrue(type(state.project_options) is OrderedDict)
        self.assertTrue('deb_arch' in state.project_options)

    @patch.object(nil.NilPlugin, 'clean_build')
    def test_clean_build_state(self, mock_clean_build):
        self.assertEqual(None, self.handler.last_step())

        self.handler.mark_done('pull')
        self.handler.build()

        self.handler.clean_build()

        # Verify that the plugin had clean_build() called
        mock_clean_build.assert_called_once_with()

        self.assertEqual('pull', self.handler.last_step())

    def test_stage_state(self):
        self.assertEqual(None, self.handler.last_step())

        bindir = os.path.join(self.handler.code.installdir, 'bin')
        os.makedirs(bindir)
        open(os.path.join(bindir, '1'), 'w').close()
        open(os.path.join(bindir, '2'), 'w').close()

        self.handler.mark_done('build')
        self.handler.stage()

        self.assertEqual('stage', self.handler.last_step())
        state = self.handler.get_state('stage')

        self.assertTrue(state, 'Expected stage to save state YAML')
        self.assertTrue(type(state) is states.StageState)
        self.assertTrue(type(state.files) is set)
        self.assertTrue(type(state.directories) is set)
        self.assertTrue(type(state.properties) is OrderedDict)
        self.assertEqual(2, len(state.files))
        self.assertTrue('bin/1' in state.files)
        self.assertTrue('bin/2' in state.files)
        self.assertEqual(1, len(state.directories))
        self.assertTrue('bin' in state.directories)
        self.assertTrue('stage' in state.properties)
        self.assertEqual(state.properties['stage'], ['*'])
        self.assertTrue(type(state.project_options) is OrderedDict)
        self.assertEqual(0, len(state.project_options))

    def test_stage_state_with_stage_keyword(self):
        self.handler.code.options.stage = ['bin/1']
        self.handler._part_properties = {'stage': ['bin/1']}

        self.assertEqual(None, self.handler.last_step())

        bindir = os.path.join(self.handler.code.installdir, 'bin')
        os.makedirs(bindir)
        open(os.path.join(bindir, '1'), 'w').close()
        open(os.path.join(bindir, '2'), 'w').close()

        self.handler.mark_done('build')
        self.handler.stage()

        self.assertEqual('stage', self.handler.last_step())
        state = self.handler.get_state('stage')

        self.assertTrue(state, 'Expected stage to save state YAML')
        self.assertTrue(type(state) is states.StageState)
        self.assertTrue(type(state.files) is set)
        self.assertTrue(type(state.directories) is set)
        self.assertTrue(type(state.properties) is OrderedDict)
        self.assertEqual(1, len(state.files))
        self.assertTrue('bin/1' in state.files)
        self.assertEqual(1, len(state.directories))
        self.assertTrue('bin' in state.directories)
        self.assertTrue('stage' in state.properties)
        self.assertEqual(state.properties['stage'], ['bin/1'])
        self.assertTrue(type(state.project_options) is OrderedDict)
        self.assertEqual(0, len(state.project_options))

        self.assertEqual('stage', self.handler.last_step())

    def test_clean_stage_state(self):
        self.assertEqual(None, self.handler.last_step())
        bindir = os.path.join(self.stage_dir, 'bin')
        os.makedirs(bindir)
        open(os.path.join(bindir, '1'), 'w').close()
        open(os.path.join(bindir, '2'), 'w').close()

        self.handler.mark_done('build')

        self.handler.mark_done(
            'stage', states.StageState({'bin/1', 'bin/2'}, {'bin'}))

        self.handler.clean_stage({})

        self.assertEqual('build', self.handler.last_step())
        self.assertFalse(os.path.exists(bindir))

    def test_clean_stage_state_multiple_parts(self):
        self.assertEqual(None, self.handler.last_step())
        bindir = os.path.join(self.stage_dir, 'bin')
        os.makedirs(bindir)
        open(os.path.join(bindir, '1'), 'w').close()
        open(os.path.join(bindir, '2'), 'w').close()
        open(os.path.join(bindir, '3'), 'w').close()

        self.handler.mark_done('build')

        self.handler.mark_done(
            'stage', states.StageState({'bin/1', 'bin/2'}, {'bin'}))

        self.handler.clean_stage({})

        self.assertEqual('build', self.handler.last_step())
        self.assertFalse(os.path.exists(os.path.join(bindir, '1')))
        self.assertFalse(os.path.exists(os.path.join(bindir, '2')))
        self.assertTrue(
            os.path.exists(os.path.join(bindir, '3')),
            "Expected 'bin/3' to remain as it wasn't staged by this part")

    def test_clean_stage_state_common_files(self):
        self.assertEqual(None, self.handler.last_step())
        bindir = os.path.join(self.stage_dir, 'bin')
        os.makedirs(bindir)
        open(os.path.join(bindir, '1'), 'w').close()
        open(os.path.join(bindir, '2'), 'w').close()

        self.handler.mark_done('build')

        self.handler.mark_done(
            'stage', states.StageState({'bin/1', 'bin/2'}, {'bin'}))

        self.handler.clean_stage({
            'other_part': states.StageState({'bin/2'}, {'bin'})
        })

        self.assertEqual('build', self.handler.last_step())
        self.assertFalse(os.path.exists(os.path.join(bindir, '1')))
        self.assertTrue(
            os.path.exists(os.path.join(bindir, '2')),
            "Expected 'bin/2' to remain as it's required by other parts")

    def test_clean_stage_old_state(self):
        self.handler.mark_done('stage', None)
        with self.assertRaises(pluginhandler.MissingState) as raised:
            self.handler.clean_stage({})

        self.assertEqual(
            str(raised.exception),
            "Failed to clean step 'stage': Missing necessary state. "
            "This won't work until a complete clean has occurred.")

    @patch('snapcraft.internal.pluginhandler._find_dependencies')
    @patch('shutil.copy')
    def test_prime_state(self, mock_copy, mock_find_dependencies):
        mock_find_dependencies.return_value = set()

        self.assertEqual(None, self.handler.last_step())

        bindir = os.path.join(self.handler.code.installdir, 'bin')
        os.makedirs(bindir)
        open(os.path.join(bindir, '1'), 'w').close()
        open(os.path.join(bindir, '2'), 'w').close()

        self.handler.mark_done('build')
        self.handler.stage()
        self.handler.prime()

        self.assertEqual('prime', self.handler.last_step())
        mock_find_dependencies.assert_called_once_with(self.handler.snapdir,
                                                       {'bin/1', 'bin/2'})
        self.assertFalse(mock_copy.called)

        state = self.handler.get_state('prime')

        self.assertTrue(type(state) is states.PrimeState)
        self.assertTrue(type(state.files) is set)
        self.assertTrue(type(state.directories) is set)
        self.assertTrue(type(state.dependency_paths) is set)
        self.assertTrue(type(state.properties) is OrderedDict)
        self.assertEqual(2, len(state.files))
        self.assertTrue('bin/1' in state.files)
        self.assertTrue('bin/2' in state.files)
        self.assertEqual(1, len(state.directories))
        self.assertTrue('bin' in state.directories)
        self.assertEqual(0, len(state.dependency_paths))
        self.assertTrue('snap' in state.properties)
        self.assertEqual(state.properties['snap'], ['*'])
        self.assertTrue(type(state.project_options) is OrderedDict)
        self.assertEqual(0, len(state.project_options))

    @patch('snapcraft.internal.pluginhandler._find_dependencies')
    @patch('shutil.copy')
    def test_prime_state_with_stuff_already_primed(self, mock_copy,
                                                   mock_find_dependencies):
        mock_find_dependencies.return_value = set()

        self.assertEqual(None, self.handler.last_step())

        bindir = os.path.join(self.handler.code.installdir, 'bin')
        os.makedirs(bindir)
        open(os.path.join(bindir, '1'), 'w').close()
        bindir = os.path.join(self.handler.snapdir, 'bin')
        os.makedirs(bindir)
        open(os.path.join(bindir, '2'), 'w').close()

        self.handler.mark_done('build')
        self.handler.stage()
        self.handler.prime()

        self.assertEqual('prime', self.handler.last_step())
        # bin/2 shouldn't be in this list as it was already primed by another
        # part.
        mock_find_dependencies.assert_called_once_with(self.handler.snapdir,
                                                       {'bin/1'})
        self.assertFalse(mock_copy.called)

        state = self.handler.get_state('prime')

        self.assertTrue(type(state) is states.PrimeState)
        self.assertTrue(type(state.files) is set)
        self.assertTrue(type(state.directories) is set)
        self.assertTrue(type(state.dependency_paths) is set)
        self.assertTrue(type(state.properties) is OrderedDict)
        self.assertEqual(1, len(state.files))
        self.assertTrue('bin/1' in state.files)
        self.assertEqual(1, len(state.directories))
        self.assertTrue('bin' in state.directories)
        self.assertEqual(0, len(state.dependency_paths))
        self.assertTrue('snap' in state.properties)
        self.assertEqual(state.properties['snap'], ['*'])
        self.assertTrue(type(state.project_options) is OrderedDict)
        self.assertEqual(0, len(state.project_options))

    @patch('snapcraft.internal.pluginhandler._find_dependencies')
    @patch('snapcraft.internal.pluginhandler._migrate_files')
    def test_prime_state_with_dependencies(self, mock_migrate_files,
                                           mock_find_dependencies):
        mock_find_dependencies.return_value = {
            '/foo/bar/baz',
            '{}/lib1/installed'.format(self.handler.installdir),
            '{}/lib2/staged'.format(self.handler.stagedir),
        }

        self.assertEqual(None, self.handler.last_step())

        bindir = os.path.join(self.handler.code.installdir, 'bin')
        os.makedirs(bindir)
        open(os.path.join(bindir, '1'), 'w').close()
        open(os.path.join(bindir, '2'), 'w').close()

        self.handler.mark_done('build')
        self.handler.stage()

        bindir = os.path.join(self.handler.stagedir, 'bin')
        os.makedirs(bindir)
        open(os.path.join(bindir, '1'), 'w').close()
        open(os.path.join(bindir, '2'), 'w').close()

        self.handler.prime()

        self.assertEqual('prime', self.handler.last_step())
        mock_find_dependencies.assert_called_once_with(
            self.handler.snapdir, {'bin/1', 'bin/2'})
        mock_migrate_files.assert_has_calls([
            call({'bin/1', 'bin/2'}, {'bin'}, self.handler.code.installdir,
                 self.handler.snapdir, step='prime'),
            call({'foo/bar/baz'}, {'foo/bar'}, '/', self.handler.snapdir,
                 follow_symlinks=True),
        ])

        state = self.handler.get_state('prime')

        self.assertTrue(type(state) is states.PrimeState)
        self.assertTrue(type(state.files) is set)
        self.assertTrue(type(state.directories) is set)
        self.assertTrue(type(state.dependency_paths) is set)
        self.assertTrue(type(state.properties) is OrderedDict)
        self.assertEqual(2, len(state.files))
        self.assertTrue('bin/1' in state.files)
        self.assertTrue('bin/2' in state.files)
        self.assertEqual(1, len(state.directories))
        self.assertTrue('bin' in state.directories)
        self.assertEqual(3, len(state.dependency_paths))
        self.assertTrue('foo/bar' in state.dependency_paths)
        self.assertTrue('lib1' in state.dependency_paths)
        self.assertTrue('lib2' in state.dependency_paths)
        self.assertTrue('snap' in state.properties)
        self.assertEqual(state.properties['snap'], ['*'])
        self.assertTrue(type(state.project_options) is OrderedDict)
        self.assertEqual(0, len(state.project_options))

    @patch('snapcraft.internal.pluginhandler._find_dependencies')
    @patch('shutil.copy')
    def test_prime_state_with_snap_keyword(self, mock_copy,
                                           mock_find_dependencies):
        mock_find_dependencies.return_value = set()
        self.handler.code.options.snap = ['bin/1']
        self.handler._part_properties = {'snap': ['bin/1']}

        self.assertEqual(None, self.handler.last_step())

        bindir = os.path.join(self.handler.code.installdir, 'bin')
        os.makedirs(bindir)
        open(os.path.join(bindir, '1'), 'w').close()
        open(os.path.join(bindir, '2'), 'w').close()

        self.handler.mark_done('build')
        self.handler.stage()
        self.handler.prime()

        self.assertEqual('prime', self.handler.last_step())
        mock_find_dependencies.assert_called_once_with(self.handler.snapdir,
                                                       {'bin/1'})
        self.assertFalse(mock_copy.called)

        state = self.handler.get_state('prime')

        self.assertTrue(type(state) is states.PrimeState)
        self.assertTrue(type(state.files) is set)
        self.assertTrue(type(state.directories) is set)
        self.assertTrue(type(state.dependency_paths) is set)
        self.assertTrue(type(state.properties) is OrderedDict)
        self.assertEqual(1, len(state.files))
        self.assertTrue('bin/1' in state.files)
        self.assertEqual(1, len(state.directories))
        self.assertTrue('bin' in state.directories)
        self.assertEqual(0, len(state.dependency_paths))
        self.assertTrue('snap' in state.properties)
        self.assertEqual(state.properties['snap'], ['bin/1'])
        self.assertTrue(type(state.project_options) is OrderedDict)
        self.assertEqual(0, len(state.project_options))

    def test_clean_prime_state(self):
        self.assertEqual(None, self.handler.last_step())
        bindir = os.path.join(self.snap_dir, 'bin')
        os.makedirs(bindir)
        open(os.path.join(bindir, '1'), 'w').close()
        open(os.path.join(bindir, '2'), 'w').close()

        self.handler.mark_done('stage')

        self.handler.mark_done(
            'prime', states.PrimeState({'bin/1', 'bin/2'}, {'bin'}))

        self.handler.clean_prime({})

        self.assertEqual('stage', self.handler.last_step())
        self.assertFalse(os.path.exists(bindir))

    def test_clean_prime_state_multiple_parts(self):
        self.assertEqual(None, self.handler.last_step())
        bindir = os.path.join(self.snap_dir, 'bin')
        os.makedirs(bindir)
        open(os.path.join(bindir, '1'), 'w').close()
        open(os.path.join(bindir, '2'), 'w').close()
        open(os.path.join(bindir, '3'), 'w').close()

        self.handler.mark_done('stage')

        self.handler.mark_done(
            'prime', states.PrimeState({'bin/1', 'bin/2'}, {'bin'}))

        self.handler.clean_prime({})

        self.assertEqual('stage', self.handler.last_step())
        self.assertFalse(os.path.exists(os.path.join(bindir, '1')))
        self.assertFalse(os.path.exists(os.path.join(bindir, '2')))
        self.assertTrue(
            os.path.exists(os.path.join(bindir, '3')),
            "Expected 'bin/3' to remain as it wasn't primed by this part")

    def test_clean_prime_state_common_files(self):
        self.assertEqual(None, self.handler.last_step())
        bindir = os.path.join(self.snap_dir, 'bin')
        os.makedirs(bindir)
        open(os.path.join(bindir, '1'), 'w').close()
        open(os.path.join(bindir, '2'), 'w').close()

        self.handler.mark_done('stage')

        self.handler.mark_done(
            'prime', states.PrimeState({'bin/1', 'bin/2'}, {'bin'}))

        self.handler.clean_prime({
            'other_part': states.PrimeState({'bin/2'}, {'bin'})
        })

        self.assertEqual('stage', self.handler.last_step())
        self.assertFalse(os.path.exists(os.path.join(bindir, '1')))
        self.assertTrue(
            os.path.exists(os.path.join(bindir, '2')),
            "Expected 'bin/2' to remain as it's required by other parts")

    def test_clean_prime_old_state(self):
        self.handler.mark_done('prime', None)
        with self.assertRaises(pluginhandler.MissingState) as raised:
            self.handler.clean_prime({})

        self.assertEqual(
            str(raised.exception),
            "Failed to clean step 'prime': Missing necessary state. "
            "This won't work until a complete clean has occurred.")


class StateFileMigrationTestCase(StateBaseTestCase):

    scenarios = [(step, dict(step=step)) for
                 step in common.COMMAND_ORDER]

    def test_state_file_migration(self):
        part_name = 'foo'
        shutil.rmtree(self.parts_dir)
        part_dir = os.path.join(self.parts_dir, part_name)
        os.makedirs(part_dir)
        with open(os.path.join(part_dir, 'state'), 'w') as f:
            f.write(self.step)

        handler = pluginhandler.load_plugin(part_name=part_name,
                                            plugin_name='nil')
        self.assertEqual(self.step, handler.last_step())


class IsDirtyTestCase(tests.TestCase):

    def setUp(self):
        super().setUp()

        self.handler = pluginhandler.load_plugin(
            part_name='test-part',
            plugin_name='nil',
            project_options=snapcraft.ProjectOptions())
        self.handler.makedirs()

    def test_prime_is_dirty(self):
        self.handler.code.options.snap = ['foo']
        self.handler._part_properties = {'snap': ['foo']}
        self.handler.mark_done(
            'prime', states.PrimeState(
                set(), set(), set(), self.handler._part_properties))
        self.assertFalse(self.handler.is_clean('prime'),
                         'Prime step was unexpectedly clean')
        self.assertFalse(self.handler.is_dirty('prime'),
                         'Strip step was unexpectedly dirty')

        # Change the `snap` keyword-- thereby making the prime step dirty.
        self.handler.code.options.snap = ['bar']
        self.handler._part_properties = {'snap': ['bar']}
        self.assertFalse(self.handler.is_clean('prime'),
                         'Strip step was unexpectedly clean')
        self.assertTrue(self.handler.is_dirty('prime'),
                        'Expected prime step to be dirty')

    def test_prime_not_dirty_if_clean(self):
        self.assertTrue(self.handler.is_clean('prime'),
                        'Expected vanilla handler to have clean prime step')
        self.assertFalse(
            self.handler.is_dirty('prime'),
            'Expected vanilla handler to not have a dirty prime step')

    def test_stage_is_dirty(self):
        self.handler = pluginhandler.load_plugin(
            part_name='test-part',
            plugin_name='nil',
            part_properties={'stage': ['foo']},
            part_schema={'stage': {'type': 'array'}})

        self.handler.mark_stage_done(set(), set())
        self.assertFalse(self.handler.is_clean('stage'),
                         'Stage step was unexpectedly clean')
        self.assertFalse(self.handler.is_dirty('stage'),
                         'Stage step was unexpectedly dirty')

        # Change the `stage` keyword-- thereby making the stage step dirty.
        self.handler = pluginhandler.load_plugin(
            part_name='test-part',
            plugin_name='nil',
            part_properties={'stage': ['bar']},
            part_schema={'stage': {'type': 'array'}})
        self.assertFalse(self.handler.is_clean('stage'),
                         'Stage step was unexpectedly clean')
        self.assertTrue(self.handler.is_dirty('stage'),
                        'Expected stage step to be dirty')

    def test_stage_not_dirty_if_clean(self):
        self.assertTrue(self.handler.is_clean('stage'),
                        'Expected vanilla handler to have clean stage step')
        self.assertFalse(
            self.handler.is_dirty('stage'),
            'Expected vanilla handler to not have a dirty stage step')

    def test_build_is_dirty_from_options(self):
        self.useFixture(fixture_setup.FakePlugin('test-plugin', TestPlugin))
        self.handler = pluginhandler.load_plugin(
            part_name='test-part',
            plugin_name='test-plugin',
            part_properties={'test-property': 'foo'})
        self.handler.mark_build_done()
        self.assertFalse(self.handler.is_clean('build'),
                         'Build step was unexpectedly clean')
        self.assertFalse(self.handler.is_dirty('build'),
                         'Build step was unexpectedly dirty')

        # Change `test-property`, thereby making the build step dirty.
        self.handler = pluginhandler.load_plugin(
            part_name='test-part',
            plugin_name='test-plugin',
            part_properties={'test-property': 'bar'})
        self.assertFalse(self.handler.is_clean('build'),
                         'Build step was unexpectedly clean')
        self.assertTrue(self.handler.is_dirty('build'),
                        'Expected build step to be dirty')

    @patch.object(snapcraft.BasePlugin, 'enable_cross_compilation')
    def test_build_is_dirty_from_project(self, mock_enable_cross_compilation):
        project_options = snapcraft.ProjectOptions(target_deb_arch='amd64')
        self.handler = pluginhandler.load_plugin(
            part_name='test-part',
            plugin_name='nil',
            project_options=project_options)
        self.handler.mark_build_done()
        self.assertFalse(self.handler.is_clean('build'),
                         'Build step was unexpectedly clean')
        self.assertFalse(self.handler.is_dirty('build'),
                         'Build step was unexpectedly dirty')

        # Reload the plugin with new project options arch, thereby making it
        # dirty.
        project_options = snapcraft.ProjectOptions(target_deb_arch='armhf')
        self.handler = pluginhandler.load_plugin(
            part_name='test-part',
            plugin_name='nil',
            project_options=project_options)
        self.assertFalse(self.handler.is_clean('build'),
                         'Build step was unexpectedly clean')
        self.assertTrue(self.handler.is_dirty('build'),
                        'Expected build step to be dirty')

    def test_build_not_dirty_if_clean(self):
        self.assertTrue(self.handler.is_clean('build'),
                        'Expected vanilla handler to have clean build step')
        self.assertFalse(
            self.handler.is_dirty('build'),
            'Expected vanilla handler to not have a dirty build step')

    def test_pull_is_dirty_from_options(self):
        self.useFixture(fixture_setup.FakePlugin('test-plugin', TestPlugin))
        self.handler = pluginhandler.load_plugin(
            part_name='test-part',
            plugin_name='test-plugin',
            part_properties={'test-property': 'foo'})
        self.handler.mark_pull_done()
        self.assertFalse(self.handler.is_clean('pull'),
                         'Pull step was unexpectedly clean')
        self.assertFalse(self.handler.is_dirty('pull'),
                         'Pull step was unexpectedly dirty')

        # Change `test-property`, thereby making the pull step dirty.
        self.handler = pluginhandler.load_plugin(
            part_name='test-part',
            plugin_name='test-plugin',
            part_properties={'test-property': 'bar'})
        self.assertFalse(self.handler.is_clean('pull'),
                         'Pull step was unexpectedly clean')
        self.assertTrue(self.handler.is_dirty('pull'),
                        'Expected pull step to be dirty')

    @patch.object(snapcraft.BasePlugin, 'enable_cross_compilation')
    def test_pull_is_dirty_from_project(self, mock_enable_cross_compilation):
        project_options = snapcraft.ProjectOptions(target_deb_arch='amd64')
        self.handler = pluginhandler.load_plugin(
            part_name='test-part',
            plugin_name='nil',
            project_options=project_options)
        self.handler.mark_pull_done()
        self.assertFalse(self.handler.is_clean('pull'),
                         'Pull step was unexpectedly clean')
        self.assertFalse(self.handler.is_dirty('pull'),
                         'Pull step was unexpectedly dirty')

        # Reload the plugin with new project options arch, thereby making it
        # dirty.
        project_options = snapcraft.ProjectOptions(target_deb_arch='armhf')
        self.handler = pluginhandler.load_plugin(
            part_name='test-part',
            plugin_name='nil',
            project_options=project_options)
        self.assertFalse(self.handler.is_clean('pull'),
                         'Pull step was unexpectedly clean')
        self.assertTrue(self.handler.is_dirty('pull'),
                        'Expected pull step to be dirty')

    def test_pull_not_dirty_if_clean(self):
        self.assertTrue(self.handler.is_clean('pull'),
                        'Expected vanilla handler to have clean pull step')
        self.assertFalse(
            self.handler.is_dirty('pull'),
            'Expected vanilla handler to not have a dirty pull step')


class CleanBaseTestCase(tests.TestCase):

    def clear_common_directories(self):
        if os.path.exists(self.parts_dir):
            shutil.rmtree(self.parts_dir)

        if os.path.exists(self.stage_dir):
            shutil.rmtree(self.stage_dir)

        if os.path.exists(self.snap_dir):
            shutil.rmtree(self.snap_dir)


class CleanTestCase(CleanBaseTestCase):

    @patch.object(pluginhandler.PluginHandler, 'is_clean')
    @patch('os.rmdir')
    @patch('os.listdir')
    @patch('os.path.exists')
    def test_clean_part_that_exists(self, mock_exists, mock_listdir,
                                    mock_rmdir, mock_is_clean):
        mock_exists.return_value = True
        mock_listdir.return_value = False
        mock_is_clean.return_value = True

        part_name = 'test_part'
        p = pluginhandler.load_plugin(part_name=part_name, plugin_name='nil')
        p.clean()

        partdir = os.path.join(
            os.path.abspath(os.curdir), 'parts', part_name)
        mock_exists.assert_called_once_with(partdir)
        mock_listdir.assert_called_once_with(partdir)
        mock_rmdir.assert_called_once_with(partdir)

    @patch('os.rmdir')
    @patch('os.listdir')
    @patch('os.path.exists')
    def test_clean_part_already_clean(self, mock_exists, mock_listdir,
                                      mock_rmdir):
        mock_exists.return_value = False

        part_name = 'test_part'
        p = pluginhandler.load_plugin(part_name=part_name, plugin_name='nil')
        p.clean()

        partdir = os.path.join(
            os.path.abspath(os.curdir), 'parts', part_name)
        mock_exists.assert_has_calls([call(partdir)])
        self.assertFalse(mock_listdir.called)
        self.assertFalse(mock_rmdir.called)

    @patch.object(pluginhandler.PluginHandler, 'is_clean')
    @patch('os.rmdir')
    @patch('os.listdir')
    @patch('os.path.exists')
    def test_clean_part_remaining_parts(self, mock_exists, mock_listdir,
                                        mock_rmdir, mock_is_clean):
        mock_exists.return_value = True
        mock_listdir.return_value = True
        mock_is_clean.return_value = True

        part_name = 'test_part'
        p = pluginhandler.load_plugin(part_name=part_name, plugin_name='nil')
        p.clean()

        partdir = os.path.join(
            os.path.abspath(os.curdir), 'parts', part_name)
        mock_exists.assert_called_once_with(partdir)
        mock_listdir.assert_called_once_with(partdir)
        self.assertFalse(mock_rmdir.called)

    def test_clean_prime_multiple_independent_parts(self):
        # Create part1 and get it through the "build" step.
        handler1 = pluginhandler.load_plugin(part_name='part1',
                                             plugin_name='nil')
        handler1.makedirs()

        bindir = os.path.join(handler1.code.installdir, 'bin')
        os.makedirs(bindir)
        open(os.path.join(bindir, '1'), 'w').close()

        handler1.mark_done('build')

        # Now create part2 and get it through the "build" step.
        handler2 = pluginhandler.load_plugin(part_name='part2',
                                             plugin_name='nil')
        handler2.makedirs()

        bindir = os.path.join(handler2.code.installdir, 'bin')
        os.makedirs(bindir)
        open(os.path.join(bindir, '2'), 'w').close()

        handler2.mark_done('build')

        # Now stage both parts
        handler1.stage()
        handler2.stage()

        # And prime both parts
        handler1.prime()
        handler2.prime()

        # Verify that part1's file has been primed
        self.assertTrue(
            os.path.exists(os.path.join(self.snap_dir, 'bin', '1')))

        # Verify that part2's file has been primed
        self.assertTrue(
            os.path.exists(os.path.join(self.snap_dir, 'bin', '2')))

        # Now clean the prime step for part1
        handler1.clean_prime({})

        # Verify that part1's file is no longer primed
        self.assertFalse(
            os.path.exists(os.path.join(self.snap_dir, 'bin', '1')),
            "Expected part1's primed files to be cleaned")

        # Verify that part2's file is still there
        self.assertTrue(
            os.path.exists(os.path.join(self.snap_dir, 'bin', '2')),
            "Expected part2's primed files to be untouched")

    def test_clean_prime_after_fileset_change(self):
        # Create part1 and get it through the "build" step.
        handler = pluginhandler.load_plugin(
            part_name='part1', plugin_name='nil')
        handler.makedirs()

        bindir = os.path.join(handler.code.installdir, 'bin')
        os.makedirs(bindir)
        open(os.path.join(bindir, '1'), 'w').close()
        open(os.path.join(bindir, '2'), 'w').close()

        handler.mark_done('build')
        handler.stage()
        handler.prime()

        # Verify that both files have been primed
        self.assertTrue(
            os.path.exists(os.path.join(self.snap_dir, 'bin', '1')))
        self.assertTrue(
            os.path.exists(os.path.join(self.snap_dir, 'bin', '2')))

        # Now update the `snap` fileset to only snap one of these files
        handler.code.options.snap = ['bin/1']

        # Now clean the prime step for part1
        handler.clean_prime({})

        # Verify that part1's file is no longer primed
        self.assertFalse(
            os.path.exists(os.path.join(self.snap_dir, 'bin', '1')),
            'Expected bin/1 to be cleaned')
        self.assertFalse(
            os.path.exists(os.path.join(self.snap_dir, 'bin', '2')),
            'Expected bin/2 to be cleaned as well, even though the filesets '
            'changed since it was primed.')

    def test_clean_old_prime_state(self):
        handler = pluginhandler.load_plugin(
            part_name='part1', plugin_name='nil')
        handler.makedirs()

        open(os.path.join(self.snap_dir, '1'), 'w').close()

        handler.mark_done('prime', None)

        self.assertTrue(os.path.exists(handler.code.partdir))

        handler.clean()

        self.assertFalse(os.path.exists(handler.code.partdir))

    def test_clean_prime_old_prime_state(self):
        handler = pluginhandler.load_plugin(
            part_name='part1', plugin_name='nil')
        handler.makedirs()

        primed_file = os.path.join(self.snap_dir, '1')
        open(primed_file, 'w').close()

        handler.mark_done('prime', None)

        with self.assertRaises(pluginhandler.MissingState) as raised:
            handler.clean(step='prime')

        self.assertEqual(
            str(raised.exception),
            "Failed to clean step 'prime': Missing necessary state. "
            "This won't work until a complete clean has occurred.")

        self.assertTrue(os.path.isfile(primed_file))

    def test_clean_stage_multiple_independent_parts(self):
        # Create part1 and get it through the "build" step.
        handler1 = pluginhandler.load_plugin(part_name='part1',
                                             plugin_name='nil')
        handler1.makedirs()

        bindir = os.path.join(handler1.code.installdir, 'bin')
        os.makedirs(bindir)
        open(os.path.join(bindir, '1'), 'w').close()

        handler1.mark_done('build')

        # Now create part2 and get it through the "build" step.
        handler2 = pluginhandler.load_plugin(part_name='part2',
                                             plugin_name='nil')
        handler2.makedirs()

        bindir = os.path.join(handler2.code.installdir, 'bin')
        os.makedirs(bindir)
        open(os.path.join(bindir, '2'), 'w').close()

        handler2.mark_done('build')

        # Now stage both parts
        handler1.stage()
        handler2.stage()

        # Verify that part1's file has been staged
        self.assertTrue(
            os.path.exists(os.path.join(self.stage_dir, 'bin', '1')))

        # Verify that part2's file has been staged
        self.assertTrue(
            os.path.exists(os.path.join(self.stage_dir, 'bin', '2')))

        # Now clean the stage step for part1
        handler1.clean_stage({})

        # Verify that part1's file is no longer staged
        self.assertFalse(
            os.path.exists(os.path.join(self.stage_dir, 'bin', '1')),
            "Expected part1's staged files to be cleaned")

        # Verify that part2's file is still there
        self.assertTrue(
            os.path.exists(os.path.join(self.stage_dir, 'bin', '2')),
            "Expected part2's staged files to be untouched")

    def test_clean_stage_after_fileset_change(self):
        # Create part1 and get it through the "build" step.
        handler = pluginhandler.load_plugin(part_name='part1',
                                            plugin_name='nil')
        handler.makedirs()

        bindir = os.path.join(handler.code.installdir, 'bin')
        os.makedirs(bindir)
        open(os.path.join(bindir, '1'), 'w').close()
        open(os.path.join(bindir, '2'), 'w').close()

        handler.mark_done('build')
        handler.stage()

        # Verify that both files have been staged
        self.assertTrue(
            os.path.exists(os.path.join(self.stage_dir, 'bin', '1')))
        self.assertTrue(
            os.path.exists(os.path.join(self.stage_dir, 'bin', '2')))

        # Now update the `stage` fileset to only snap one of these files
        handler.code.options.stage = ['bin/1']

        # Now clean the prime step for part1
        handler.clean_stage({})

        # Verify that part1's file is no longer staged
        self.assertFalse(
            os.path.exists(os.path.join(self.stage_dir, 'bin', '1')),
            'Expected bin/1 to be cleaned')
        self.assertFalse(
            os.path.exists(os.path.join(self.stage_dir, 'bin', '2')),
            'Expected bin/2 to be cleaned as well, even though the filesets '
            'changed since it was staged.')

    def test_clean_old_stage_state(self):
        handler = pluginhandler.load_plugin(part_name='part1',
                                            plugin_name='nil')
        handler.makedirs()

        open(os.path.join(self.stage_dir, '1'), 'w').close()

        handler.mark_done('stage', None)

        self.assertTrue(os.path.exists(handler.code.partdir))

        handler.clean()

        self.assertFalse(os.path.exists(handler.code.partdir))

    def test_clean_stage_old_stage_state(self):
        handler = pluginhandler.load_plugin(part_name='part1',
                                            plugin_name='nil')
        handler.makedirs()

        staged_file = os.path.join(self.stage_dir, '1')
        open(staged_file, 'w').close()

        handler.mark_done('stage', None)

        with self.assertRaises(pluginhandler.MissingState) as raised:
            handler.clean(step='stage')

        self.assertEqual(
            str(raised.exception),
            "Failed to clean step 'stage': Missing necessary state. "
            "This won't work until a complete clean has occurred.")

        self.assertTrue(os.path.isfile(staged_file))


class CleanPrimeTestCase(CleanBaseTestCase):

    scenarios = [
        ('all', {'fileset': ['*']}),
        ('no1', {'fileset': ['-1']}),
        ('onlya', {'fileset': ['a']}),
        ('onlybase', {'fileset': ['*', '-*/*']}),
        ('only1a', {'fileset': ['1/a']}),
        ('nostara', {'fileset': ['-*/a']}),
    ]

    def test_clean_prime(self):
        self.clear_common_directories()

        schema = {'snap': {'type': 'array'}}
        properties = {'snap': self.fileset}

        handler = pluginhandler.load_plugin(
            part_name='test_part',
            plugin_name='nil',
            part_properties=properties,
            project_options=snapcraft.ProjectOptions(),
            part_schema=schema)
        handler.makedirs()

        installdir = handler.code.installdir
        os.makedirs(installdir + '/1/1a/1b')
        os.makedirs(installdir + '/2/2a')
        os.makedirs(installdir + '/3')
        open(installdir + '/a', mode='w').close()
        open(installdir + '/b', mode='w').close()
        open(installdir + '/1/a', mode='w').close()
        open(installdir + '/3/a', mode='w').close()

        handler.mark_done('build')

        # Stage the installed files
        handler.stage()

        # Now prime them
        handler.prime()

        self.assertTrue(os.listdir(self.snap_dir))

        handler.clean_prime({})

        self.assertFalse(os.listdir(self.snap_dir),
                         'Expected snapdir to be completely cleaned')


class CleanStageTestCase(CleanBaseTestCase):

    scenarios = [
        ('all', {'fileset': ['*']}),
        ('no1', {'fileset': ['-1']}),
        ('onlya', {'fileset': ['a']}),
        ('onlybase', {'fileset': ['*', '-*/*']}),
        ('only1a', {'fileset': ['1/a']}),
        ('nostara', {'fileset': ['-*/a']}),
    ]

    def test_clean_stage(self):
        self.clear_common_directories()

        schema = {'stage': {'type': 'array'}}
        properties = {'stage': self.fileset}

        handler = pluginhandler.load_plugin(
            part_name='test_part',
            plugin_name='nil',
            part_properties=properties,
            project_options=snapcraft.ProjectOptions(),
            part_schema=schema)
        handler.makedirs()

        installdir = handler.code.installdir
        os.makedirs(installdir + '/1/1a/1b')
        os.makedirs(installdir + '/2/2a')
        os.makedirs(installdir + '/3')
        open(installdir + '/a', mode='w').close()
        open(installdir + '/b', mode='w').close()
        open(installdir + '/1/a', mode='w').close()
        open(installdir + '/3/a', mode='w').close()

        handler.mark_done('build')

        # Stage the installed files
        handler.stage()

        self.assertTrue(os.listdir(self.stage_dir))

        handler.clean_stage({})

        self.assertFalse(os.listdir(self.stage_dir),
                         'Expected snapdir to be completely cleaned')


class PerStepCleanTestCase(tests.TestCase):

    def setUp(self):
        super().setUp()

        self.manager_mock = MagicMock()

        patcher = patch.object(pluginhandler.PluginHandler, 'clean_pull')
        self.manager_mock.attach_mock(patcher.start(), 'clean_pull')
        self.addCleanup(patcher.stop)

        patcher = patch.object(pluginhandler.PluginHandler, 'clean_build')
        self.manager_mock.attach_mock(patcher.start(), 'clean_build')
        self.addCleanup(patcher.stop)

        patcher = patch.object(pluginhandler.PluginHandler, 'clean_stage')
        self.manager_mock.attach_mock(patcher.start(), 'clean_stage')
        self.addCleanup(patcher.stop)

        patcher = patch.object(pluginhandler.PluginHandler, 'clean_prime')
        self.manager_mock.attach_mock(patcher.start(), 'clean_prime')
        self.addCleanup(patcher.stop)

        self.handler = pluginhandler.load_plugin(
            part_name='test_part', plugin_name='nil')

    def test_clean_with_hint(self):
        self.handler.clean(step='pull', hint='foo')

        # Verify the step cleaning order
        self.assertEqual(4, len(self.manager_mock.mock_calls))
        self.manager_mock.assert_has_calls([
            call.clean_prime({}, 'foo'),
            call.clean_stage({}, 'foo'),
            call.clean_build('foo'),
            call.clean_pull('foo'),
        ])

    def test_clean_pull_order(self):
        self.handler.clean(step='pull')

        # Verify the step cleaning order
        self.assertEqual(4, len(self.manager_mock.mock_calls))
        self.manager_mock.assert_has_calls([
            call.clean_prime({}, ''),
            call.clean_stage({}, ''),
            call.clean_build(''),
            call.clean_pull(''),
        ])

    def test_clean_build_order(self):
        self.handler.clean(step='build')

        # Verify the step cleaning order
        self.assertEqual(3, len(self.manager_mock.mock_calls))
        self.manager_mock.assert_has_calls([
            call.clean_prime({}, ''),
            call.clean_stage({}, ''),
            call.clean_build(''),
        ])

    def test_clean_stage_order(self):
        self.handler.clean(step='stage')

        # Verify the step cleaning order
        self.assertEqual(2, len(self.manager_mock.mock_calls))
        self.manager_mock.assert_has_calls([
            call.clean_prime({}, ''),
            call.clean_stage({}, ''),
        ])

    def test_clean_prime_order(self):
        self.handler.clean(step='prime')

        # Verify the step cleaning order
        self.assertEqual(1, len(self.manager_mock.mock_calls))
        self.manager_mock.assert_has_calls([
            call.clean_prime({}, ''),
        ])


class CollisionTestCase(tests.TestCase):

    def setUp(self):
        super().setUp()

        tmpdirObject = tempfile.TemporaryDirectory()
        self.addCleanup(tmpdirObject.cleanup)
        tmpdir = tmpdirObject.name

        part1 = pluginhandler.load_plugin(part_name='part1', plugin_name='nil')
        part1.code.installdir = tmpdir + '/install1'
        os.makedirs(part1.installdir + '/a')
        open(part1.installdir + '/a/1', mode='w').close()
        with open(part1.installdir + '/file.pc', mode='w') as f:
            f.write('prefix={}\n'.format(part1.installdir))
            f.write('Name: File\n')

        part2 = pluginhandler.load_plugin(part_name='part2', plugin_name='nil')
        part2.code.installdir = tmpdir + '/install2'
        os.makedirs(part2.installdir + '/a')
        with open(part2.installdir + '/1', mode='w') as f:
            f.write('1')
        open(part2.installdir + '/2', mode='w').close()
        with open(part2.installdir + '/a/2', mode='w') as f:
            f.write('a/2')
        with open(part2.installdir + '/file.pc', mode='w') as f:
            f.write('prefix={}\n'.format(part2.installdir))
            f.write('Name: File\n')

        part3 = pluginhandler.load_plugin(part_name='part3', plugin_name='nil')
        part3.code.installdir = tmpdir + '/install3'
        os.makedirs(part3.installdir + '/a')
        os.makedirs(part3.installdir + '/b')
        with open(part3.installdir + '/1', mode='w') as f:
            f.write('2')
        with open(part2.installdir + '/2', mode='w') as f:
            f.write('1')
        open(part3.installdir + '/a/2', mode='w').close()

        part4 = pluginhandler.load_plugin(part_name='part4', plugin_name='nil')
        part4.code.installdir = tmpdir + '/install4'
        os.makedirs(part4.installdir)
        with open(part4.installdir + '/file.pc', mode='w') as f:
            f.write('prefix={}\n'.format(part4.installdir))
            f.write('Name: ConflictFile\n')

        self.part1 = part1
        self.part2 = part2
        self.part3 = part3
        self.part4 = part4

    def test_no_collisions(self):
        """No exception is expected as there are no collisions."""
        pluginhandler.check_for_collisions([self.part1, self.part2])

    def test_collisions_between_two_parts(self):
        with self.assertRaises(SnapcraftPartConflictError) as raised:
            pluginhandler.check_for_collisions(
                [self.part1, self.part2, self.part3])

        self.assertIn(
            "Parts 'part2' and 'part3' have the following file paths in "
            "common which have different contents:\n    1\n    a/2",
            raised.exception.__str__())

    def test_collisions_between_two_parts_pc_files(self):
        with self.assertRaises(SnapcraftPartConflictError) as raised:
            pluginhandler.check_for_collisions(
                [self.part1, self.part4])

        self.assertIn(
            "Parts 'part1' and 'part4' have the following file paths in "
            "common which have different contents:\n    file.pc",
            raised.exception.__str__())


class StagePackagesTestCase(tests.TestCase):

    def setUp(self):
        super().setUp()

        patcher = patch.object(snapcraft.internal.repo.Ubuntu, 'get')
        setup_apt_mock = patcher.start()
        setup_apt_mock.side_effect = repo.PackageNotFoundError('non-existing')
        self.addCleanup(patcher.stop)

    def test_missing_stage_package_displays_nice_error(self):
        part_schema = {
            'stage-packages': {
                'minitems': 1,
                'uniqueItems': True,
                'default': [],
                'type': 'array',
                'items': {'type': 'string'}},
            'plugin': {'description': 'plugin name', 'type': 'string'}
        }

        part = pluginhandler.load_plugin(
            part_name='stage-test',
            plugin_name='nil',
            part_properties={'stage-packages': ['non-existing']},
            part_schema=part_schema)

        with self.assertRaises(RuntimeError) as raised:
            part.prepare_pull()

        self.assertEqual(
            str(raised.exception),
            "Error downloading stage packages for part 'stage-test': "
            "no such package 'non-existing'")


class FindDependenciesTestCase(tests.TestCase):

    @patch('magic.open')
    @patch('snapcraft.internal.libraries.get_dependencies')
    def test_find_dependencies(self, mock_dependencies, mock_magic):
        workdir = os.path.join(os.getcwd(), 'workdir')
        os.makedirs(workdir)

        linked_elf_path = os.path.join(workdir, 'linked')
        open(linked_elf_path, 'w').close()

        linked_elf_path_b = linked_elf_path.encode(sys.getfilesystemencoding())

        mock_ms = Mock()
        mock_magic.return_value = mock_ms
        mock_ms.load.return_value = 0
        mock_ms.file.return_value = (
            'ELF 64-bit LSB executable, x86-64, version 1 (SYSV), '
            'dynamically linked interpreter /lib64/ld-linux-x86-64.so.2, '
            'for GNU/Linux 2.6.32, BuildID[sha1]=XYZ, stripped')

        mock_dependencies.return_value = ['/usr/lib/libDepends.so']

        dependencies = pluginhandler._find_dependencies(workdir, {'linked'})

        mock_ms.file.assert_called_once_with(linked_elf_path_b)
        self.assertEqual(dependencies, {'/usr/lib/libDepends.so'})

    @patch('magic.open')
    @patch('snapcraft.internal.libraries.get_dependencies')
    def test_find_dependencies_skip_object_files(self, mock_dependencies,
                                                 mock_magic):
        workdir = os.path.join(os.getcwd(), 'workdir')
        os.makedirs(workdir)
        open(os.path.join(workdir, 'object_file.o'), 'w').close()

        mock_ms = Mock()
        mock_magic.return_value = mock_ms
        mock_ms.load.return_value = 0
        mock_ms.file.return_value = (
            'ELF 64-bit LSB executable, x86-64, version 1 (SYSV), '
            'dynamically linked interpreter /lib64/ld-linux-x86-64.so.2, '
            'for GNU/Linux 2.6.32, BuildID[sha1]=XYZ, stripped')

        mock_dependencies.return_value = ['/usr/lib/libDepends.so']

        dependencies = pluginhandler._find_dependencies(
            workdir, {'object_file.o'})

        self.assertFalse(mock_ms.file.called,
                         'Expected object file to be skipped')
        self.assertEqual(dependencies, set())

    @patch('magic.open')
    @patch('snapcraft.internal.libraries.get_dependencies')
    def test_no_find_dependencies_of_non_dynamically_linked(
            self, mock_dependencies, mock_magic):
        workdir = os.path.join(os.getcwd(), 'workdir')
        os.makedirs(workdir)

        statically_linked_elf_path = os.path.join(workdir, 'statically-linked')
        open(statically_linked_elf_path, 'w').close()

        statically_linked_elf_path_b = statically_linked_elf_path.encode(
            sys.getfilesystemencoding())

        mock_ms = Mock()
        mock_magic.return_value = mock_ms
        mock_ms.load.return_value = 0
        mock_ms.file.return_value = (
            'ELF 64-bit LSB executable, x86-64, version 1 (SYSV), '
            'statically linked, for GNU/Linux 2.6.32, '
            'BuildID[sha1]=XYZ, stripped')

        dependencies = pluginhandler._find_dependencies(
            workdir, {'statically-linked'})

        mock_ms.file.assert_called_once_with(statically_linked_elf_path_b)

        self.assertFalse(
            mock_dependencies.called,
            'statically linked files should not have library dependencies')

        self.assertFalse(dependencies)

    @patch('magic.open')
    @patch('snapcraft.internal.libraries.get_dependencies')
    def test_no_find_dependencies_of_non_elf_files(
            self, mock_dependencies, mock_magic):
        workdir = os.path.join(os.getcwd(), 'workdir')
        os.makedirs(workdir)

        non_elf_path = os.path.join(workdir, 'non-elf')
        open(non_elf_path, 'w').close()

        non_elf_path_b = non_elf_path.encode(sys.getfilesystemencoding())

        mock_ms = Mock()
        mock_magic.return_value = mock_ms
        mock_ms.load.return_value = 0
        mock_ms.file.return_value = 'JPEG image data, Exif standard: ...'

        dependencies = pluginhandler._find_dependencies(workdir, {'non-elf'})

        mock_ms.file.assert_called_once_with(non_elf_path_b)

        self.assertFalse(
            mock_dependencies.called,
            'non elf files should not have library dependencies')

        self.assertFalse(
            dependencies,
            'non elf files should not have library dependencies')

    @patch('magic.open')
    @patch('snapcraft.internal.libraries.get_dependencies')
    def test_no_find_dependencies_of_symlinks(
            self, mock_dependencies, mock_magic):
        workdir = os.path.join(os.getcwd(), 'workdir')
        os.makedirs(workdir)

        symlinked_path = os.path.join(workdir, 'symlinked')
        os.symlink('/bin/dash', symlinked_path)

        mock_ms = Mock()
        mock_magic.return_value = mock_ms
        mock_ms.load.return_value = 0

        dependencies = pluginhandler._find_dependencies(workdir, {'symlinked'})

        self.assertFalse(
            mock_ms.file.called, 'magic is not needed for symlinks')

        self.assertFalse(
            mock_dependencies.called,
            'statically linked files should not have library dependencies')

        self.assertFalse(
            dependencies,
            'statically linked files should not have library dependencies')

    @patch('magic.open')
    def test_fail_to_load_magic_raises_exception(self, mock_magic):
        mock_magic.return_value.load.return_value = 1

        with self.assertRaises(RuntimeError) as raised:
            pluginhandler._find_dependencies('.', set())

        self.assertEqual(
            raised.exception.__str__(), 'Cannot load magic header detection')

<<<<<<< HEAD
    def test__organize_fileset(self):
        fileset = set(['bin/app', 'share/app1', 'bin/app2'])
        organize_fileset = {
            'tmp/bin': 'bin', 'tmp/share': 'share', 'tmp': 'new_tmp'}

        expected_fileset = set(
            [('tmp/bin/app', 'bin/app'), ('tmp/share/app1', 'share/app1'),
             ('tmp/bin/app2', 'bin/app2')])
        obtained_fileset, obtained_dirs = pluginhandler._organize_fileset(
            fileset, organize_fileset, '/install')
        expected_dirs = set()

        self.assertEqual(expected_fileset, obtained_fileset)
        self.assertEqual(expected_dirs, obtained_dirs)

    def test__get_path_prefixes(self):
        path = '/one/two/three'

        self.assertEqual(['/one/two', '/one'],
                         pluginhandler._get_path_prefixes(path))

    def test__combine_filesets_explicit_wildcard(self):
        fileset_1 = ['*']
        fileset_2 = ['a', 'b']

        expected_fileset = ['a', 'b']
        combined_fileset = pluginhandler._combine_filesets(
            fileset_1, fileset_2)
        self.assertEqual(set(expected_fileset), set(combined_fileset))

    def test__combine_filesets_implicit_wildcard(self):
        fileset_1 = ['-a']
        fileset_2 = ['a', 'b']

        expected_fileset = ['a', '-a', 'b']
        combined_fileset = pluginhandler._combine_filesets(
            fileset_1, fileset_2)
        self.assertEqual(set(expected_fileset), set(combined_fileset))

    def test__combine_filesets_no_wildcard(self):
        fileset_1 = ['a']
        fileset_2 = ['a', 'b']

        expected_fileset = ['a']
        combined_fileset = pluginhandler._combine_filesets(
            fileset_1, fileset_2)
        self.assertEqual(set(expected_fileset), set(combined_fileset))
=======

class SourcesTestCase(tests.TestCase):

    def test_do_not_follow_links(self):
        properties = dict(source='.')
        handler = pluginhandler.load_plugin(part_name='test-part',
                                            plugin_name='nil',
                                            part_properties=properties)

        # Create a file and a symlink to it
        open('file', mode='w').close()
        os.symlink('file', 'symlinkfile')

        # Create a directory and a symlink to it
        os.mkdir('dir')
        os.symlink('dir', 'symlinkdir')

        handler.pull()
        handler.build()

        # Make sure this is still a link
        build_file_path = os.path.join(
            handler.code.builddir, 'file')
        build_symlinkfile_path = os.path.join(
            handler.code.builddir, 'symlinkfile')

        self.assertTrue(os.path.isfile(build_file_path))
        self.assertTrue(os.path.islink(build_symlinkfile_path))

        build_dir_path = os.path.join(
            handler.code.builddir, 'dir')
        build_symlinkdir_path = os.path.join(
            handler.code.builddir, 'symlinkdir')

        self.assertTrue(os.path.isdir(build_dir_path))
        self.assertTrue(os.path.isdir(build_symlinkdir_path))

    def test_pull_ignores_snapcraft_files_in_source_dir(self):
        properties = dict(source='.')
        handler = pluginhandler.load_plugin(part_name='test-part',
                                            plugin_name='nil',
                                            part_properties=properties)

        open('my-snap.snap', 'w').close()
        open('my-snap', 'w').close()

        handler.pull()

        for file_ in common.SNAPCRAFT_FILES:
            self.assertFalse(
                os.path.exists(os.path.join(handler.sourcedir, file_)))
        self.assertFalse(
            os.path.exists(os.path.join(handler.sourcedir, 'my-snap.snap')),
            os.listdir(handler.sourcedir))

        # Make sure we don't filter things out incorrectly
        self.assertTrue(
            os.path.exists(os.path.join(handler.sourcedir, 'my-snap')),
            os.listdir(handler.sourcedir))

    def test_source_with_unrecognized_source_must_raise_exception(self):
        properties = dict(source='unrecognized://test_source')

        with self.assertRaises(ValueError) as raised:
            pluginhandler.load_plugin(part_name='test-part',
                                      plugin_name='nil',
                                      part_properties=properties)

        self.assertEqual(raised.exception.__str__(),
                         'no handler to manage source')


class CleanPullTestCase(tests.TestCase):

    def test_clean_pull_directory(self):
        handler = pluginhandler.load_plugin(part_name='test-part',
                                            plugin_name='nil')

        handler.pull()
        source_file = os.path.join(handler.sourcedir, 'source')
        open(source_file, 'w').close()

        handler.clean_pull()

        # The source directory should now be gone
        self.assertFalse(os.path.exists(handler.sourcedir))

    def test_clean_pull_symlink(self):
        real_source_directory = os.path.join(os.getcwd(), 'src')
        os.mkdir(real_source_directory)

        handler = pluginhandler.load_plugin(
            part_name='test-part',
            plugin_name='nil',
            part_properties={'source': 'src'},
            part_schema={'source': {'type': 'string'}})

        handler.pull()
        os.rmdir(handler.sourcedir)
        os.symlink(real_source_directory, handler.sourcedir)

        handler.clean_pull()

        # The source symlink should now be gone, but the real source should
        # still be there.
        self.assertFalse(os.path.exists(handler.sourcedir))
        self.assertTrue(os.path.isdir(real_source_directory))


class CleanBuildTestCase(tests.TestCase):

    def test_clean_build(self):
        handler = pluginhandler.load_plugin(part_name='test-part',
                                            plugin_name='nil')

        handler.build()

        source_file = os.path.join(handler.sourcedir, 'source')
        open(source_file, 'w').close()
        open(os.path.join(handler.code.build_basedir, 'built'), 'w').close()
        open(os.path.join(handler.code.installdir, 'installed'), 'w').close()

        handler.clean_build()

        # Make sure the source file hasn't been touched
        self.assertTrue(os.path.isfile(source_file))

        # Make sure the build directory is gone
        self.assertFalse(os.path.exists(handler.code.build_basedir))

        # Make sure the install directory is gone
        self.assertFalse(os.path.exists(handler.code.installdir))
>>>>>>> 9574cbb3
<|MERGE_RESOLUTION|>--- conflicted
+++ resolved
@@ -2455,7 +2455,6 @@
         self.assertEqual(
             raised.exception.__str__(), 'Cannot load magic header detection')
 
-<<<<<<< HEAD
     def test__organize_fileset(self):
         fileset = set(['bin/app', 'share/app1', 'bin/app2'])
         organize_fileset = {
@@ -2503,7 +2502,7 @@
         combined_fileset = pluginhandler._combine_filesets(
             fileset_1, fileset_2)
         self.assertEqual(set(expected_fileset), set(combined_fileset))
-=======
+
 
 class SourcesTestCase(tests.TestCase):
 
@@ -2635,5 +2634,4 @@
         self.assertFalse(os.path.exists(handler.code.build_basedir))
 
         # Make sure the install directory is gone
-        self.assertFalse(os.path.exists(handler.code.installdir))
->>>>>>> 9574cbb3
+        self.assertFalse(os.path.exists(handler.code.installdir))