# -*- Mode:Python; indent-tabs-mode:nil; tab-width:4 -*-
#
# Copyright (C) 2016 Canonical Ltd
#
# This program is free software: you can redistribute it and/or modify
# it under the terms of the GNU General Public License version 3 as
# published by the Free Software Foundation.
#
# This program is distributed in the hope that it will be useful,
# but WITHOUT ANY WARRANTY; without even the implied warranty of
# MERCHANTABILITY or FITNESS FOR A PARTICULAR PURPOSE.  See the
# GNU General Public License for more details.
#
# You should have received a copy of the GNU General Public License
# along with this program.  If not, see <http://www.gnu.org/licenses/>.

import logging
import os
from unittest import mock

import requests
import fixtures
import yaml
from collections import OrderedDict

import snapcraft                           # noqa, initialize yaml
<<<<<<< HEAD
from snapcraft.internal.errors import MissingPackageError
=======
from snapcraft.internal import parser
>>>>>>> de28a767
from snapcraft.internal.parser import (
    _get_origin_data,
    _encode_origin,
    BadSnapcraftYAMLError,
    PARTS_FILE,
    main,
)
from snapcraft.tests import TestCase, fixture_setup

TEST_OUTPUT_PATH = os.path.join(os.getcwd(), 'test_output.wiki')


def _create_example_output(output):
    with open(TEST_OUTPUT_PATH, 'w') as fp:
        fp.write(output)


def _get_part_list(path=PARTS_FILE):
    with open(path) as fp:
        return yaml.load(fp)


def _get_part(name, path=PARTS_FILE):
    part_list = _get_part_list(path)
    return part_list.get(name)


def _get_part_list_count(path=PARTS_FILE):
    return len(_get_part_list(path))


class TestParserBaseDir(TestCase):
    def test__get_base_dir(self):
        self.assertEqual('/tmp', parser._get_base_dir())


class TestParser(TestCase):
    def tearDown(self):
        try:
            os.remove(PARTS_FILE)
            os.remove(TEST_OUTPUT_PATH)
        except FileNotFoundError:
            pass

    def setUp(self):
        super().setUp()
        tempdir = fixtures.TempDir()
        self.useFixture(tempdir)
        self.tempdir_path = tempdir.path
        patcher = mock.patch('snapcraft.internal.parser._get_base_dir')
        base_dir = patcher.start()
        base_dir.return_value = tempdir.path
        self.addCleanup(patcher.stop)

    def test_ordereddict_yaml(self):
        from collections import OrderedDict
        data = OrderedDict()

        data['name'] = 'test'
        data['description'] = 'description'

        output = yaml.dump(data)

        self.assertTrue(isinstance(yaml.load(output), OrderedDict))

    @mock.patch('snapcraft.internal.parser._get_origin_data')
    @mock.patch('snapcraft.internal.sources.get')
    def test_main_nested_parts_valid(self, mock_get, mock_get_origin_data):
        """Ensure that we fail if there are dependent parts that
        are not included in the wiki's 'parts' section."""

        mock_get_origin_data.return_value = {
            'parts': {
                'main': {
                    'source': 'lp:something',
                    'plugin': 'copy',
                    'files': ['file1', 'file2'],
                    'after': ['part1'],
                },
                'part1': {
                    'source': 'lp:somethingelse1',
                    'plugin': 'copy',
                    'files': ['subfile1'],
                    'after': ['part2'],
                },
                'part2': {
                    'source': 'lp:somethingelse2',
                    'plugin': 'copy',
                    'files': ['subfile2'],
                },
            }
        }
        _create_example_output("""
---
maintainer: John Doe <john.doe@example.com
origin: lp:snapcraft-parser-example
description: example
parts: [main, part1, part2]
""")
        main(['--debug', '--index', TEST_OUTPUT_PATH])
        self.assertEqual(3, _get_part_list_count())

    @mock.patch('snapcraft.internal.parser._get_origin_data')
    @mock.patch('snapcraft.internal.sources.get')
    def test_main_nested_parts_invalid(self, mock_get, mock_get_origin_data):
        """Ensure that we fail if there are dependent parts that
        are not included in the wiki's 'parts' section."""

        mock_get_origin_data.return_value = {
            'parts': {
                'main': {
                    'source': 'lp:something',
                    'plugin': 'copy',
                    'files': ['file1', 'file2'],
                    'after': ['part1'],
                },
                'part1': {
                    'source': 'lp:somethingelse1',
                    'plugin': 'copy',
                    'files': ['subfile1'],
                    'after': ['part2'],
                },
                'part2': {
                    'source': 'lp:somethingelse2',
                    'plugin': 'copy',
                    'files': ['subfile2'],
                },
            }
        }
        _create_example_output("""
---
maintainer: John Doe <john.doe@example.com
origin: lp:snapcraft-parser-example
description: example
parts: [main, part1]
""")
        main(['--debug', '--index', TEST_OUTPUT_PATH])
        self.assertEqual(0, _get_part_list_count())

    @mock.patch('snapcraft.internal.parser._get_origin_data')
    @mock.patch('snapcraft.internal.sources.get')
    def test_wiki_code_tags(self, mock_get, mock_get_origin_data):
        _create_example_output("""
{{{
---
maintainer: John Doe <john.doe@example.com
origin: lp:snapcraft-parser-example
description: example
parts: [main]
}}}
""")
        mock_get_origin_data.return_value = {
            'parts': {
                'main': {
                    'source': 'lp:something',
                    'plugin': 'copy',
                    'files': ['file1', 'file2'],
                },
            }
        }
        main(['--debug', '--index', TEST_OUTPUT_PATH])
        self.assertEqual(1, _get_part_list_count())

    @mock.patch('snapcraft.internal.parser._get_origin_data')
    @mock.patch('snapcraft.internal.sources.get')
    def test_main_valid_variable_substition(self, mock_get,
                                            mock_get_origin_data):
        _create_example_output("""
---
maintainer: John Doe <john.doe@example.com
origin: lp:snapcraft-parser-example
description: example
parts: [main]
""")
        mock_get_origin_data.return_value = {
            'name': 'something',
            'version': '0.1',
            'parts': {
                'main': {
                    'source': 'lp:$SNAPCRAFT_PROJECT_NAME'
                              '/r$SNAPCRAFT_PROJECT_VERSION',

                    'plugin': 'copy',
                    'files': ['$SNAPCRAFT_PROJECT_NAME/file1', 'file2'],
                },
            }
        }
        retval = main(['--debug', '--index', TEST_OUTPUT_PATH])
        self.assertEqual(1, _get_part_list_count())
        part = _get_part('main')
        self.assertEqual(part['source'], 'lp:something/r0.1')
        self.assertIn('something/file1', part['files'])
        self.assertEqual(0, retval)

    @mock.patch('snapcraft.internal.parser._get_origin_data')
    @mock.patch('snapcraft.internal.sources.get')
    def test_main_valid(self, mock_get, mock_get_origin_data):
        _create_example_output("""
---
maintainer: John Doe <john.doe@example.com
origin: lp:snapcraft-parser-example
description: example
parts: [main]
""")
        mock_get_origin_data.return_value = {
            'parts': {
                'main': {
                    'source': 'lp:something',
                    'plugin': 'copy',
                    'files': ['file1', 'file2'],
                },
            }
        }
        retval = main(['--debug', '--index', TEST_OUTPUT_PATH])
        self.assertEqual(1, _get_part_list_count())
        self.assertEqual(0, retval)

    @mock.patch('snapcraft.internal.parser._get_origin_data')
    @mock.patch('snapcraft.internal.sources.get')
    def test_main_slash_warning(self, mock_get, mock_get_origin_data):
        fake_logger = fixtures.FakeLogger(level=logging.WARN)
        self.useFixture(fake_logger)

        _create_example_output("""
---
maintainer: John Doe <john.doe@example.com
origin: lp:snapcraft-parser-example
description: example
parts: [main/a]
""")
        mock_get_origin_data.return_value = {
            'parts': {
                'main/a': {
                    'source': 'lp:something',
                    'plugin': 'copy',
                    'files': ['file1', 'file2'],
                },
            }
        }
        main(['--debug', '--index', TEST_OUTPUT_PATH])
        self.assertEqual(1, _get_part_list_count())

        m = 'DEPRECATED: Found a "/" in the name of the {!r} part'.format(
            'main/a')
        self.assertTrue(m in fake_logger.output,
                        'Missing slash deprecation warning in output')

    def test_main_valid_with_default_index(self):
        main(['--debug'])
        self.assertEqual(0, _get_part_list_count())

    @mock.patch('snapcraft.internal.parser._get_origin_data')
    @mock.patch('snapcraft.internal.sources.get')
    def test_main_invalid(self,
                          mock_get,
                          mock_get_origin_data):
        _create_example_output("""
---
maintainer: John Doe <john.doe@example.com
origin: lp:snapcraft-parser-example
description: example
parts: [main, part1]
""")
        mock_get_origin_data.return_value = {
            'parts': {
                'main': {
                    'source': 'lp:something',
                    'plugin': 'copy',
                    'files': ['file1', 'file2'],
                    'after': ['part1'],
                },
            }
        }
        main(['--debug', '--index', TEST_OUTPUT_PATH])
        self.assertEqual(0, _get_part_list_count())

    @mock.patch('snapcraft.internal.parser._get_origin_data')
    @mock.patch('snapcraft.internal.sources.get')
    def test_single_part_origin(self,
                                mock_get,
                                mock_get_origin_data):
        """Test a wiki entry with a single origin part."""
        _create_example_output("""
---
maintainer: John Doe <john.doe@example.com
origin: lp:snapcraft-parser-example
description: example
parts: [main]
""")
        mock_get_origin_data.return_value = {
            'parts': {
                'main': {
                    'source': 'lp:something',
                    'plugin': 'copy',
                    'files': ['file1', 'file2'],
                },
            }
        }
        main(['--debug', '--index', TEST_OUTPUT_PATH])

        self.assertEqual(1, _get_part_list_count())

    @mock.patch('snapcraft.internal.parser._get_origin_data')
    @mock.patch('snapcraft.internal.sources.get')
    def test_multiple_part_origin(self,
                                  mock_get,
                                  mock_get_origin_data):
        """Test a wiki entry with multiple origin parts."""
        _create_example_output("""
---
maintainer: John Doe <john.doe@example.com
origin: lp:snapcraft-parser-example
description: example
parts: ['main', 'subpart']
""")
        mock_get_origin_data.return_value = {
            'parts': {
                'main': {
                    'source': 'lp:something',
                    'plugin': 'copy',
                    'files': ['file1', 'file2'],
                    'after': ['subpart'],
                },
                'subpart': {
                    'source': 'lp:somethingelse',
                    'plugin': 'copy',
                    'files': ['subfile2'],
                },
            }
        }
        main(['--debug', '--index', TEST_OUTPUT_PATH])

        self.assertEqual(2, _get_part_list_count())

    @mock.patch('snapcraft.internal.parser._get_origin_data')
    @mock.patch('snapcraft.internal.sources.get')
    def test_output_parameter(self,
                              mock_get,
                              mock_get_origin_data):
        """Test a wiki entry with multiple origin parts."""
        _create_example_output("""
---
maintainer: John Doe <john.doe@example.com
origin: lp:snapcraft-parser-example
description: example
parts: [main]
""")
        mock_get_origin_data.return_value = {
            'parts': {
                'main': {
                    'source': 'lp:something',
                    'plugin': 'copy',
                    'files': ['file1', 'file2'],
                },
            }
        }

        filename = 'parts.yaml'

        main(['--debug', '--index', TEST_OUTPUT_PATH, '--output', filename])

        self.assertEqual(1, _get_part_list_count(filename))
        self.assertTrue(os.path.exists(filename))

    @mock.patch('snapcraft.internal.parser._get_origin_data')
    @mock.patch('snapcraft.internal.sources.get')
    def test_source_with_local_part_origin(self,
                                           mock_get,
                                           mock_get_origin_data):
        """Test a wiki entry with a source with a local part."""
        _create_example_output("""
---
maintainer: John Doe <john.doe@example.com
origin: lp:snapcraft-parser-example
description: example
parts: [main]
""")
        mock_get_origin_data.return_value = {
            'parts': {
                'main': {
                    'source': '.',
                    'plugin': 'copy',
                    'files': ['file1', 'file2'],
                },
            }
        }
        main(['--debug', '--index', TEST_OUTPUT_PATH])

        self.assertEqual(1, _get_part_list_count())
        part = _get_part('main')
        self.assertNotEqual('.', part['source'])
        self.assertEqual(5, len(part.keys()))

    @mock.patch('snapcraft.internal.parser._get_origin_data')
    @mock.patch('snapcraft.internal.sources.get')
    def test_source_with_local_subdir_part_origin(self,
                                                  mock_get,
                                                  mock_get_origin_data):
        """Test a wiki entry with a source with a local part."""
        _create_example_output("""
---
maintainer: John Doe <john.doe@example.com
origin: lp:snapcraft-parser-example
description: example
parts: [main]
""")
        mock_get_origin_data.return_value = {
            'parts': {
                'main': {
                    'source': 'local',
                    'plugin': 'copy',
                    'files': ['file1', 'file2'],
                },
            }
        }
        main(['--debug', '--index', TEST_OUTPUT_PATH])

        self.assertEqual(1, _get_part_list_count())
        part = _get_part('main')
        self.assertNotEqual('local', part['source'])
        self.assertEqual('local', part['source-subdir'])
        self.assertEqual(6, len(part.keys()))

    @mock.patch('snapcraft.internal.parser._get_origin_data')
    @mock.patch('snapcraft.internal.sources.get')
    def test_source_with_local_source_subdir_part_origin(
            self, mock_get, mock_get_origin_data):
        """Test a wiki entry with a source with a local source-subdir part."""
        _create_example_output("""
---
maintainer: John Doe <john.doe@example.com
origin: lp:snapcraft-parser-example
description: example
parts: [main]
""")
        mock_get_origin_data.return_value = {
            'parts': {
                'main': {
                    'source': '.',
                    'source-subdir': 'local',
                    'plugin': 'copy',
                    'files': ['file1', 'file2'],
                },
            }
        }
        main(['--debug', '--index', TEST_OUTPUT_PATH])

        self.assertEqual(1, _get_part_list_count())
        part = _get_part('main')
        self.assertNotEqual('.', part['source'])
        self.assertEqual('local', part['source-subdir'])
        self.assertEqual(6, len(part.keys()))

    @mock.patch('snapcraft.internal.parser._get_origin_data')
    @mock.patch('snapcraft.internal.sources.get')
    def test_n_documents(
            self, mock_get, mock_get_origin_data):
        """Test 2 wiki entries."""
        _create_example_output("""
---
maintainer: John Doe <john.doe@example.com
origin: lp:snapcraft-parser-example
description: example
parts: [main]
---
maintainer: John Doe <john.doe@example.com
origin: lp:snapcraft-parser-example
description: example
parts: [main2]
""")
        mock_get_origin_data.return_value = {
            'parts': {
                'main': {
                    'source': 'lp:project',
                    'plugin': 'copy',
                    'files': ['file1', 'file2'],
                },
                'main2': {
                    'source': 'lp:project',
                    'plugin': 'copy',
                    'files': ['file1', 'file2'],
                },
            }
        }
        main(['--debug', '--index', TEST_OUTPUT_PATH])

        self.assertEqual(2, _get_part_list_count())

    @mock.patch('snapcraft.internal.parser._get_origin_data')
    @mock.patch('snapcraft.internal.sources.get')
    def test_maintaner_is_included(
            self, mock_get, mock_get_origin_data):
        """Test maintainer is included in parsed parts."""
        _create_example_output("""
---
maintainer: John Doe <john.doe@example.com>
origin: lp:snapcraft-parser-example
description: example main
parts: [main]
---
maintainer: Jim Doe <jim.doe@example.com>
origin: lp:snapcraft-parser-example
description: example main2
parts: [main2]
""")
        mock_get_origin_data.return_value = {
            'parts': {
                'main': {
                    'source': 'lp:project',
                    'plugin': 'copy',
                    'files': ['file1', 'file2'],
                },
                'main2': {
                    'source': 'lp:project',
                    'plugin': 'copy',
                    'files': ['file1', 'file2'],
                },
            }
        }
        main(['--debug', '--index', TEST_OUTPUT_PATH])

        part = _get_part('main')
        self.assertEqual('John Doe <john.doe@example.com>', part['maintainer'])

        part = _get_part('main2')
        self.assertEqual('Jim Doe <jim.doe@example.com>', part['maintainer'])

        self.assertEqual(2, _get_part_list_count())

    @mock.patch('snapcraft.internal.parser._get_origin_data')
    @mock.patch('snapcraft.internal.sources.get')
    def test_description_is_included(
            self, mock_get, mock_get_origin_data):
        """Test description is included in parsed parts."""
        _create_example_output("""
---
maintainer: John Doe <john.doe@example.com>
origin: lp:snapcraft-parser-example
description: example main
parts: [main]
---
maintainer: Jim Doe <jim.doe@example.com>
origin: lp:snapcraft-parser-example
description: example main2
parts: [main2]
""")
        mock_get_origin_data.return_value = {
            'parts': {
                'main': {
                    'source': 'lp:project',
                    'plugin': 'copy',
                    'files': ['file1', 'file2'],
                },
                'main2': {
                    'source': 'lp:project',
                    'plugin': 'copy',
                    'files': ['file1', 'file2'],
                },
            }
        }
        main(['--debug', '--index', TEST_OUTPUT_PATH])

        part = _get_part('main')
        self.assertEqual('example main', part['description'])

        part = _get_part('main2')
        self.assertEqual('example main2', part['description'])

        self.assertEqual(2, _get_part_list_count())

    @mock.patch('snapcraft.internal.parser._get_origin_data')
    @mock.patch('snapcraft.internal.sources.get')
    def test_origin_part_without_source(self, mock_get, mock_get_origin_data):
        _create_example_output("""
---
maintainer: John Doe <john.doe@example.com
origin: lp:snapcraft-parser-example
description: example
parts: [main]
""")
        mock_get_origin_data.return_value = {
            'parts': {
                'main': {
                    'plugin': 'copy',
                    'files': ['file1', 'file2'],
                },
            }
        }
        main(['--debug', '--index', TEST_OUTPUT_PATH])
        self.assertEqual(1, _get_part_list_count())
        self.assertEqual(4, len(_get_part('main').keys()))

    @mock.patch('snapcraft.internal.parser._get_origin_data')
    @mock.patch('snapcraft.internal.sources.get')
    def test_missing_fields(self, mock_get, mock_get_origin_data):
        _create_example_output("""
---
maintainer: John Doe <john.doe@example.com
origin: lp:snapcraft-parser-example
description: example
---
maintainer: John Doe <john.doe@example.com
origin: lp:snapcraft-parser-example
parts: [main]
""")
        mock_get_origin_data.return_value = {
            'parts': {
                'main': {
                    'source': 'lp:something',
                    'plugin': 'copy',
                    'files': ['file1', 'file2'],
                },
            }
        }

        retval = main(['--debug', '--index', TEST_OUTPUT_PATH])
        self.assertEqual(0, _get_part_list_count())
        self.assertEqual(2, retval)

    @mock.patch('snapcraft.internal.parser._get_origin_data')
    @mock.patch('snapcraft.internal.sources.get')
    def test_partial_processing_for_malformed_yaml(self,
                                                   mock_get,
                                                   mock_get_origin_data):
        _create_example_output("""
---
maintainer: John Doe <john.doe@example.com>
origin: lp:snapcraft-parser-example
description:
  example

  Usage
    blahblahblah
parts: [main]
---
maintainer: John Doeson <john.doeson@example.com>
origin: lp:snapcraft-parser-example
description:
  example

  Usage:
    blahblahblah
parts: [main2]
""")
        mock_get_origin_data.return_value = {
            'parts': {
                'main': {
                    'source': 'lp:something',
                    'plugin': 'copy',
                    'files': ['file1', 'file2'],
                },
                'main2': {
                    'source': 'lp:something',
                    'plugin': 'copy',
                    'files': ['file1', 'file2'],
                },
            }
        }
        main(['--debug', '--index', TEST_OUTPUT_PATH])
        self.assertEqual(1, _get_part_list_count())

    @mock.patch('snapcraft.internal.parser._get_origin_data')
    @mock.patch('snapcraft.internal.sources.get')
    def test_descriptions_get_block_quotes(self,
                                           mock_get,
                                           mock_get_origin_data):
        output = """
---
maintainer: John Doe <john.doe@example.com>
origin: lp:snapcraft-parser-example
description: |
  example

  Usage:
    blahblahblah
parts: [main]
"""
        _create_example_output(output)
        mock_get_origin_data.return_value = {
            'parts': {
                'main': {
                    'source': 'lp:something',
                    'plugin': 'copy',
                    'files': ['file1', 'file2'],
                },
            }
        }
        main(['--debug', '--index', TEST_OUTPUT_PATH])
        with open('snap-parts.yaml') as fp:
            data = fp.read()
            self.assertNotIn('description: "', data)
            self.assertIn('description: |', data)
        self.assertEqual(1, _get_part_list_count())

    @mock.patch('snapcraft.internal.parser._get_origin_data')
    @mock.patch('snapcraft.internal.sources.get')
    def test_wiki_interactions_with_fake(self,
                                         mock_get,
                                         mock_get_origin_data):

        fixture = fixture_setup.FakePartsWiki()
        self.useFixture(fixture)

        mock_get_origin_data.return_value = {
            'parts': {
                'curl': {
                    'source': 'lp:something',
                    'plugin': 'copy',
                    'files': ['file1', 'file2'],
                },
            }
        }
        main(['--debug', '--index', fixture.fake_parts_wiki_fixture.url])
        self.assertEqual(1, _get_part_list_count())

    @mock.patch('snapcraft.internal.parser._get_origin_data')
    @mock.patch('snapcraft.internal.sources.get')
    def test_wiki_interactions_with_fake_with_slashes(self,
                                                      mock_get,
                                                      mock_get_origin_data):

        fixture = fixture_setup.FakePartsWikiWithSlashes()
        self.useFixture(fixture)

        mock_get_origin_data.return_value = {
            'parts': {
                'curl/a': {
                    'source': 'lp:something',
                    'plugin': 'copy',
                    'files': ['file1', 'file2'],
                },
                'curl-a': {
                    'source': 'lp:something',
                    'plugin': 'copy',
                    'files': ['file1', 'file2'],
                },
            }
        }
        main(['--debug', '--index',
              fixture.fake_parts_wiki_with_slashes_fixture.url])
        self.assertEqual(2, _get_part_list_count())

        part1 = _get_part('curl/a')
        self.assertTrue(part1)

        part2 = _get_part('curl-a')
        self.assertTrue(part2)

    @mock.patch('snapcraft.internal.sources.get')
    def test_missing_snapcraft_yaml(self, mock_get):

        fixture = fixture_setup.FakePartsWikiOrigin()
        self.useFixture(fixture)
        origin_url = fixture.fake_parts_wiki_origin_fixture.url

        fake_logger = fixtures.FakeLogger(level=logging.ERROR)
        self.useFixture(fake_logger)

        _create_example_output("""
---
maintainer: John Doe <john.doe@example.com>
origin: {origin_url}
description: example
parts: [somepart]
""".format(origin_url=origin_url))

        main(['--debug', '--index', TEST_OUTPUT_PATH])
        self.assertEqual(0, _get_part_list_count())

        self.assertTrue(
            'Invalid wiki entry'
            in fake_logger.output, 'Missing invalid wiki entry info in output')

    @mock.patch('snapcraft.internal.sources.get')
    def test_missing_snapcraft_yaml_without_debug(self, mock_get):

        fixture = fixture_setup.FakePartsWikiOrigin()
        self.useFixture(fixture)
        origin_url = fixture.fake_parts_wiki_origin_fixture.url

        _create_example_output("""
---
maintainer: John Doe <john.doe@example.com>
origin: {origin_url}
description: example
parts: [somepart]
""".format(origin_url=origin_url))

        main(['--index', TEST_OUTPUT_PATH])
        self.assertEqual(0, _get_part_list_count())

    @mock.patch('snapcraft.internal.sources.get')
    def test_wiki_with_fake_origin_with_bad_snapcraft_yaml(self, mock_get):

        fixture = fixture_setup.FakePartsWikiOrigin()
        self.useFixture(fixture)
        origin_url = fixture.fake_parts_wiki_origin_fixture.url

        fake_logger = fixtures.FakeLogger(level=logging.ERROR)
        self.useFixture(fake_logger)

        _create_example_output("""
---
maintainer: John Doe <john.doe@example.com>
origin: {origin_url}
description: example
parts: [somepart]
""".format(origin_url=origin_url))

        origin_dir = os.path.join(parser._get_base_dir(),
                                  _encode_origin(origin_url))
        os.makedirs(origin_dir, exist_ok=True)

        # Create a fake snapcraft.yaml for _get_origin_data() to parse
        with open(os.path.join(origin_dir, 'snapcraft.yaml'),
                  'w') as fp:
            fp.write("bad yaml is : bad :yaml:::")

        main(['--debug', '--index', TEST_OUTPUT_PATH])
        self.assertEqual(0, _get_part_list_count())

        self.assertTrue(
            'Invalid wiki entry'
            in fake_logger.output, 'Missing invalid wiki entry info in output')

    @mock.patch('snapcraft.internal.sources.get')
    def test_wiki_with_fake_origin(self, mock_get):

        fixture = fixture_setup.FakePartsWikiOrigin()
        self.useFixture(fixture)
        origin_url = fixture.fake_parts_wiki_origin_fixture.url

        _create_example_output("""
---
maintainer: John Doe <john.doe@example.com>
origin: {origin_url}
description: example
parts: [somepart]
""".format(origin_url=origin_url))

        origin_dir = os.path.join(parser._get_base_dir(),
                                  _encode_origin(origin_url))
        os.makedirs(origin_dir, exist_ok=True)

        # Create a fake snapcraft.yaml for _get_origin_data() to parse
        with open(os.path.join(origin_dir, 'snapcraft.yaml'),
                  'w') as fp:
            text = requests.get(origin_url).text
            fp.write(text)

        main(['--debug', '--index', TEST_OUTPUT_PATH])
        self.assertEqual(1, _get_part_list_count())
        part = _get_part('somepart')
        self.assertTrue(part)

    @mock.patch('snapcraft.internal.parser._get_origin_data')
    @mock.patch('snapcraft.internal.sources.get')
    def test_carriage_returns(self, mock_get, mock_get_origin_data):
        """Test carriage returns in the wiki."""

        fake_logger = fixtures.FakeLogger(level=logging.ERROR)
        self.useFixture(fake_logger)

        _create_example_output("""\r
---
maintainer: John Doe <john.doe@example.com>
origin: lp:snapcraft-parser-example
description: example main\r
parts: [main]\r
---
maintainer: Jim Doe <jim.doe@example.com>
origin: lp:snapcraft-parser-example
description: example main duplicate
parts: [main]
""")
        mock_get_origin_data.return_value = {
            'parts': {
                'main': {
                    'source': 'lp:project',
                    'plugin': 'copy',
                    'files': ['file1', 'file2'],
                },
            }
        }
        main(['--debug', '--index', TEST_OUTPUT_PATH])

        part = _get_part('main')
        self.assertEqual('example main', part['description'])

        self.assertEqual(1, _get_part_list_count())

    @mock.patch('snapcraft.internal.sources.Local.pull')
    @mock.patch('snapcraft.internal.sources._get_source_type_from_uri')
    def test_filenotfound_for_non_repos(self, mock_type, mock_pull):
        mock_pull.side_effect = FileNotFoundError()
        mock_type.return_value = None
        fake_logger = fixtures.FakeLogger(level=logging.ERROR)
        self.useFixture(fake_logger)

        _create_example_output("""
---
maintainer: John Doe <john.doe@example.com>
origin: lp:not-a-real-snapcraft-parser-example
description: example main
parts: [main]
""")
        with self.assertRaises(FileNotFoundError):
            main(['--debug', '--index', TEST_OUTPUT_PATH])

    @mock.patch('snapcraft.internal.sources.Bazaar.__init__')
    def test_missing_packages(self, mock_init):
        mock_init.side_effect = MissingPackageError('bzr')
        fake_logger = fixtures.FakeLogger(level=logging.ERROR)
        self.useFixture(fake_logger)

        _create_example_output("""
---
maintainer: John Doe <john.doe@example.com>
origin: lp:not-a-real-snapcraft-parser-example
description: example main
parts: [main]
---
maintainer: John Doe <john.doe@example.com>
origin: lp:not-a-real-snapcraft-parser-example
description: example main
parts: [main2]
""")
        retval = main(['--debug', '--index', TEST_OUTPUT_PATH])
        self.assertEqual(2, retval)

        self.assertTrue(
            'One or more required packages are missing, please install'
            in fake_logger.output, 'No missing package info in output')

    @mock.patch('snapcraft.internal.parser._get_origin_data')
    @mock.patch('snapcraft.internal.sources.get')
    def test_duplicate_entries(self, mock_get, mock_get_origin_data):
        """Test duplicate parts are ignored."""

        fake_logger = fixtures.FakeLogger(level=logging.ERROR)
        self.useFixture(fake_logger)

        _create_example_output("""
---
maintainer: John Doe <john.doe@example.com>
origin: lp:snapcraft-parser-example
description: example main
parts: [main]
---
maintainer: Jim Doe <jim.doe@example.com>
origin: lp:snapcraft-parser-example
description: example main duplicate
parts: [main]
""")
        mock_get_origin_data.return_value = {
            'parts': {
                'main': {
                    'source': 'lp:project',
                    'plugin': 'copy',
                    'files': ['file1', 'file2'],
                },
            }
        }
        main(['--debug', '--index', TEST_OUTPUT_PATH])

        part = _get_part('main')
        self.assertEqual('example main', part['description'])

        self.assertEqual(1, _get_part_list_count())

        self.assertTrue(
            'Duplicate part found in the wiki: main'
            in fake_logger.output, 'Missing duplicate part info in output')

    @mock.patch('snapcraft.internal.parser._get_origin_data')
    @mock.patch('snapcraft.internal.sources.get')
    def test_parsed_output_matches_wiki_order(
            self, mock_get, mock_get_origin_data):
        _create_example_output("""
---
maintainer: John Doe <john.doe@example.com>
origin: lp:snapcraft-parser-example
description: example main
parts: [main]
---
maintainer: Jim Doe <jim.doe@example.com>
origin: lp:snapcraft-parser-example
description: example main2
parts: [main2]
---
maintainer: Jim Doe <jim.doe@example.com>
origin: lp:snapcraft-parser-example
description: example main2
parts: [app1]
""")
        parts = OrderedDict()

        parts_main = OrderedDict()
        parts_main['description'] = 'example main'
        parts_main['files'] = ['file1', 'file2']
        parts_main['maintainer'] = 'John Doe <john.doe@example.com>'
        parts_main['plugin'] = 'copy'
        parts_main['source'] = 'lp:project'
        parts['main'] = parts_main

        parts_main2 = OrderedDict()
        parts_main2['description'] = 'example main2'
        parts_main2['files'] = ['file1', 'file2']
        parts_main2['maintainer'] = 'Jim Doe <jim.doe@example.com>'
        parts_main2['plugin'] = 'copy'
        parts_main2['source'] = 'lp:project'
        parts['main2'] = parts_main2

        parts_app1 = OrderedDict()
        parts_app1['description'] = 'example main2'
        parts_app1['files'] = ['file1', 'file2']
        parts_app1['maintainer'] = 'Jim Doe <jim.doe@example.com>'
        parts_app1['plugin'] = 'copy'
        parts_app1['source'] = 'lp:project'
        parts['app1'] = parts_app1

        mock_get_origin_data.return_value = {
            'parts': parts,
        }
        main(['--index', TEST_OUTPUT_PATH])
        self.assertEqual(3, _get_part_list_count())

        self.assertEqual(parts,
                         _get_part_list())

    def test__get_origin_data_both(self):
        with open(os.path.join(self.tempdir_path,
                  '.snapcraft.yaml'), 'w') as fp:
            fp.write("")
        with open(os.path.join(self.tempdir_path,
                  'snapcraft.yaml'), 'w') as fp:
            fp.write("")

        self.assertRaises(BadSnapcraftYAMLError, _get_origin_data,
                          self.tempdir_path)

    def test__get_origin_data_hidden_only(self):
        with open(os.path.join(self.tempdir_path,
                  '.snapcraft.yaml'), 'w') as fp:
            fp.write("")

        _get_origin_data(self.tempdir_path)

    def test__get_origin_data_normal_only(self):
        with open(os.path.join(self.tempdir_path,
                  'snapcraft.yaml'), 'w') as fp:
            fp.write("")

        _get_origin_data(self.tempdir_path)

    def test__encode_origin_git(self):
        origin = 'git@github.com:testuser/testproject.git'
        origin_dir = _encode_origin(origin)

        self.assertEqual('gitgithub.comtestusertestproject.git', origin_dir)

    def test__encode_origin_lp(self):
        origin = 'lp:~testuser/testproject/testbranch'
        origin_dir = _encode_origin(origin)

        self.assertEqual('lptestusertestprojecttestbranch', origin_dir)<|MERGE_RESOLUTION|>--- conflicted
+++ resolved
@@ -24,11 +24,8 @@
 from collections import OrderedDict
 
 import snapcraft                           # noqa, initialize yaml
-<<<<<<< HEAD
 from snapcraft.internal.errors import MissingPackageError
-=======
 from snapcraft.internal import parser
->>>>>>> de28a767
 from snapcraft.internal.parser import (
     _get_origin_data,
     _encode_origin,
