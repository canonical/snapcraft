# -*- Mode:Python; indent-tabs-mode:nil; tab-width:4 -*-
#
# Copyright (C) 2015, 2016 Canonical Ltd
#
# This program is free software: you can redistribute it and/or modify
# it under the terms of the GNU General Public License version 3 as
# published by the Free Software Foundation.
#
# This program is distributed in the hope that it will be useful,
# but WITHOUT ANY WARRANTY; without even the implied warranty of
# MERCHANTABILITY or FITNESS FOR A PARTICULAR PURPOSE.  See the
# GNU General Public License for more details.
#
# You should have received a copy of the GNU General Public License
# along with this program.  If not, see <http://www.gnu.org/licenses/>.

from collections import OrderedDict
import copy
import logging
import os
import shutil
import stat
import sys
import tempfile
from unittest.mock import (
    call,
    Mock,
    MagicMock,
    patch,
)

import fixtures

import snapcraft
from snapcraft.internal.errors import SnapcraftPartConflictError
from snapcraft.internal import (
    common,
    lifecycle,
    pluginhandler,
    project_loader,
    repo,
    states,
)
from snapcraft import tests
from snapcraft.tests import fixture_setup
from snapcraft.plugins import nil
from snapcraft.plugins import cmake  # noqa


class TestPlugin(snapcraft.BasePlugin):

    @classmethod
    def schema(cls):
        return {
            '$schema': 'http://json-schema.org/draft-04/schema#',
            'type': 'object',
            'additionalProperties': False,
            'properties': {
                'test-property': {
                    'type': 'string'
                }
            },
        }

    @classmethod
    def get_pull_properties(cls):
        return ['test-property']

    @classmethod
    def get_build_properties(cls):
        return ['test-property']


def _load_plugin(part_name, plugin_name=None, part_properties=None,
                 project_options=None):
    if not plugin_name:
        plugin_name = 'nil'
    properties = {'plugin': plugin_name}
    if part_properties:
        properties.update(part_properties)
    if not project_options:
        project_options = snapcraft.ProjectOptions()

    schema = project_loader.Validator().part_schema
    return pluginhandler.load_plugin(part_name=part_name,
                                     plugin_name=plugin_name,
                                     part_properties=properties,
                                     project_options=project_options,
                                     part_schema=schema)


class PluginTestCase(tests.TestCase):

    def test_build_with_subdir_copies_sourcedir(self):
        handler = _load_plugin(
            'test-part', part_properties={'source-subdir': 'src'})

        sourcedir = handler.sourcedir
        source_subdir = handler.code.options.source_subdir

        subdir = os.path.join(sourcedir, source_subdir)
        os.makedirs(subdir)
        open(os.path.join(sourcedir, 'file1'), 'w').close()
        open(os.path.join(subdir, 'file2'), 'w').close()

        self.assertEqual(
            os.path.join(handler.code.build_basedir, source_subdir),
            handler.code.builddir)

        handler.build()

        self.assertTrue(
            os.path.exists(os.path.join(handler.code.build_basedir, 'file1')))
        self.assertTrue(
            os.path.exists(os.path.join(handler.code.builddir, 'file2')))

    def test_build_without_subdir_copies_sourcedir(self):
        handler = _load_plugin('test-part')

        os.makedirs(handler.sourcedir)
        open(os.path.join(handler.sourcedir, 'file'), 'w').close()

        self.assertEqual(handler.code.build_basedir, handler.code.builddir)

        handler.build()

        self.assertTrue(
            os.path.exists(os.path.join(handler.code.build_basedir, 'file')))

    @patch('os.path.isdir', return_value=False)
    def test_local_non_dir_source_path_must_raise_exception(self, mock_isdir):
        raised = self.assertRaises(
            ValueError,
            _load_plugin,
            'test-part', part_properties={'source': 'file'})

        mock_isdir.assert_called_once_with('file')

        self.assertEqual(raised.__str__(),
                         'local source (file) is not a directory')

    def test_init_unknown_plugin_must_raise_exception(self):
        fake_logger = fixtures.FakeLogger(level=logging.ERROR)
        self.useFixture(fake_logger)

        raised = self.assertRaises(
            pluginhandler.PluginError,
            _load_plugin,
            'fake-part', 'test_unexisting')

        self.assertEqual(raised.__str__(),
                         'unknown plugin: test_unexisting')

    def test_fileset_include_excludes(self):
        stage_set = [
            '-etc',
            'opt/something',
            '-usr/lib/*.a',
            'usr/bin',
            '\-everything',
            r'\\a',
        ]

        include, exclude = pluginhandler._get_file_list(stage_set)

        self.assertEqual(include, ['opt/something', 'usr/bin',
                                   '-everything', r'\a'])
        self.assertEqual(exclude, ['etc', 'usr/lib/*.a'])

    @patch.object(snapcraft.plugins.nil.NilPlugin, 'snap_fileset')
    def test_migratable_fileset_for_no_options_modification(
            self, mock_snap_fileset):
        """Making sure migratable_fileset_for() doesn't modify options"""

        mock_snap_fileset.return_value = ['baz']

        handler = _load_plugin('test-part')
        handler.code.options.snap = ['foo']
        handler.code.options.stage = ['bar']
        expected_options = copy.deepcopy(handler.code.options)

        handler.migratable_fileset_for('stage')
        self.assertEqual(vars(expected_options),
                         vars(handler.code.options),
                         'Expected options to be unmodified')

        handler.migratable_fileset_for('prime')
        self.assertEqual(vars(expected_options),
                         vars(handler.code.options),
                         'Expected options to be unmodified')

    def test_fileset_only_includes(self):
        stage_set = [
            'opt/something',
            'usr/bin',
        ]

        include, exclude = pluginhandler._get_file_list(stage_set)

        self.assertEqual(include, ['opt/something', 'usr/bin'])
        self.assertEqual(exclude, [])

    def test_fileset_only_excludes(self):
        stage_set = [
            '-etc',
            '-usr/lib/*.a',
        ]

        include, exclude = pluginhandler._get_file_list(stage_set)

        self.assertEqual(include, ['*'])
        self.assertEqual(exclude, ['etc', 'usr/lib/*.a'])

    def test_migrate_snap_files_already_exists(self):
        os.makedirs('install')
        os.makedirs('stage')

        # Place the already-staged file
        with open('stage/foo', 'w') as f:
            f.write('staged')

        # Place the to-be-staged file with the same name
        with open('install/foo', 'w') as f:
            f.write('installed')

        files, dirs = pluginhandler._migratable_filesets(['*'], 'install')
        pluginhandler._migrate_files(files, dirs, 'install', 'stage')

        # Verify that the staged file is the one that was staged last
        with open('stage/foo', 'r') as f:
            self.assertEqual(f.read(), 'installed',
                             'Expected staging to allow overwriting of '
                             'already-staged files')

    def test_migrate_files_supports_no_follow_symlinks(self):
        os.makedirs('install')
        os.makedirs('stage')

        with open(os.path.join('install', 'foo'), 'w') as f:
            f.write('installed')

        os.symlink('foo', os.path.join('install', 'bar'))

        files, dirs = pluginhandler._migratable_filesets(['*'], 'install')
        pluginhandler._migrate_files(
            files, dirs, 'install', 'stage', follow_symlinks=False)

        # Verify that the symlink was preserved
        self.assertTrue(os.path.islink(os.path.join('stage', 'bar')),
                        "Expected migrated 'bar' to still be a symlink.")
        self.assertEqual('foo', os.readlink(os.path.join('stage', 'bar')),
                         "Expected migrated 'bar' to point to 'foo'")

    def test_migrate_files_supports_follow_symlinks(self):
        os.makedirs('install')
        os.makedirs('stage')

        with open(os.path.join('install', 'foo'), 'w') as f:
            f.write('installed')

        os.symlink('foo', os.path.join('install', 'bar'))

        files, dirs = pluginhandler._migratable_filesets(['*'], 'install')
        pluginhandler._migrate_files(
            files, dirs, 'install', 'stage', follow_symlinks=True)

        # Verify that the symlink was preserved
        self.assertFalse(os.path.islink(os.path.join('stage', 'bar')),
                         "Expected migrated 'bar' to no longer be a symlink.")
        with open(os.path.join('stage', 'bar'), 'r') as f:
            self.assertEqual(f.read(), 'installed',
                             "Expected migrated 'bar' to be a copy of 'foo'")

    @patch('os.chown')
    def test_migrate_files_preserves_ownership(self, chown_mock):
        os.makedirs('install')
        os.makedirs('stage')

        foo = os.path.join('install', 'foo')

        with open(foo, 'w') as f:
            f.write('installed')

        files, dirs = pluginhandler._migratable_filesets(['*'], 'install')
        pluginhandler._migrate_files(
            files, dirs, 'install', 'stage', follow_symlinks=True)

        self.assertTrue(chown_mock.called)

    @patch('os.chown')
    def test_migrate_files_chown_permissions(self, chown_mock):
        os.makedirs('install')
        os.makedirs('stage')

        chown_mock.side_effect = PermissionError("No no no")

        foo = os.path.join('install', 'foo')

        with open(foo, 'w') as f:
            f.write('installed')

        files, dirs = pluginhandler._migratable_filesets(['*'], 'install')
        pluginhandler._migrate_files(
            files, dirs, 'install', 'stage', follow_symlinks=True)

        self.assertTrue(chown_mock.called)

    def test_migrate_files_preserves_file_mode(self):
        os.makedirs('install')
        os.makedirs('stage')

        foo = os.path.join('install', 'foo')

        with open(foo, 'w') as f:
            f.write('installed')

        mode = os.stat(foo).st_mode

        new_mode = 0o777
        os.chmod(foo, new_mode)
        self.assertNotEqual(mode, new_mode)

        files, dirs = pluginhandler._migratable_filesets(['*'], 'install')
        pluginhandler._migrate_files(
            files, dirs, 'install', 'stage', follow_symlinks=True)

        self.assertEqual(stat.S_IMODE(
            os.stat(os.path.join('stage', 'foo')).st_mode), new_mode)

    @patch('os.chown')
    def test_migrate_files_preserves_file_mode_chown_permissions(self,
                                                                 chown_mock):
        chown_mock.side_effect = PermissionError("No no no")
        os.makedirs('install')
        os.makedirs('stage')

        foo = os.path.join('install', 'foo')

        with open(foo, 'w') as f:
            f.write('installed')

        mode = os.stat(foo).st_mode

        new_mode = 0o777
        os.chmod(foo, new_mode)
        self.assertNotEqual(mode, new_mode)

        files, dirs = pluginhandler._migratable_filesets(['*'], 'install')
        pluginhandler._migrate_files(
            files, dirs, 'install', 'stage', follow_symlinks=True)

        self.assertEqual(stat.S_IMODE(
            os.stat(os.path.join('stage', 'foo')).st_mode), new_mode)

        self.assertTrue(chown_mock.called)

    def test_migrate_files_preserves_directory_mode(self):
        os.makedirs('install/foo')
        os.makedirs('stage')

        foo = os.path.join('install', 'foo', 'bar')

        with open(foo, 'w') as f:
            f.write('installed')

        mode = os.stat(foo).st_mode

        new_mode = 0o777
        self.assertNotEqual(mode, new_mode)
        os.chmod(os.path.dirname(foo), new_mode)
        os.chmod(foo, new_mode)

        files, dirs = pluginhandler._migratable_filesets(['*'], 'install')
        pluginhandler._migrate_files(
            files, dirs, 'install', 'stage', follow_symlinks=True)

        self.assertEqual(stat.S_IMODE(
            os.stat(os.path.join('stage', 'foo')).st_mode), new_mode)
        self.assertEqual(stat.S_IMODE(
            os.stat(os.path.join('stage', 'foo', 'bar')).st_mode), new_mode)

    @patch('importlib.import_module')
    @patch('snapcraft.internal.pluginhandler._load_local')
    @patch('snapcraft.internal.pluginhandler._get_plugin')
    def test_non_local_plugins(self, plugin_mock,
                               local_load_mock, import_mock):
        mock_plugin = Mock()
        mock_plugin.schema.return_value = {}
        mock_plugin.get_pull_properties.return_value = []
        mock_plugin.get_build_properties.return_value = []
        plugin_mock.return_value = mock_plugin
        local_load_mock.side_effect = ImportError()
        _load_plugin('mock-part', 'mock')
        import_mock.assert_called_with('snapcraft.plugins.mock')
        local_load_mock.assert_called_with('x-mock', self.local_plugins_dir)

    def test_plugin_without_project(self):
        class OldPlugin(snapcraft.BasePlugin):

            @classmethod
            def schema(cls):
                schema = super().schema()
                schema['properties']['fake-property'] = {
                    'type': 'string',
                }
                return schema

            def __init__(self, name, options):
                super().__init__(name, options)

        self.useFixture(fixture_setup.FakePlugin('oldplugin', OldPlugin))
        plugin = _load_plugin('fake-part', 'oldplugin', {'fake-property': '.'})

        self.assertTrue(plugin.code.project is not None)

    @patch('importlib.import_module')
    @patch('snapcraft.internal.pluginhandler._load_local')
    @patch('snapcraft.internal.pluginhandler._get_plugin')
    def test_plugin_without_project_not_from_base(self, plugin_mock,
                                                  local_load_mock,
                                                  import_mock):
        class NonBaseOldPlugin:
            @classmethod
            def schema(cls):
                return {}

            @classmethod
            def get_pull_properties(cls):
                return []

            @classmethod
            def get_build_properties(cls):
                return []

            def __init__(self, name, options):
                pass

        plugin_mock.return_value = NonBaseOldPlugin
        local_load_mock.side_effect = ImportError()
        plugin = _load_plugin('fake-part', 'nonbaseoldplugin')

        self.assertTrue(plugin.code.project is not None)

    def test_plugin_schema_step_hint_pull(self):
        class Plugin(snapcraft.BasePlugin):
            @classmethod
            def schema(cls):
                schema = super().schema()
                schema['properties']['foo'] = {
                    'type': 'string',
                }
                schema['pull-properties'] = ['foo']

                return schema

        self.useFixture(fixture_setup.FakePlugin('plugin', Plugin))
        _load_plugin('fake-part', 'plugin')

    def test_plugin_schema_step_hint_build(self):
        class Plugin(snapcraft.BasePlugin):
            @classmethod
            def schema(cls):
                schema = super().schema()
                schema['properties']['foo'] = {
                    'type': 'string',
                }
                schema['build-properties'] = ['foo']

                return schema

        self.useFixture(fixture_setup.FakePlugin('plugin', Plugin))
        _load_plugin('fake-part', 'plugin')

    def test_plugin_schema_step_hint_pull_and_build(self):
        class Plugin(snapcraft.BasePlugin):
            @classmethod
            def schema(cls):
                schema = super().schema()
                schema['properties']['foo'] = {
                    'type': 'string',
                }
                schema['pull-properties'] = ['foo']
                schema['build-properties'] = ['foo']

                return schema

        self.useFixture(fixture_setup.FakePlugin('plugin', Plugin))
        _load_plugin('fake-part', 'plugin')

    def test_plugin_schema_invalid_pull_hint(self):
        class Plugin(snapcraft.BasePlugin):
            @classmethod
            def schema(cls):
                schema = super().schema()
                schema['properties']['foo'] = {
                    'type': 'string',
                }
                schema['pull-properties'] = ['bar']

                return schema

        self.useFixture(fixture_setup.FakePlugin('plugin', Plugin))
        raised = self.assertRaises(
            ValueError,
            _load_plugin,
            'fake-part', 'plugin')

        self.assertEqual(
            "Invalid pull properties specified by 'plugin' plugin: ['bar']",
            str(raised))

    def test_plugin_schema_invalid_build_hint(self):
        class Plugin(snapcraft.BasePlugin):
            @classmethod
            def schema(cls):
                schema = super().schema()
                schema['properties']['foo'] = {
                    'type': 'string',
                }
                schema['build-properties'] = ['bar']

                return schema

        self.useFixture(fixture_setup.FakePlugin('plugin', Plugin))
        raised = self.assertRaises(
            ValueError,
            _load_plugin, 'fake-part', 'plugin')

        self.assertEqual(
            "Invalid build properties specified by 'plugin' plugin: ['bar']",
            str(raised))

    def test_filesets_includes_without_relative_paths(self):
        raised = self.assertRaises(
            pluginhandler.PluginError,
            pluginhandler._get_file_list,
            ['rel', '/abs/include'])

        self.assertEqual(
            'path "/abs/include" must be relative', str(raised))

    def test_filesets_exlcudes_without_relative_paths(self):
        raised = self.assertRaises(
            pluginhandler.PluginError,
            pluginhandler._get_file_list,
            ['rel', '-/abs/exclude'])

        self.assertEqual(
            'path "/abs/exclude" must be relative', str(raised))


class MigratePluginTestCase(tests.TestCase):

    scenarios = [
        ('nothing', {
            'fileset': ['-*'],
            'result': []
        }),
        ('all', {
            'fileset': ['*'],
            'result': [
                'stage/1',
                'stage/1/1a/1b',
                'stage/1/1a',
                'stage/1/a',
                'stage/2',
                'stage/2/2a',
                'stage/3',
                'stage/3/a',
                'stage/a',
                'stage/b',
            ],
        }),
        ('no1', {
            'fileset': ['-1'],
            'result': [
                'stage/2',
                'stage/2/2a',
                'stage/3',
                'stage/3/a',
                'stage/a',
                'stage/b',
            ],
        }),
        ('onlya', {
            'fileset': ['a'],
            'result': [
                'stage/a',
            ],
        }),
        ('onlybase', {
            'fileset': ['*', '-*/*'],
            'result': [
                'stage/a',
                'stage/b',
                'stage/1',
                'stage/2',
                'stage/3',
            ],
        }),
        ('nostara', {
            'fileset': ['-*/a'],
            'result': [
                'stage/1',
                'stage/1/1a/1b',
                'stage/1/1a',
                'stage/2',
                'stage/2/2a',
                'stage/3',
                'stage/a',
                'stage/b',
            ],
        }),
    ]

    def test_migrate_snap_files(self):
        tmpdirObject = tempfile.TemporaryDirectory()
        self.addCleanup(tmpdirObject.cleanup)
        tmpdir = tmpdirObject.name

        srcdir = tmpdir + '/install'
        os.makedirs(tmpdir + '/install/1/1a/1b')
        os.makedirs(tmpdir + '/install/2/2a')
        os.makedirs(tmpdir + '/install/3')
        open(tmpdir + '/install/a', mode='w').close()
        open(tmpdir + '/install/b', mode='w').close()
        open(tmpdir + '/install/1/a', mode='w').close()
        open(tmpdir + '/install/3/a', mode='w').close()

        dstdir = tmpdir + '/stage'
        os.makedirs(dstdir)

        files, dirs = pluginhandler._migratable_filesets(
            self.fileset, srcdir)
        pluginhandler._migrate_files(files, dirs, srcdir, dstdir)

        expected = []
        for item in self.result:
            expected.append(os.path.join(tmpdir, item))
        expected.sort()

        result = []
        for root, subdirs, files in os.walk(dstdir):
            for item in files:
                result.append(os.path.join(root, item))
            for item in subdirs:
                result.append(os.path.join(root, item))
        result.sort()

        self.assertEqual(expected, result)


class MigratableFilesetsTestCase(tests.TestCase):
    def setUp(self):
        super().setUp()

        os.makedirs('install/foo/bar/baz')
        open('install/1', 'w').close()
        open('install/foo/2', 'w').close()
        open('install/foo/bar/3', 'w').close()
        open('install/foo/bar/baz/4', 'w').close()

    def test_migratable_filesets_everything(self):
        files, dirs = pluginhandler._migratable_filesets(['*'], 'install')
        self.assertEqual({'1', 'foo/2', 'foo/bar/3', 'foo/bar/baz/4'}, files)
        self.assertEqual({'foo', 'foo/bar', 'foo/bar/baz'}, dirs)

    def test_migratable_filesets_foo(self):
        files, dirs = pluginhandler._migratable_filesets(['foo'], 'install')
        self.assertEqual({'foo/2', 'foo/bar/3', 'foo/bar/baz/4'}, files)
        self.assertEqual({'foo', 'foo/bar', 'foo/bar/baz'}, dirs)

    def test_migratable_filesets_everything_in_foo(self):
        files, dirs = pluginhandler._migratable_filesets(['foo/*'], 'install')
        self.assertEqual({'foo/2', 'foo/bar/3', 'foo/bar/baz/4'}, files)
        self.assertEqual({'foo', 'foo/bar', 'foo/bar/baz'}, dirs)

    def test_migratable_filesets_root_file(self):
        files, dirs = pluginhandler._migratable_filesets(['1'], 'install')
        self.assertEqual({'1'}, files)
        self.assertEqual(set(), dirs)

    def test_migratable_filesets_single_nested_file(self):
        files, dirs = pluginhandler._migratable_filesets(['foo/2'], 'install')
        self.assertEqual({'foo/2'}, files)
        self.assertEqual({'foo'}, dirs)

    def test_migratable_filesets_single_really_nested_file(self):
        files, dirs = pluginhandler._migratable_filesets(['foo/bar/2'],
                                                         'install')
        self.assertEqual({'foo/bar/2'}, files)
        self.assertEqual({'foo', 'foo/bar'}, dirs)

    def test_migratable_filesets_single_really_really_nested_file(self):
        files, dirs = pluginhandler._migratable_filesets(['foo/bar/baz/3'],
                                                         'install')
        self.assertEqual({'foo/bar/baz/3'}, files)
        self.assertEqual({'foo', 'foo/bar', 'foo/bar/baz'}, dirs)


class OrganizeTestCase(tests.TestCase):

    scenarios = [
        ('simple_file', dict(
            setup_dirs=[],
            setup_files=['foo'],
            organize_set={'foo': 'bar'},
            expected=[(['bar'], '')]
        )),
        ('simple_dir_with_file', dict(
            setup_dirs=['foodir'],
            setup_files=[os.path.join('foodir', 'foo')],
            organize_set={'foodir': 'bardir'},
            expected=[
                (['bardir'], ''),
                (['foo'], 'bardir'),
            ]
        )),
        ('organize_to_the_same_directory', dict(
            setup_dirs=['bardir', 'foodir'],
            setup_files=[
                os.path.join('foodir', 'foo'),
                os.path.join('bardir', 'bar'),
                'basefoo',
            ],
            organize_set={
                'foodir': 'bin',
                'bardir': 'bin',
                'basefoo': 'bin/basefoo'
            },
            expected=[
                (['bin'], ''),
                (['bar', 'basefoo', 'foo'], 'bin'),
            ]
        )),
        ('overwrite_existing_file', dict(
            setup_dirs=[],
            setup_files=['foo', 'bar'],
            organize_set={'foo': 'bar'},
            expected=EnvironmentError,
        )),
        ('*_for_files', dict(
            setup_dirs=[],
            setup_files=['foo.conf', 'bar.conf'],
            organize_set={'*.conf': 'dir/'},
            expected=[
                (['dir'], ''),
                (['bar.conf', 'foo.conf'], 'dir'),
            ]
        )),
        ('*_for_files_with_non_dir_dst', dict(
            setup_dirs=[],
            setup_files=['foo.conf', 'bar.conf'],
            organize_set={'*.conf': 'dir'},
            expected=EnvironmentError,
        )),
        ('*_for_directories', dict(
            setup_dirs=['dir1', 'dir2'],
            setup_files=[
                os.path.join('dir1', 'foo'),
                os.path.join('dir2', 'bar'),
            ],
            organize_set={'dir*': 'dir/'},
            expected=[
                (['dir'], ''),
                (['dir1', 'dir2'], 'dir'),
                (['foo'], os.path.join('dir', 'dir1')),
                (['bar'], os.path.join('dir', 'dir2')),
            ]
        )),
        ('combined_*_with_file', dict(
            setup_dirs=['dir1', 'dir2'],
            setup_files=[
                os.path.join('dir1', 'foo'),
                os.path.join('dir1', 'bar'),
                os.path.join('dir2', 'bar'),
            ],
            organize_set={
                'dir*': 'dir/',
                'dir1/bar': '.'
            },
            expected=[
                (['bar', 'dir'], ''),
                (['dir1', 'dir2'], 'dir'),
                (['foo'], os.path.join('dir', 'dir1')),
                (['bar'], os.path.join('dir', 'dir2')),
            ]
        )),
    ]

    def test_organize_file(self):
        base_dir = 'install'
        os.makedirs(base_dir)

        for directory in self.setup_dirs:
            os.makedirs(os.path.join(base_dir, directory))

        for file_entry in self.setup_files:
            with open(os.path.join(base_dir, file_entry), 'w') as f:
                f.write(file_entry)

        if (isinstance(self.expected, type) and
                issubclass(self.expected, Exception)):
            self.assertRaises(
                self.expected,
                pluginhandler._organize_filesets,
                self.organize_set, base_dir)
        else:
            pluginhandler._organize_filesets(self.organize_set, base_dir)
            for expect in self.expected:
                dir_path = os.path.join(base_dir, expect[1])
                dir_contents = os.listdir(dir_path)
                dir_contents.sort()
                self.assertEqual(expect[0], dir_contents)


class RealStageTestCase(tests.TestCase):

    def setUp(self):
        super().setUp()
        self.make_snapcraft_yaml("""name: pc-file-test
version: 1.0
summary: test pkg-config .pc
description: when the .pc files reach stage the should be reprefixed
confinement: strict
grade: stable

parts:
    stage-pc:
        plugin: nil
""")

    def test_pc_files_correctly_prefixed(self):
        pc_file = os.path.join('usr', 'lib', 'pkgconfig', 'granite.pc')
        stage_pc_install = os.path.join(
            'parts', 'stage-pc', 'install', pc_file)
        stage_pc_stage = os.path.join('stage', pc_file)

        # Run build
        lifecycle.execute('build', snapcraft.ProjectOptions())

        # Simulate a .pc file was installed
        os.makedirs(os.path.dirname(stage_pc_install))
        with open(stage_pc_install, 'w') as f:
            f.write('prefix=/usr\n')
            f.write('exec_prefix=${prefix}\n')
            f.write('libdir=${prefix}/lib\n')
            f.write('includedir=${prefix}/include\n')
            f.write('\n')
            f.write('Name: granite\n')
            f.write('Description: elementary\'s Application Framework\n')
            f.write('Version: 0.4\n')
            f.write('Libs: -L${libdir} -lgranite\n')
            f.write('Cflags: -I${includedir}/granite\n')
            f.write('Requires: cairo gee-0.8 glib-2.0 gio-unix-2.0 '
                    'gobject-2.0\n')

        # Now we stage
        lifecycle.execute('stage', snapcraft.ProjectOptions())

        with open(stage_pc_stage) as f:
            pc_file_content = f.read()
        expected_pc_file_content = """prefix={}/stage/usr
exec_prefix=${{prefix}}
libdir=${{prefix}}/lib
includedir=${{prefix}}/include

Name: granite
Description: elementary's Application Framework
Version: 0.4
Libs: -L${{libdir}} -lgranite
Cflags: -I${{includedir}}/granite
Requires: cairo gee-0.8 glib-2.0 gio-unix-2.0 gobject-2.0
""".format(os.getcwd())

        self.assertEqual(pc_file_content, expected_pc_file_content)

    def test_pc_files_correctly_prefixed_when_installed(self):
        pc_file = os.path.join('usr', 'lib', 'pkgconfig', 'granite.pc')
        install_path = os.path.join(
            os.getcwd(), 'parts', 'stage-pc', 'install')
        stage_pc_install = os.path.join(install_path, pc_file)
        stage_pc_stage = os.path.join('stage', pc_file)

        # Run build
        lifecycle.execute('build', snapcraft.ProjectOptions())

        # Simulate a .pc file was installed
        os.makedirs(os.path.dirname(stage_pc_install))
        with open(stage_pc_install, 'w') as f:
            f.write('prefix={}/usr\n'.format(install_path))
            f.write('exec_prefix=${prefix}\n')
            f.write('libdir=${prefix}/lib\n')
            f.write('includedir=${prefix}/include\n')
            f.write('\n')
            f.write('Name: granite\n')
            f.write('Description: elementary\'s Application Framework\n')
            f.write('Version: 0.4\n')
            f.write('Libs: -L${libdir} -lgranite\n')
            f.write('Cflags: -I${includedir}/granite\n')
            f.write('Requires: cairo gee-0.8 glib-2.0 gio-unix-2.0 '
                    'gobject-2.0\n')

        # Now we stage
        lifecycle.execute('stage', snapcraft.ProjectOptions())

        with open(stage_pc_stage) as f:
            pc_file_content = f.read()
        expected_pc_file_content = """prefix={}/stage/usr
exec_prefix=${{prefix}}
libdir=${{prefix}}/lib
includedir=${{prefix}}/include

Name: granite
Description: elementary's Application Framework
Version: 0.4
Libs: -L${{libdir}} -lgranite
Cflags: -I${{includedir}}/granite
Requires: cairo gee-0.8 glib-2.0 gio-unix-2.0 gobject-2.0
""".format(os.getcwd())

        self.assertEqual(pc_file_content, expected_pc_file_content)


class PluginMakedirsTestCase(tests.TestCase):

    scenarios = [
        ('existing_dirs', {'make_dirs': True}),
        ('unexisting_dirs', {'make_dirs': False})
    ]

    def get_plugin_dirs(self, part_name):
        parts_dir = os.path.join(self.path, 'parts')
        return [
            os.path.join(parts_dir, part_name, 'src'),
            os.path.join(parts_dir, part_name, 'build'),
            os.path.join(parts_dir, part_name, 'install'),
            os.path.join(self.path, 'stage'),
            os.path.join(self.path, 'prime')
        ]

    def test_makedirs_with_existing_dirs(self):
        part_name = 'test_part'
        dirs = self.get_plugin_dirs(part_name)
        if self.make_dirs:
            os.makedirs(os.path.join('parts', part_name))
            for d in dirs:
                os.mkdir(d)

        p = _load_plugin(part_name)
        p.makedirs()
        for d in dirs:
            self.assertTrue(os.path.exists(d), '{} does not exist'.format(d))


class StateBaseTestCase(tests.TestCase):

    def setUp(self):
        super().setUp()

        patcher = patch('snapcraft._baseplugin.BasePlugin.get_pull_properties')
        self.get_pull_properties_mock = patcher.start()
        self.get_pull_properties_mock.return_value = []
        self.addCleanup(patcher.stop)

        patcher = patch(
            'snapcraft._baseplugin.BasePlugin.get_build_properties')
        self.get_build_properties_mock = patcher.start()
        self.get_build_properties_mock.return_value = []
        self.addCleanup(patcher.stop)

        self.handler = _load_plugin('test_part')

        self.handler.makedirs()


class StateTestCase(StateBaseTestCase):

    def test_mark_done_clears_later_steps(self):
        for index, step in enumerate(common.COMMAND_ORDER):
            shutil.rmtree(self.parts_dir)
            handler = _load_plugin('foo')
            handler.makedirs()

            for later_step in common.COMMAND_ORDER[index+1:]:
                open(handler._step_state_file(later_step), 'w').close()

            handler.mark_done(step)

            for later_step in common.COMMAND_ORDER[index+1:]:
                self.assertFalse(
                    os.path.exists(handler._step_state_file(later_step)),
                    'Expected later step states to be cleared')

    @patch('snapcraft.internal.repo.Ubuntu')
    def test_pull_state(self, ubuntu_mock):
        self.assertEqual(None, self.handler.last_step())

        self.handler.pull()

        self.assertEqual('pull', self.handler.last_step())
        state = self.handler.get_state('pull')

        self.assertTrue(state, 'Expected pull to save state YAML')
        self.assertTrue(type(state) is states.PullState)
        self.assertTrue(type(state.properties) is OrderedDict)
        self.assertEqual(9, len(state.properties))
        for expected in ['source', 'source-branch', 'source-commit',
                         'source-depth', 'source-subdir', 'source-tag',
                         'source-type', 'plugin', 'stage-packages']:
            self.assertTrue(expected in state.properties)
        self.assertTrue(type(state.project_options) is OrderedDict)
        self.assertTrue('deb_arch' in state.project_options)

    @patch('importlib.import_module')
    @patch('snapcraft.internal.pluginhandler._load_local')
    @patch('snapcraft.internal.pluginhandler._get_plugin')
    def test_pull_state_with_properties(self, plugin_mock, local_load_mock,
                                        import_mock):
        self.get_pull_properties_mock.return_value = ['foo']
        self.handler.code.options.foo = 'bar'
        self.handler._part_properties = {'foo': 'bar'}

        self.assertEqual(None, self.handler.last_step())

        self.handler.pull()

        self.assertEqual('pull', self.handler.last_step())
        state = self.handler.get_state('pull')

        self.assertTrue(state, 'Expected pull to save state YAML')
        self.assertTrue(type(state) is states.PullState)
        self.assertTrue(type(state.properties) is OrderedDict)
        self.assertTrue('foo' in state.properties)
        self.assertEqual(state.properties['foo'], 'bar')
        self.assertTrue(type(state.project_options) is OrderedDict)
        self.assertTrue('deb_arch' in state.project_options)

    @patch.object(nil.NilPlugin, 'clean_pull')
    def test_clean_pull_state(self, mock_clean_pull):
        self.assertEqual(None, self.handler.last_step())

        self.handler.pull()

        self.handler.clean_pull()

        # Verify that the plugin had clean_pull() called
        mock_clean_pull.assert_called_once_with()

        self.assertEqual(None, self.handler.last_step())

    def test_build_state(self):
        self.assertEqual(None, self.handler.last_step())

        self.handler.build()

        self.assertEqual('build', self.handler.last_step())
        state = self.handler.get_state('build')

        self.assertTrue(state, 'Expected build to save state YAML')
        self.assertTrue(type(state) is states.BuildState)
        self.assertTrue(type(state.properties) is OrderedDict)
        self.assertEqual(4, len(state.properties))
        for expected in ['after', 'build-packages', 'disable-parallel',
                         'organize']:
            self.assertTrue(expected in state.properties)
        self.assertTrue(type(state.project_options) is OrderedDict)
        self.assertTrue('deb_arch' in state.project_options)

    @patch('importlib.import_module')
    @patch('snapcraft.internal.pluginhandler._load_local')
    @patch('snapcraft.internal.pluginhandler._get_plugin')
    def test_build_state_with_properties(self, plugin_mock, local_load_mock,
                                         import_mock):
        self.get_build_properties_mock.return_value = ['foo']
        self.handler.code.options.foo = 'bar'
        self.handler._part_properties = {'foo': 'bar'}

        self.assertEqual(None, self.handler.last_step())

        self.handler.build()

        self.assertEqual('build', self.handler.last_step())
        state = self.handler.get_state('build')

        self.assertTrue(state, 'Expected build to save state YAML')
        self.assertTrue(type(state) is states.BuildState)
        self.assertTrue(type(state.properties) is OrderedDict)
        self.assertTrue('foo' in state.properties)
        self.assertEqual(state.properties['foo'], 'bar')
        self.assertTrue(type(state.project_options) is OrderedDict)
        self.assertTrue('deb_arch' in state.project_options)

    @patch.object(nil.NilPlugin, 'clean_build')
    def test_clean_build_state(self, mock_clean_build):
        self.assertEqual(None, self.handler.last_step())

        self.handler.mark_done('pull')
        self.handler.build()

        self.handler.clean_build()

        # Verify that the plugin had clean_build() called
        mock_clean_build.assert_called_once_with()

        self.assertEqual('pull', self.handler.last_step())

    def test_stage_state(self):
        self.assertEqual(None, self.handler.last_step())

        bindir = os.path.join(self.handler.code.installdir, 'bin')
        os.makedirs(bindir)
        open(os.path.join(bindir, '1'), 'w').close()
        open(os.path.join(bindir, '2'), 'w').close()

        self.handler.mark_done('build')
        self.handler.stage()

        self.assertEqual('stage', self.handler.last_step())
        state = self.handler.get_state('stage')

        self.assertTrue(state, 'Expected stage to save state YAML')
        self.assertTrue(type(state) is states.StageState)
        self.assertTrue(type(state.files) is set)
        self.assertTrue(type(state.directories) is set)
        self.assertTrue(type(state.properties) is OrderedDict)
        self.assertEqual(2, len(state.files))
        self.assertTrue('bin/1' in state.files)
        self.assertTrue('bin/2' in state.files)
        self.assertEqual(1, len(state.directories))
        self.assertTrue('bin' in state.directories)
        self.assertTrue('stage' in state.properties)
        self.assertEqual(state.properties['stage'], ['*'])
        self.assertTrue('filesets' in state.properties)
        self.assertEqual(state.properties['filesets'], {})
        self.assertTrue(type(state.project_options) is OrderedDict)
        self.assertEqual(0, len(state.project_options))

    def test_stage_state_with_stage_keyword(self):
        self.handler.code.options.stage = ['bin/1']
        self.handler._part_properties = {'stage': ['bin/1']}

        self.assertEqual(None, self.handler.last_step())

        bindir = os.path.join(self.handler.code.installdir, 'bin')
        os.makedirs(bindir)
        open(os.path.join(bindir, '1'), 'w').close()
        open(os.path.join(bindir, '2'), 'w').close()

        self.handler.mark_done('build')
        self.handler.stage()

        self.assertEqual('stage', self.handler.last_step())
        state = self.handler.get_state('stage')

        self.assertTrue(state, 'Expected stage to save state YAML')
        self.assertTrue(type(state) is states.StageState)
        self.assertTrue(type(state.files) is set)
        self.assertTrue(type(state.directories) is set)
        self.assertTrue(type(state.properties) is OrderedDict)
        self.assertEqual(1, len(state.files))
        self.assertTrue('bin/1' in state.files)
        self.assertEqual(1, len(state.directories))
        self.assertTrue('bin' in state.directories)
        self.assertTrue('stage' in state.properties)
        self.assertEqual(state.properties['stage'], ['bin/1'])
        self.assertTrue(type(state.project_options) is OrderedDict)
        self.assertEqual(0, len(state.project_options))

        self.assertEqual('stage', self.handler.last_step())

    def test_clean_stage_state(self):
        self.assertEqual(None, self.handler.last_step())
        bindir = os.path.join(self.stage_dir, 'bin')
        os.makedirs(bindir)
        open(os.path.join(bindir, '1'), 'w').close()
        open(os.path.join(bindir, '2'), 'w').close()

        self.handler.mark_done('build')

        self.handler.mark_done(
            'stage', states.StageState({'bin/1', 'bin/2'}, {'bin'}))

        self.handler.clean_stage({})

        self.assertEqual('build', self.handler.last_step())
        self.assertFalse(os.path.exists(bindir))

    def test_clean_stage_state_multiple_parts(self):
        self.assertEqual(None, self.handler.last_step())
        bindir = os.path.join(self.stage_dir, 'bin')
        os.makedirs(bindir)
        open(os.path.join(bindir, '1'), 'w').close()
        open(os.path.join(bindir, '2'), 'w').close()
        open(os.path.join(bindir, '3'), 'w').close()

        self.handler.mark_done('build')

        self.handler.mark_done(
            'stage', states.StageState({'bin/1', 'bin/2'}, {'bin'}))

        self.handler.clean_stage({})

        self.assertEqual('build', self.handler.last_step())
        self.assertFalse(os.path.exists(os.path.join(bindir, '1')))
        self.assertFalse(os.path.exists(os.path.join(bindir, '2')))
        self.assertTrue(
            os.path.exists(os.path.join(bindir, '3')),
            "Expected 'bin/3' to remain as it wasn't staged by this part")

    def test_clean_stage_state_common_files(self):
        self.assertEqual(None, self.handler.last_step())
        bindir = os.path.join(self.stage_dir, 'bin')
        os.makedirs(bindir)
        open(os.path.join(bindir, '1'), 'w').close()
        open(os.path.join(bindir, '2'), 'w').close()

        self.handler.mark_done('build')

        self.handler.mark_done(
            'stage', states.StageState({'bin/1', 'bin/2'}, {'bin'}))

        self.handler.clean_stage({
            'other_part': states.StageState({'bin/2'}, {'bin'})
        })

        self.assertEqual('build', self.handler.last_step())
        self.assertFalse(os.path.exists(os.path.join(bindir, '1')))
        self.assertTrue(
            os.path.exists(os.path.join(bindir, '2')),
            "Expected 'bin/2' to remain as it's required by other parts")

    def test_clean_stage_old_state(self):
        self.handler.mark_done('stage', None)
        raised = self.assertRaises(
            pluginhandler.MissingState,
            self.handler.clean_stage, {})

        self.assertEqual(
            str(raised),
            "Failed to clean step 'stage': Missing necessary state. "
            "This won't work until a complete clean has occurred.")

    @patch('snapcraft.internal.pluginhandler._find_dependencies')
    @patch('shutil.copy')
    def test_prime_state(self, mock_copy, mock_find_dependencies):
        mock_find_dependencies.return_value = set()

        self.assertEqual(None, self.handler.last_step())

        bindir = os.path.join(self.handler.code.installdir, 'bin')
        os.makedirs(bindir)
        open(os.path.join(bindir, '1'), 'w').close()
        open(os.path.join(bindir, '2'), 'w').close()

        self.handler.mark_done('build')
        self.handler.stage()
        self.handler.prime()

        self.assertEqual('prime', self.handler.last_step())
        mock_find_dependencies.assert_called_once_with(self.handler.snapdir,
                                                       {'bin/1', 'bin/2'})
        self.assertFalse(mock_copy.called)

        state = self.handler.get_state('prime')

        self.assertTrue(type(state) is states.PrimeState)
        self.assertTrue(type(state.files) is set)
        self.assertTrue(type(state.directories) is set)
        self.assertTrue(type(state.dependency_paths) is set)
        self.assertTrue(type(state.properties) is OrderedDict)
        self.assertEqual(2, len(state.files))
        self.assertTrue('bin/1' in state.files)
        self.assertTrue('bin/2' in state.files)
        self.assertEqual(1, len(state.directories))
        self.assertTrue('bin' in state.directories)
        self.assertEqual(0, len(state.dependency_paths))
        self.assertTrue('snap' in state.properties)
        self.assertEqual(state.properties['snap'], ['*'])
        self.assertTrue(type(state.project_options) is OrderedDict)
        self.assertEqual(0, len(state.project_options))

    @patch('snapcraft.internal.pluginhandler._find_dependencies')
    @patch('shutil.copy')
    def test_prime_state_with_stuff_already_primed(self, mock_copy,
                                                   mock_find_dependencies):
        mock_find_dependencies.return_value = set()

        self.assertEqual(None, self.handler.last_step())

        bindir = os.path.join(self.handler.code.installdir, 'bin')
        os.makedirs(bindir)
        open(os.path.join(bindir, '1'), 'w').close()
        bindir = os.path.join(self.handler.snapdir, 'bin')
        os.makedirs(bindir)
        open(os.path.join(bindir, '2'), 'w').close()

        self.handler.mark_done('build')
        self.handler.stage()
        self.handler.prime()

        self.assertEqual('prime', self.handler.last_step())
        # bin/2 shouldn't be in this list as it was already primed by another
        # part.
        mock_find_dependencies.assert_called_once_with(self.handler.snapdir,
                                                       {'bin/1'})
        self.assertFalse(mock_copy.called)

        state = self.handler.get_state('prime')

        self.assertTrue(type(state) is states.PrimeState)
        self.assertTrue(type(state.files) is set)
        self.assertTrue(type(state.directories) is set)
        self.assertTrue(type(state.dependency_paths) is set)
        self.assertTrue(type(state.properties) is OrderedDict)
        self.assertEqual(1, len(state.files))
        self.assertTrue('bin/1' in state.files)
        self.assertEqual(1, len(state.directories))
        self.assertTrue('bin' in state.directories)
        self.assertEqual(0, len(state.dependency_paths))
        self.assertTrue('snap' in state.properties)
        self.assertEqual(state.properties['snap'], ['*'])
        self.assertTrue(type(state.project_options) is OrderedDict)
        self.assertEqual(0, len(state.project_options))

    @patch('snapcraft.internal.pluginhandler._find_dependencies')
    @patch('snapcraft.internal.pluginhandler._migrate_files')
    def test_prime_state_with_dependencies(self, mock_migrate_files,
                                           mock_find_dependencies):
        mock_find_dependencies.return_value = {
            '/foo/bar/baz',
            '{}/lib1/installed'.format(self.handler.installdir),
            '{}/lib2/staged'.format(self.handler.stagedir),
        }

        self.assertEqual(None, self.handler.last_step())

        bindir = os.path.join(self.handler.code.installdir, 'bin')
        os.makedirs(bindir)
        open(os.path.join(bindir, '1'), 'w').close()
        open(os.path.join(bindir, '2'), 'w').close()

        self.handler.mark_done('build')
        self.handler.stage()

        bindir = os.path.join(self.handler.stagedir, 'bin')
        os.makedirs(bindir)
        open(os.path.join(bindir, '1'), 'w').close()
        open(os.path.join(bindir, '2'), 'w').close()

        self.handler.prime()

        self.assertEqual('prime', self.handler.last_step())
        mock_find_dependencies.assert_called_once_with(
            self.handler.snapdir, {'bin/1', 'bin/2'})
        mock_migrate_files.assert_has_calls([
            call({'bin/1', 'bin/2'}, {'bin'}, self.handler.code.installdir,
                 self.handler.snapdir, step='prime'),
            call({'foo/bar/baz'}, {'foo/bar'}, '/', self.handler.snapdir,
                 follow_symlinks=True),
        ])

        state = self.handler.get_state('prime')

        self.assertTrue(type(state) is states.PrimeState)
        self.assertTrue(type(state.files) is set)
        self.assertTrue(type(state.directories) is set)
        self.assertTrue(type(state.dependency_paths) is set)
        self.assertTrue(type(state.properties) is OrderedDict)
        self.assertEqual(2, len(state.files))
        self.assertTrue('bin/1' in state.files)
        self.assertTrue('bin/2' in state.files)
        self.assertEqual(1, len(state.directories))
        self.assertTrue('bin' in state.directories)
        self.assertEqual(3, len(state.dependency_paths))
        self.assertTrue('foo/bar' in state.dependency_paths)
        self.assertTrue('lib1' in state.dependency_paths)
        self.assertTrue('lib2' in state.dependency_paths)
        self.assertTrue('snap' in state.properties)
        self.assertEqual(state.properties['snap'], ['*'])
        self.assertTrue(type(state.project_options) is OrderedDict)
        self.assertEqual(0, len(state.project_options))

    @patch('snapcraft.internal.pluginhandler._find_dependencies')
    @patch('shutil.copy')
    def test_prime_state_with_snap_keyword(self, mock_copy,
                                           mock_find_dependencies):
        mock_find_dependencies.return_value = set()
        self.handler.code.options.snap = ['bin/1']
        self.handler._part_properties = {'snap': ['bin/1']}

        self.assertEqual(None, self.handler.last_step())

        bindir = os.path.join(self.handler.code.installdir, 'bin')
        os.makedirs(bindir)
        open(os.path.join(bindir, '1'), 'w').close()
        open(os.path.join(bindir, '2'), 'w').close()

        self.handler.mark_done('build')
        self.handler.stage()
        self.handler.prime()

        self.assertEqual('prime', self.handler.last_step())
        mock_find_dependencies.assert_called_once_with(self.handler.snapdir,
                                                       {'bin/1'})
        self.assertFalse(mock_copy.called)

        state = self.handler.get_state('prime')

        self.assertTrue(type(state) is states.PrimeState)
        self.assertTrue(type(state.files) is set)
        self.assertTrue(type(state.directories) is set)
        self.assertTrue(type(state.dependency_paths) is set)
        self.assertTrue(type(state.properties) is OrderedDict)
        self.assertEqual(1, len(state.files))
        self.assertTrue('bin/1' in state.files)
        self.assertEqual(1, len(state.directories))
        self.assertTrue('bin' in state.directories)
        self.assertEqual(0, len(state.dependency_paths))
        self.assertTrue('snap' in state.properties)
        self.assertEqual(state.properties['snap'], ['bin/1'])
        self.assertTrue(type(state.project_options) is OrderedDict)
        self.assertEqual(0, len(state.project_options))

    def test_clean_prime_state(self):
        self.assertEqual(None, self.handler.last_step())
        bindir = os.path.join(self.snap_dir, 'bin')
        os.makedirs(bindir)
        open(os.path.join(bindir, '1'), 'w').close()
        open(os.path.join(bindir, '2'), 'w').close()

        self.handler.mark_done('stage')

        self.handler.mark_done(
            'prime', states.PrimeState({'bin/1', 'bin/2'}, {'bin'}))

        self.handler.clean_prime({})

        self.assertEqual('stage', self.handler.last_step())
        self.assertFalse(os.path.exists(bindir))

    def test_clean_prime_state_multiple_parts(self):
        self.assertEqual(None, self.handler.last_step())
        bindir = os.path.join(self.snap_dir, 'bin')
        os.makedirs(bindir)
        open(os.path.join(bindir, '1'), 'w').close()
        open(os.path.join(bindir, '2'), 'w').close()
        open(os.path.join(bindir, '3'), 'w').close()

        self.handler.mark_done('stage')

        self.handler.mark_done(
            'prime', states.PrimeState({'bin/1', 'bin/2'}, {'bin'}))

        self.handler.clean_prime({})

        self.assertEqual('stage', self.handler.last_step())
        self.assertFalse(os.path.exists(os.path.join(bindir, '1')))
        self.assertFalse(os.path.exists(os.path.join(bindir, '2')))
        self.assertTrue(
            os.path.exists(os.path.join(bindir, '3')),
            "Expected 'bin/3' to remain as it wasn't primed by this part")

    def test_clean_prime_state_common_files(self):
        self.assertEqual(None, self.handler.last_step())
        bindir = os.path.join(self.snap_dir, 'bin')
        os.makedirs(bindir)
        open(os.path.join(bindir, '1'), 'w').close()
        open(os.path.join(bindir, '2'), 'w').close()

        self.handler.mark_done('stage')

        self.handler.mark_done(
            'prime', states.PrimeState({'bin/1', 'bin/2'}, {'bin'}))

        self.handler.clean_prime({
            'other_part': states.PrimeState({'bin/2'}, {'bin'})
        })

        self.assertEqual('stage', self.handler.last_step())
        self.assertFalse(os.path.exists(os.path.join(bindir, '1')))
        self.assertTrue(
            os.path.exists(os.path.join(bindir, '2')),
            "Expected 'bin/2' to remain as it's required by other parts")

    def test_clean_prime_old_state(self):
        self.handler.mark_done('prime', None)
        raised = self.assertRaises(
            pluginhandler.MissingState,
            self.handler.clean_prime, {})

        self.assertEqual(
            str(raised),
            "Failed to clean step 'prime': Missing necessary state. "
            "This won't work until a complete clean has occurred.")


class StateFileMigrationTestCase(StateBaseTestCase):

    scenarios = [(step, dict(step=step)) for
                 step in common.COMMAND_ORDER]

    def test_state_file_migration(self):
        part_name = 'foo'
        shutil.rmtree(self.parts_dir)
        part_dir = os.path.join(self.parts_dir, part_name)
        os.makedirs(part_dir)
        with open(os.path.join(part_dir, 'state'), 'w') as f:
            f.write(self.step)

        handler = _load_plugin(part_name)
        self.assertEqual(self.step, handler.last_step())


class IsDirtyTestCase(tests.TestCase):

    def setUp(self):
        super().setUp()

        self.handler = _load_plugin('test-part')
        self.handler.makedirs()

    def test_prime_is_dirty(self):
        self.handler.code.options.snap = ['foo']
        self.handler._part_properties = {'snap': ['foo']}
        self.handler.mark_done(
            'prime', states.PrimeState(
                set(), set(), set(), self.handler._part_properties))
        self.assertFalse(self.handler.is_clean('prime'),
                         'Prime step was unexpectedly clean')
        self.assertFalse(self.handler.is_dirty('prime'),
                         'Strip step was unexpectedly dirty')

        # Change the `snap` keyword-- thereby making the prime step dirty.
        self.handler.code.options.snap = ['bar']
        self.handler._part_properties = {'snap': ['bar']}
        self.assertFalse(self.handler.is_clean('prime'),
                         'Strip step was unexpectedly clean')
        self.assertTrue(self.handler.is_dirty('prime'),
                        'Expected prime step to be dirty')

    def test_prime_not_dirty_if_clean(self):
        self.assertTrue(self.handler.is_clean('prime'),
                        'Expected vanilla handler to have clean prime step')
        self.assertFalse(
            self.handler.is_dirty('prime'),
            'Expected vanilla handler to not have a dirty prime step')

    def test_stage_is_dirty(self):
        self.handler = _load_plugin(
            'test-part', part_properties={'stage': ['foo']})

        self.handler.mark_stage_done(set(), set())
        self.assertFalse(self.handler.is_clean('stage'),
                         'Stage step was unexpectedly clean')
        self.assertFalse(self.handler.is_dirty('stage'),
                         'Stage step was unexpectedly dirty')

        # Change the `stage` keyword-- thereby making the stage step dirty.
        self.handler = _load_plugin(
            'test-part', part_properties={'stage': ['bar']})
        self.assertFalse(self.handler.is_clean('stage'),
                         'Stage step was unexpectedly clean')
        self.assertTrue(self.handler.is_dirty('stage'),
                        'Expected stage step to be dirty')

    def test_stage_not_dirty_if_clean(self):
        self.assertTrue(self.handler.is_clean('stage'),
                        'Expected vanilla handler to have clean stage step')
        self.assertFalse(
            self.handler.is_dirty('stage'),
            'Expected vanilla handler to not have a dirty stage step')

    def test_build_is_dirty_from_options(self):
        self.useFixture(fixture_setup.FakePlugin('test-plugin', TestPlugin))
        self.handler = _load_plugin(
            'test-part', 'test-plugin', {'test-property': 'foo'})
        self.handler.mark_build_done()
        self.assertFalse(self.handler.is_clean('build'),
                         'Build step was unexpectedly clean')
        self.assertFalse(self.handler.is_dirty('build'),
                         'Build step was unexpectedly dirty')

        # Change `test-property`, thereby making the build step dirty.
        self.handler = _load_plugin(
            'test-part', 'test-plugin', {'test-property': 'bar'})
        self.assertFalse(self.handler.is_clean('build'),
                         'Build step was unexpectedly clean')
        self.assertTrue(self.handler.is_dirty('build'),
                        'Expected build step to be dirty')

    @patch.object(snapcraft.BasePlugin, 'enable_cross_compilation')
    def test_build_is_dirty_from_project(self, mock_enable_cross_compilation):
        project_options = snapcraft.ProjectOptions(target_deb_arch='amd64')
        self.handler = _load_plugin(
            'test-part', project_options=project_options)
        self.handler.mark_build_done()
        self.assertFalse(self.handler.is_clean('build'),
                         'Build step was unexpectedly clean')
        self.assertFalse(self.handler.is_dirty('build'),
                         'Build step was unexpectedly dirty')

        # Reload the plugin with new project options arch, thereby making it
        # dirty.
        project_options = snapcraft.ProjectOptions(target_deb_arch='armhf')
        self.handler = _load_plugin(
            'test-part', project_options=project_options)
        self.assertFalse(self.handler.is_clean('build'),
                         'Build step was unexpectedly clean')
        self.assertTrue(self.handler.is_dirty('build'),
                        'Expected build step to be dirty')

    def test_build_not_dirty_if_clean(self):
        self.assertTrue(self.handler.is_clean('build'),
                        'Expected vanilla handler to have clean build step')
        self.assertFalse(
            self.handler.is_dirty('build'),
            'Expected vanilla handler to not have a dirty build step')

    def test_pull_is_dirty_from_options(self):
        self.useFixture(fixture_setup.FakePlugin('test-plugin', TestPlugin))
        self.handler = _load_plugin(
            'test-part', 'test-plugin', {'test-property': 'foo'})
        self.handler.mark_pull_done()
        self.assertFalse(self.handler.is_clean('pull'),
                         'Pull step was unexpectedly clean')
        self.assertFalse(self.handler.is_dirty('pull'),
                         'Pull step was unexpectedly dirty')

        # Change `test-property`, thereby making the pull step dirty.
        self.handler = _load_plugin(
            'test-part', 'test-plugin', {'test-property': 'bar'})
        self.assertFalse(self.handler.is_clean('pull'),
                         'Pull step was unexpectedly clean')
        self.assertTrue(self.handler.is_dirty('pull'),
                        'Expected pull step to be dirty')

    @patch.object(snapcraft.BasePlugin, 'enable_cross_compilation')
    def test_pull_is_dirty_from_project(self, mock_enable_cross_compilation):
        project_options = snapcraft.ProjectOptions(target_deb_arch='amd64')
        self.handler = _load_plugin(
            'test-part', project_options=project_options)
        self.handler.mark_pull_done()
        self.assertFalse(self.handler.is_clean('pull'),
                         'Pull step was unexpectedly clean')
        self.assertFalse(self.handler.is_dirty('pull'),
                         'Pull step was unexpectedly dirty')

        # Reload the plugin with new project options arch, thereby making it
        # dirty.
        project_options = snapcraft.ProjectOptions(target_deb_arch='armhf')
        self.handler = _load_plugin(
            'test-part', project_options=project_options)
        self.assertFalse(self.handler.is_clean('pull'),
                         'Pull step was unexpectedly clean')
        self.assertTrue(self.handler.is_dirty('pull'),
                        'Expected pull step to be dirty')

    def test_pull_not_dirty_if_clean(self):
        self.assertTrue(self.handler.is_clean('pull'),
                        'Expected vanilla handler to have clean pull step')
        self.assertFalse(
            self.handler.is_dirty('pull'),
            'Expected vanilla handler to not have a dirty pull step')


class CleanBaseTestCase(tests.TestCase):

    def clear_common_directories(self):
        if os.path.exists(self.parts_dir):
            shutil.rmtree(self.parts_dir)

        if os.path.exists(self.stage_dir):
            shutil.rmtree(self.stage_dir)

        if os.path.exists(self.snap_dir):
            shutil.rmtree(self.snap_dir)


class CleanTestCase(CleanBaseTestCase):

    @patch.object(pluginhandler.PluginHandler, 'is_clean')
    @patch('os.rmdir')
    @patch('os.listdir')
    @patch('os.path.exists')
    def test_clean_part_that_exists(self, mock_exists, mock_listdir,
                                    mock_rmdir, mock_is_clean):
        mock_exists.return_value = True
        mock_listdir.return_value = False
        mock_is_clean.return_value = True

        part_name = 'test_part'
        p = _load_plugin(part_name)
        p.clean()

        partdir = os.path.join(
            os.path.abspath(os.curdir), 'parts', part_name)
        mock_exists.assert_called_once_with(partdir)
        mock_listdir.assert_called_once_with(partdir)
        mock_rmdir.assert_called_once_with(partdir)

    @patch('os.rmdir')
    @patch('os.listdir')
    @patch('os.path.exists')
    def test_clean_part_already_clean(self, mock_exists, mock_listdir,
                                      mock_rmdir):
        mock_exists.return_value = False

        part_name = 'test_part'
        p = _load_plugin(part_name)
        p.clean()

        partdir = os.path.join(
            os.path.abspath(os.curdir), 'parts', part_name)
        mock_exists.assert_has_calls([call(partdir)])
        self.assertFalse(mock_listdir.called)
        self.assertFalse(mock_rmdir.called)

    @patch.object(pluginhandler.PluginHandler, 'is_clean')
    @patch('os.rmdir')
    @patch('os.listdir')
    @patch('os.path.exists')
    def test_clean_part_remaining_parts(self, mock_exists, mock_listdir,
                                        mock_rmdir, mock_is_clean):
        mock_exists.return_value = True
        mock_listdir.return_value = True
        mock_is_clean.return_value = True

        part_name = 'test_part'
        p = _load_plugin(part_name)
        p.clean()

        partdir = os.path.join(
            os.path.abspath(os.curdir), 'parts', part_name)
        mock_exists.assert_called_once_with(partdir)
        mock_listdir.assert_called_once_with(partdir)
        self.assertFalse(mock_rmdir.called)

    def test_clean_prime_multiple_independent_parts(self):
        # Create part1 and get it through the "build" step.
        handler1 = _load_plugin('part1')
        handler1.makedirs()

        bindir = os.path.join(handler1.code.installdir, 'bin')
        os.makedirs(bindir)
        open(os.path.join(bindir, '1'), 'w').close()

        handler1.mark_done('build')

        # Now create part2 and get it through the "build" step.
        handler2 = _load_plugin('part2')
        handler2.makedirs()

        bindir = os.path.join(handler2.code.installdir, 'bin')
        os.makedirs(bindir)
        open(os.path.join(bindir, '2'), 'w').close()

        handler2.mark_done('build')

        # Now stage both parts
        handler1.stage()
        handler2.stage()

        # And prime both parts
        handler1.prime()
        handler2.prime()

        # Verify that part1's file has been primed
        self.assertTrue(
            os.path.exists(os.path.join(self.snap_dir, 'bin', '1')))

        # Verify that part2's file has been primed
        self.assertTrue(
            os.path.exists(os.path.join(self.snap_dir, 'bin', '2')))

        # Now clean the prime step for part1
        handler1.clean_prime({})

        # Verify that part1's file is no longer primed
        self.assertFalse(
            os.path.exists(os.path.join(self.snap_dir, 'bin', '1')),
            "Expected part1's primed files to be cleaned")

        # Verify that part2's file is still there
        self.assertTrue(
            os.path.exists(os.path.join(self.snap_dir, 'bin', '2')),
            "Expected part2's primed files to be untouched")

    def test_clean_prime_after_fileset_change(self):
        # Create part1 and get it through the "build" step.
        handler = _load_plugin('part1')
        handler.makedirs()

        bindir = os.path.join(handler.code.installdir, 'bin')
        os.makedirs(bindir)
        open(os.path.join(bindir, '1'), 'w').close()
        open(os.path.join(bindir, '2'), 'w').close()

        handler.mark_done('build')
        handler.stage()
        handler.prime()

        # Verify that both files have been primed
        self.assertTrue(
            os.path.exists(os.path.join(self.snap_dir, 'bin', '1')))
        self.assertTrue(
            os.path.exists(os.path.join(self.snap_dir, 'bin', '2')))

        # Now update the `snap` fileset to only snap one of these files
        handler.code.options.snap = ['bin/1']

        # Now clean the prime step for part1
        handler.clean_prime({})

        # Verify that part1's file is no longer primed
        self.assertFalse(
            os.path.exists(os.path.join(self.snap_dir, 'bin', '1')),
            'Expected bin/1 to be cleaned')
        self.assertFalse(
            os.path.exists(os.path.join(self.snap_dir, 'bin', '2')),
            'Expected bin/2 to be cleaned as well, even though the filesets '
            'changed since it was primed.')

    def test_clean_old_prime_state(self):
        handler = _load_plugin('test-part')
        handler.makedirs()

        open(os.path.join(self.snap_dir, '1'), 'w').close()

        handler.mark_done('prime', None)

        self.assertTrue(os.path.exists(handler.code.partdir))

        handler.clean()

        self.assertFalse(os.path.exists(handler.code.partdir))

    def test_clean_prime_old_prime_state(self):
        handler = _load_plugin('test-part')
        handler.makedirs()

        primed_file = os.path.join(self.snap_dir, '1')
        open(primed_file, 'w').close()

        handler.mark_done('prime', None)

        raised = self.assertRaises(
            pluginhandler.MissingState,
            handler.clean, step='prime')

        self.assertEqual(
            str(raised),
            "Failed to clean step 'prime': Missing necessary state. "
            "This won't work until a complete clean has occurred.")

        self.assertTrue(os.path.isfile(primed_file))

    def test_clean_stage_multiple_independent_parts(self):
        # Create part1 and get it through the "build" step.
        handler1 = _load_plugin('part1')
        handler1.makedirs()

        bindir = os.path.join(handler1.code.installdir, 'bin')
        os.makedirs(bindir)
        open(os.path.join(bindir, '1'), 'w').close()

        handler1.mark_done('build')

        # Now create part2 and get it through the "build" step.
        handler2 = _load_plugin('part2')
        handler2.makedirs()

        bindir = os.path.join(handler2.code.installdir, 'bin')
        os.makedirs(bindir)
        open(os.path.join(bindir, '2'), 'w').close()

        handler2.mark_done('build')

        # Now stage both parts
        handler1.stage()
        handler2.stage()

        # Verify that part1's file has been staged
        self.assertTrue(
            os.path.exists(os.path.join(self.stage_dir, 'bin', '1')))

        # Verify that part2's file has been staged
        self.assertTrue(
            os.path.exists(os.path.join(self.stage_dir, 'bin', '2')))

        # Now clean the stage step for part1
        handler1.clean_stage({})

        # Verify that part1's file is no longer staged
        self.assertFalse(
            os.path.exists(os.path.join(self.stage_dir, 'bin', '1')),
            "Expected part1's staged files to be cleaned")

        # Verify that part2's file is still there
        self.assertTrue(
            os.path.exists(os.path.join(self.stage_dir, 'bin', '2')),
            "Expected part2's staged files to be untouched")

    def test_clean_stage_after_fileset_change(self):
        # Create part1 and get it through the "build" step.
        handler = _load_plugin('part1')
        handler.makedirs()

        bindir = os.path.join(handler.code.installdir, 'bin')
        os.makedirs(bindir)
        open(os.path.join(bindir, '1'), 'w').close()
        open(os.path.join(bindir, '2'), 'w').close()

        handler.mark_done('build')
        handler.stage()

        # Verify that both files have been staged
        self.assertTrue(
            os.path.exists(os.path.join(self.stage_dir, 'bin', '1')))
        self.assertTrue(
            os.path.exists(os.path.join(self.stage_dir, 'bin', '2')))

        # Now update the `stage` fileset to only snap one of these files
        handler.code.options.stage = ['bin/1']

        # Now clean the prime step for part1
        handler.clean_stage({})

        # Verify that part1's file is no longer staged
        self.assertFalse(
            os.path.exists(os.path.join(self.stage_dir, 'bin', '1')),
            'Expected bin/1 to be cleaned')
        self.assertFalse(
            os.path.exists(os.path.join(self.stage_dir, 'bin', '2')),
            'Expected bin/2 to be cleaned as well, even though the filesets '
            'changed since it was staged.')

    def test_clean_old_stage_state(self):
        handler = _load_plugin('part1')
        handler.makedirs()

        open(os.path.join(self.stage_dir, '1'), 'w').close()

        handler.mark_done('stage', None)

        self.assertTrue(os.path.exists(handler.code.partdir))

        handler.clean()

        self.assertFalse(os.path.exists(handler.code.partdir))

    def test_clean_stage_old_stage_state(self):
        handler = _load_plugin('test-part')
        handler.makedirs()

        staged_file = os.path.join(self.stage_dir, '1')
        open(staged_file, 'w').close()

        handler.mark_done('stage', None)

        raised = self.assertRaises(
            pluginhandler.MissingState,
            handler.clean, step='stage')

        self.assertEqual(
            str(raised),
            "Failed to clean step 'stage': Missing necessary state. "
            "This won't work until a complete clean has occurred.")

        self.assertTrue(os.path.isfile(staged_file))


class CleanPrimeTestCase(CleanBaseTestCase):

    scenarios = [
        ('all', {'fileset': ['*']}),
        ('no1', {'fileset': ['-1']}),
        ('onlya', {'fileset': ['a']}),
        ('onlybase', {'fileset': ['*', '-*/*']}),
        ('only1a', {'fileset': ['1/a']}),
        ('nostara', {'fileset': ['-*/a']}),
    ]

    def test_clean_prime(self):
        self.clear_common_directories()

        handler = _load_plugin(
            'test_part', part_properties={'snap': self.fileset})
        handler.makedirs()

        installdir = handler.code.installdir
        os.makedirs(installdir + '/1/1a/1b')
        os.makedirs(installdir + '/2/2a')
        os.makedirs(installdir + '/3')
        open(installdir + '/a', mode='w').close()
        open(installdir + '/b', mode='w').close()
        open(installdir + '/1/a', mode='w').close()
        open(installdir + '/3/a', mode='w').close()

        handler.mark_done('build')

        # Stage the installed files
        handler.stage()

        # Now prime them
        handler.prime()

        self.assertTrue(os.listdir(self.snap_dir))

        handler.clean_prime({})

        self.assertFalse(os.listdir(self.snap_dir),
                         'Expected snapdir to be completely cleaned')


class CleanStageTestCase(CleanBaseTestCase):

    scenarios = [
        ('all', {'fileset': ['*']}),
        ('no1', {'fileset': ['-1']}),
        ('onlya', {'fileset': ['a']}),
        ('onlybase', {'fileset': ['*', '-*/*']}),
        ('only1a', {'fileset': ['1/a']}),
        ('nostara', {'fileset': ['-*/a']}),
    ]

    def test_clean_stage(self):
        self.clear_common_directories()

        handler = _load_plugin(
            'test_part', part_properties={'stage': self.fileset})
        handler.makedirs()

        installdir = handler.code.installdir
        os.makedirs(installdir + '/1/1a/1b')
        os.makedirs(installdir + '/2/2a')
        os.makedirs(installdir + '/3')
        open(installdir + '/a', mode='w').close()
        open(installdir + '/b', mode='w').close()
        open(installdir + '/1/a', mode='w').close()
        open(installdir + '/3/a', mode='w').close()

        handler.mark_done('build')

        # Stage the installed files
        handler.stage()

        self.assertTrue(os.listdir(self.stage_dir))

        handler.clean_stage({})

        self.assertFalse(os.listdir(self.stage_dir),
                         'Expected snapdir to be completely cleaned')


class PerStepCleanTestCase(tests.TestCase):

    def setUp(self):
        super().setUp()

        self.manager_mock = MagicMock()

        patcher = patch.object(pluginhandler.PluginHandler, 'clean_pull')
        self.manager_mock.attach_mock(patcher.start(), 'clean_pull')
        self.addCleanup(patcher.stop)

        patcher = patch.object(pluginhandler.PluginHandler, 'clean_build')
        self.manager_mock.attach_mock(patcher.start(), 'clean_build')
        self.addCleanup(patcher.stop)

        patcher = patch.object(pluginhandler.PluginHandler, 'clean_stage')
        self.manager_mock.attach_mock(patcher.start(), 'clean_stage')
        self.addCleanup(patcher.stop)

        patcher = patch.object(pluginhandler.PluginHandler, 'clean_prime')
        self.manager_mock.attach_mock(patcher.start(), 'clean_prime')
        self.addCleanup(patcher.stop)

        self.handler = _load_plugin('test_part')

    def test_clean_with_hint(self):
        self.handler.clean(step='pull', hint='foo')

        # Verify the step cleaning order
        self.assertEqual(4, len(self.manager_mock.mock_calls))
        self.manager_mock.assert_has_calls([
            call.clean_prime({}, 'foo'),
            call.clean_stage({}, 'foo'),
            call.clean_build('foo'),
            call.clean_pull('foo'),
        ])

    def test_clean_pull_order(self):
        self.handler.clean(step='pull')

        # Verify the step cleaning order
        self.assertEqual(4, len(self.manager_mock.mock_calls))
        self.manager_mock.assert_has_calls([
            call.clean_prime({}, ''),
            call.clean_stage({}, ''),
            call.clean_build(''),
            call.clean_pull(''),
        ])

    def test_clean_build_order(self):
        self.handler.clean(step='build')

        # Verify the step cleaning order
        self.assertEqual(3, len(self.manager_mock.mock_calls))
        self.manager_mock.assert_has_calls([
            call.clean_prime({}, ''),
            call.clean_stage({}, ''),
            call.clean_build(''),
        ])

    def test_clean_stage_order(self):
        self.handler.clean(step='stage')

        # Verify the step cleaning order
        self.assertEqual(2, len(self.manager_mock.mock_calls))
        self.manager_mock.assert_has_calls([
            call.clean_prime({}, ''),
            call.clean_stage({}, ''),
        ])

    def test_clean_prime_order(self):
        self.handler.clean(step='prime')

        # Verify the step cleaning order
        self.assertEqual(1, len(self.manager_mock.mock_calls))
        self.manager_mock.assert_has_calls([
            call.clean_prime({}, ''),
        ])


class CollisionTestCase(tests.TestCase):

    def setUp(self):
        super().setUp()

        tmpdirObject = tempfile.TemporaryDirectory()
        self.addCleanup(tmpdirObject.cleanup)
        tmpdir = tmpdirObject.name

        part1 = _load_plugin('part1')
        part1.code.installdir = tmpdir + '/install1'
        os.makedirs(part1.installdir + '/a')
        open(part1.installdir + '/a/1', mode='w').close()
        with open(part1.installdir + '/file.pc', mode='w') as f:
            f.write('prefix={}\n'.format(part1.installdir))
            f.write('Name: File\n')

        part2 = _load_plugin('part2')
        part2.code.installdir = tmpdir + '/install2'
        os.makedirs(part2.installdir + '/a')
        with open(part2.installdir + '/1', mode='w') as f:
            f.write('1')
        open(part2.installdir + '/2', mode='w').close()
        with open(part2.installdir + '/a/2', mode='w') as f:
            f.write('a/2')
        with open(part2.installdir + '/file.pc', mode='w') as f:
            f.write('prefix={}\n'.format(part2.installdir))
            f.write('Name: File\n')

        part3 = _load_plugin('part3')
        part3.code.installdir = tmpdir + '/install3'
        os.makedirs(part3.installdir + '/a')
        os.makedirs(part3.installdir + '/b')
        with open(part3.installdir + '/1', mode='w') as f:
            f.write('2')
        with open(part2.installdir + '/2', mode='w') as f:
            f.write('1')
        open(part3.installdir + '/a/2', mode='w').close()

        part4 = _load_plugin('part4')
        part4.code.installdir = tmpdir + '/install4'
        os.makedirs(part4.installdir)
        with open(part4.installdir + '/file.pc', mode='w') as f:
            f.write('prefix={}\n'.format(part4.installdir))
            f.write('Name: ConflictFile\n')

        self.part1 = part1
        self.part2 = part2
        self.part3 = part3
        self.part4 = part4

    def test_no_collisions(self):
        """No exception is expected as there are no collisions."""
        pluginhandler.check_for_collisions([self.part1, self.part2])

    def test_collisions_between_two_parts(self):
        raised = self.assertRaises(
            SnapcraftPartConflictError,
            pluginhandler.check_for_collisions,
            [self.part1, self.part2, self.part3])

        self.assertIn(
            "Parts 'part2' and 'part3' have the following file paths in "
            "common which have different contents:\n    1\n    a/2",
            raised.__str__())

    def test_collisions_between_two_parts_pc_files(self):
        raised = self.assertRaises(
            SnapcraftPartConflictError,
            pluginhandler.check_for_collisions,
            [self.part1, self.part4])

        self.assertIn(
            "Parts 'part1' and 'part4' have the following file paths in "
            "common which have different contents:\n    file.pc",
            raised.__str__())


class StagePackagesTestCase(tests.TestCase):

    def setUp(self):
        super().setUp()

        patcher = patch.object(snapcraft.internal.repo.Ubuntu, 'get')
        setup_apt_mock = patcher.start()
        setup_apt_mock.side_effect = repo.PackageNotFoundError('non-existing')
        self.addCleanup(patcher.stop)

    def test_missing_stage_package_displays_nice_error(self):
        part = _load_plugin(
            'stage-test', part_properties={'stage-packages': ['non-existing']})

        raised = self.assertRaises(
            RuntimeError,
            part.prepare_pull)

        self.assertEqual(
            str(raised),
            "Error downloading stage packages for part 'stage-test': "
            "no such package 'non-existing'")


class FindDependenciesTestCase(tests.TestCase):

    @patch('magic.open')
    @patch('snapcraft.internal.libraries.get_dependencies')
    def test_find_dependencies(self, mock_dependencies, mock_magic):
        workdir = os.path.join(os.getcwd(), 'workdir')
        os.makedirs(workdir)

        linked_elf_path = os.path.join(workdir, 'linked')
        open(linked_elf_path, 'w').close()

        linked_elf_path_b = linked_elf_path.encode(sys.getfilesystemencoding())

        mock_ms = Mock()
        mock_magic.return_value = mock_ms
        mock_ms.load.return_value = 0
        mock_ms.file.return_value = (
            'ELF 64-bit LSB executable, x86-64, version 1 (SYSV), '
            'dynamically linked interpreter /lib64/ld-linux-x86-64.so.2, '
            'for GNU/Linux 2.6.32, BuildID[sha1]=XYZ, stripped')

        mock_dependencies.return_value = ['/usr/lib/libDepends.so']

        dependencies = pluginhandler._find_dependencies(workdir, {'linked'})

        mock_ms.file.assert_called_once_with(linked_elf_path_b)
        self.assertEqual(dependencies, {'/usr/lib/libDepends.so'})

    @patch('magic.open')
    @patch('snapcraft.internal.libraries.get_dependencies')
    def test_find_dependencies_skip_object_files(self, mock_dependencies,
                                                 mock_magic):
        workdir = os.path.join(os.getcwd(), 'workdir')
        os.makedirs(workdir)
        open(os.path.join(workdir, 'object_file.o'), 'w').close()

        mock_ms = Mock()
        mock_magic.return_value = mock_ms
        mock_ms.load.return_value = 0
        mock_ms.file.return_value = (
            'ELF 64-bit LSB executable, x86-64, version 1 (SYSV), '
            'dynamically linked interpreter /lib64/ld-linux-x86-64.so.2, '
            'for GNU/Linux 2.6.32, BuildID[sha1]=XYZ, stripped')

        mock_dependencies.return_value = ['/usr/lib/libDepends.so']

        dependencies = pluginhandler._find_dependencies(
            workdir, {'object_file.o'})

        self.assertFalse(mock_ms.file.called,
                         'Expected object file to be skipped')
        self.assertEqual(dependencies, set())

    @patch('magic.open')
    @patch('snapcraft.internal.libraries.get_dependencies')
    def test_no_find_dependencies_of_non_dynamically_linked(
            self, mock_dependencies, mock_magic):
        workdir = os.path.join(os.getcwd(), 'workdir')
        os.makedirs(workdir)

        statically_linked_elf_path = os.path.join(workdir, 'statically-linked')
        open(statically_linked_elf_path, 'w').close()

        statically_linked_elf_path_b = statically_linked_elf_path.encode(
            sys.getfilesystemencoding())

        mock_ms = Mock()
        mock_magic.return_value = mock_ms
        mock_ms.load.return_value = 0
        mock_ms.file.return_value = (
            'ELF 64-bit LSB executable, x86-64, version 1 (SYSV), '
            'statically linked, for GNU/Linux 2.6.32, '
            'BuildID[sha1]=XYZ, stripped')

        dependencies = pluginhandler._find_dependencies(
            workdir, {'statically-linked'})

        mock_ms.file.assert_called_once_with(statically_linked_elf_path_b)

        self.assertFalse(
            mock_dependencies.called,
            'statically linked files should not have library dependencies')

        self.assertFalse(dependencies)

    @patch('magic.open')
    @patch('snapcraft.internal.libraries.get_dependencies')
    def test_no_find_dependencies_of_non_elf_files(
            self, mock_dependencies, mock_magic):
        workdir = os.path.join(os.getcwd(), 'workdir')
        os.makedirs(workdir)

        non_elf_path = os.path.join(workdir, 'non-elf')
        open(non_elf_path, 'w').close()

        non_elf_path_b = non_elf_path.encode(sys.getfilesystemencoding())

        mock_ms = Mock()
        mock_magic.return_value = mock_ms
        mock_ms.load.return_value = 0
        mock_ms.file.return_value = 'JPEG image data, Exif standard: ...'

        dependencies = pluginhandler._find_dependencies(workdir, {'non-elf'})

        mock_ms.file.assert_called_once_with(non_elf_path_b)

        self.assertFalse(
            mock_dependencies.called,
            'non elf files should not have library dependencies')

        self.assertFalse(
            dependencies,
            'non elf files should not have library dependencies')

    @patch('magic.open')
    @patch('snapcraft.internal.libraries.get_dependencies')
    def test_no_find_dependencies_of_symlinks(
            self, mock_dependencies, mock_magic):
        workdir = os.path.join(os.getcwd(), 'workdir')
        os.makedirs(workdir)

        symlinked_path = os.path.join(workdir, 'symlinked')
        os.symlink('/bin/dash', symlinked_path)

        mock_ms = Mock()
        mock_magic.return_value = mock_ms
        mock_ms.load.return_value = 0

        dependencies = pluginhandler._find_dependencies(workdir, {'symlinked'})

        self.assertFalse(
            mock_ms.file.called, 'magic is not needed for symlinks')

        self.assertFalse(
            mock_dependencies.called,
            'statically linked files should not have library dependencies')

        self.assertFalse(
            dependencies,
            'statically linked files should not have library dependencies')

    @patch('magic.open')
    def test_fail_to_load_magic_raises_exception(self, mock_magic):
        mock_magic.return_value.load.return_value = 1

        raised = self.assertRaises(
            RuntimeError,
            pluginhandler._find_dependencies, '.', set())

        self.assertEqual(
            raised.__str__(), 'Cannot load magic header detection')

<<<<<<< HEAD
    def test__organize_fileset(self):
        fileset = set(['bin/app', 'share/app1', 'bin/app2'])
        organize_fileset = {
            'tmp/bin': 'bin', 'tmp/share': 'share', 'tmp': 'new_tmp'}

        expected_fileset = set(
            [('tmp/bin/app', 'bin/app'), ('tmp/share/app1', 'share/app1'),
             ('tmp/bin/app2', 'bin/app2')])
        obtained_fileset, obtained_dirs = pluginhandler._organize_fileset(
            fileset, organize_fileset, '/install')
        expected_dirs = set()

        self.assertEqual(expected_fileset, obtained_fileset)
        self.assertEqual(expected_dirs, obtained_dirs)

    def test__get_path_prefixes(self):
        path = '/one/two/three'

        self.assertEqual(['/one/two', '/one'],
                         pluginhandler._get_path_prefixes(path))

=======
>>>>>>> c5f35fb1
    def test__combine_filesets_explicit_wildcard(self):
        fileset_1 = ['*']
        fileset_2 = ['a', 'b']

        expected_fileset = ['a', 'b']
        combined_fileset = pluginhandler._combine_filesets(
            fileset_1, fileset_2)
        self.assertEqual(set(expected_fileset), set(combined_fileset))

    def test__combine_filesets_implicit_wildcard(self):
<<<<<<< HEAD
        fileset_1 = ['-a']
        fileset_2 = ['a', 'b']

        expected_fileset = ['a', '-a', 'b']
=======
        fileset_1 = ['-c']
        fileset_2 = ['a', 'b']

        expected_fileset = ['a', '-c', 'b']
>>>>>>> c5f35fb1
        combined_fileset = pluginhandler._combine_filesets(
            fileset_1, fileset_2)
        self.assertEqual(set(expected_fileset), set(combined_fileset))

    def test__combine_filesets_no_wildcard(self):
        fileset_1 = ['a']
        fileset_2 = ['a', 'b']

        expected_fileset = ['a']
        combined_fileset = pluginhandler._combine_filesets(
            fileset_1, fileset_2)
        self.assertEqual(set(expected_fileset), set(combined_fileset))

<<<<<<< HEAD
=======
    def test__combine_filesets_with_contradiciton(self):
        fileset_1 = ['-a']
        fileset_2 = ['a']

        raised = self.assertRaises(
            EnvironmentError,
            pluginhandler._combine_filesets, fileset_1, fileset_2
        )
        self.assertEqual(
            raised.__str__(), "File conflicts: {'a'}"
        )

    def test__get_includes(self):
        fileset = ['-a', 'b']
        expected_includes = ['b']

        includes = pluginhandler._get_includes(fileset)
        self.assertEqual(set(expected_includes), set(includes))

    def test__get_excludes(self):
        fileset = ['-a', 'b']
        expected_excludes = ['a']

        excludes = pluginhandler._get_excludes(fileset)
        self.assertEqual(set(expected_excludes), set(excludes))

>>>>>>> c5f35fb1

class SourcesTestCase(tests.TestCase):

    def test_do_not_follow_links(self):
        properties = dict(source='.')
        handler = _load_plugin('test-part', part_properties=properties)

        # Create a file and a symlink to it
        open('file', mode='w').close()
        os.symlink('file', 'symlinkfile')

        # Create a directory and a symlink to it
        os.mkdir('dir')
        os.symlink('dir', 'symlinkdir')

        handler.pull()
        handler.build()

        # Make sure this is still a link
        build_file_path = os.path.join(
            handler.code.builddir, 'file')
        build_symlinkfile_path = os.path.join(
            handler.code.builddir, 'symlinkfile')

        self.assertTrue(os.path.isfile(build_file_path))
        self.assertTrue(os.path.islink(build_symlinkfile_path))

        build_dir_path = os.path.join(
            handler.code.builddir, 'dir')
        build_symlinkdir_path = os.path.join(
            handler.code.builddir, 'symlinkdir')

        self.assertTrue(os.path.isdir(build_dir_path))
        self.assertTrue(os.path.isdir(build_symlinkdir_path))

    def test_pull_ignores_snapcraft_files_in_source_dir(self):
        properties = dict(source='.')
        handler = _load_plugin('test-part', part_properties=properties)

        open('my-snap.snap', 'w').close()
        open('my-snap', 'w').close()

        handler.pull()

        for file_ in common.SNAPCRAFT_FILES:
            self.assertFalse(
                os.path.exists(os.path.join(handler.sourcedir, file_)))
        self.assertFalse(
            os.path.exists(os.path.join(handler.sourcedir, 'my-snap.snap')),
            os.listdir(handler.sourcedir))

        # Make sure we don't filter things out incorrectly
        self.assertTrue(
            os.path.exists(os.path.join(handler.sourcedir, 'my-snap')),
            os.listdir(handler.sourcedir))

    def test_source_with_unrecognized_source_must_raise_exception(self):
        properties = dict(source='unrecognized://test_source')

        raised = self.assertRaises(
            ValueError,
            _load_plugin, 'test-part', part_properties=properties)

        self.assertEqual(raised.__str__(),
                         'no handler to manage source '
                         '(unrecognized://test_source)')


class CleanPullTestCase(tests.TestCase):

    def test_clean_pull_directory(self):
        handler = _load_plugin('test-part')

        handler.pull()
        source_file = os.path.join(handler.sourcedir, 'source')
        open(source_file, 'w').close()

        handler.clean_pull()

        # The source directory should now be gone
        self.assertFalse(os.path.exists(handler.sourcedir))

    def test_clean_pull_symlink(self):
        real_source_directory = os.path.join(os.getcwd(), 'src')
        os.mkdir(real_source_directory)

        handler = _load_plugin(
            'test-part', part_properties={'source': 'src'})

        handler.pull()
        os.rmdir(handler.sourcedir)
        os.symlink(real_source_directory, handler.sourcedir)

        handler.clean_pull()

        # The source symlink should now be gone, but the real source should
        # still be there.
        self.assertFalse(os.path.exists(handler.sourcedir))
        self.assertTrue(os.path.isdir(real_source_directory))


class CleanBuildTestCase(tests.TestCase):

    def test_clean_build(self):
        handler = _load_plugin('test-part')

        handler.build()

        source_file = os.path.join(handler.sourcedir, 'source')
        open(source_file, 'w').close()
        open(os.path.join(handler.code.build_basedir, 'built'), 'w').close()
        open(os.path.join(handler.code.installdir, 'installed'), 'w').close()

        handler.clean_build()

        # Make sure the source file hasn't been touched
        self.assertTrue(os.path.isfile(source_file))

        # Make sure the build directory is gone
        self.assertFalse(os.path.exists(handler.code.build_basedir))

        # Make sure the install directory is gone
        self.assertFalse(os.path.exists(handler.code.installdir))<|MERGE_RESOLUTION|>--- conflicted
+++ resolved
@@ -2387,7 +2387,6 @@
         self.assertEqual(
             raised.__str__(), 'Cannot load magic header detection')
 
-<<<<<<< HEAD
     def test__organize_fileset(self):
         fileset = set(['bin/app', 'share/app1', 'bin/app2'])
         organize_fileset = {
@@ -2409,8 +2408,6 @@
         self.assertEqual(['/one/two', '/one'],
                          pluginhandler._get_path_prefixes(path))
 
-=======
->>>>>>> c5f35fb1
     def test__combine_filesets_explicit_wildcard(self):
         fileset_1 = ['*']
         fileset_2 = ['a', 'b']
@@ -2421,17 +2418,10 @@
         self.assertEqual(set(expected_fileset), set(combined_fileset))
 
     def test__combine_filesets_implicit_wildcard(self):
-<<<<<<< HEAD
-        fileset_1 = ['-a']
-        fileset_2 = ['a', 'b']
-
-        expected_fileset = ['a', '-a', 'b']
-=======
         fileset_1 = ['-c']
         fileset_2 = ['a', 'b']
 
         expected_fileset = ['a', '-c', 'b']
->>>>>>> c5f35fb1
         combined_fileset = pluginhandler._combine_filesets(
             fileset_1, fileset_2)
         self.assertEqual(set(expected_fileset), set(combined_fileset))
@@ -2445,8 +2435,6 @@
             fileset_1, fileset_2)
         self.assertEqual(set(expected_fileset), set(combined_fileset))
 
-<<<<<<< HEAD
-=======
     def test__combine_filesets_with_contradiciton(self):
         fileset_1 = ['-a']
         fileset_2 = ['a']
@@ -2473,7 +2461,6 @@
         excludes = pluginhandler._get_excludes(fileset)
         self.assertEqual(set(expected_excludes), set(excludes))
 
->>>>>>> c5f35fb1
 
 class SourcesTestCase(tests.TestCase):
 
