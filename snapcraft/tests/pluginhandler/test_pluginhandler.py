--- conflicted
+++ resolved
@@ -1824,15 +1824,6 @@
 
         # Verify that part1's file is no longer primed
         self.assertFalse(
-<<<<<<< HEAD
-            os.path.exists(os.path.join(self.snap_dir, 'bin', '1')),
-            "Expected part1's primed files to be cleaned")
-
-        # Verify that part2's file is still there
-        self.assertTrue(
-            os.path.exists(os.path.join(self.snap_dir, 'bin', '2')),
-            "Expected part2's primed files to be untouched")
-=======
             os.path.exists(os.path.join(self.prime_dir, 'bin', '1')),
             "Expected part1's primeped files to be cleaned")
 
@@ -1840,7 +1831,6 @@
         self.assertTrue(
             os.path.exists(os.path.join(self.prime_dir, 'bin', '2')),
             "Expected part2's primeped files to be untouched")
->>>>>>> aad2d9dc
 
     def test_clean_prime_after_fileset_change(self):
         # Create part1 and get it through the "build" step.
@@ -2443,7 +2433,6 @@
         self.assertEqual(
             raised.__str__(), 'Cannot load magic header detection')
 
-<<<<<<< HEAD
     def test__organize_fileset(self):
         fileset = set(['bin/app', 'share/app1', 'bin/app2'])
         organize_fileset = {
@@ -2466,13 +2455,8 @@
                          pluginhandler._get_path_prefixes(path))
 
     def test__combine_filesets_explicit_wildcard(self):
-        fileset_1 = ['*']
-        fileset_2 = ['a', 'b']
-=======
-    def test__combine_filesets_explicit_wildcard(self):
         fileset_1 = ['a', 'b']
         fileset_2 = ['*']
->>>>>>> aad2d9dc
 
         expected_fileset = ['a', 'b']
         combined_fileset = pluginhandler._combine_filesets(
@@ -2480,13 +2464,8 @@
         self.assertEqual(set(expected_fileset), set(combined_fileset))
 
     def test__combine_filesets_implicit_wildcard(self):
-<<<<<<< HEAD
-        fileset_1 = ['-c']
-        fileset_2 = ['a', 'b']
-=======
         fileset_1 = ['a', 'b']
         fileset_2 = ['-c']
->>>>>>> aad2d9dc
 
         expected_fileset = ['a', '-c', 'b']
         combined_fileset = pluginhandler._combine_filesets(
@@ -2494,13 +2473,8 @@
         self.assertEqual(set(expected_fileset), set(combined_fileset))
 
     def test__combine_filesets_no_wildcard(self):
-<<<<<<< HEAD
-        fileset_1 = ['a']
-        fileset_2 = ['a', 'b']
-=======
         fileset_1 = ['a', 'b']
         fileset_2 = ['a']
->>>>>>> aad2d9dc
 
         expected_fileset = ['a']
         combined_fileset = pluginhandler._combine_filesets(
@@ -2512,13 +2486,6 @@
         fileset_2 = ['a']
 
         raised = self.assertRaises(
-<<<<<<< HEAD
-            EnvironmentError,
-            pluginhandler._combine_filesets, fileset_1, fileset_2
-        )
-        self.assertEqual(
-            raised.__str__(), "File conflicts: {'a'}"
-=======
             PrimeFileConflictError,
             pluginhandler._combine_filesets, fileset_1, fileset_2
         )
@@ -2526,7 +2493,6 @@
             raised.__str__(),
             "The following files have been excluded by the `stage` keyword, "
             "but included by the `prime` keyword: {'a'}"
->>>>>>> aad2d9dc
         )
 
     def test__get_includes(self):
