# -*- Mode:Python; indent-tabs-mode:nil; tab-width:4 -*-
#
# Copyright (C) 2015, 2016 Canonical Ltd
#
# This program is free software: you can redistribute it and/or modify
# it under the terms of the GNU General Public License version 3 as
# published by the Free Software Foundation.
#
# This program is distributed in the hope that it will be useful,
# but WITHOUT ANY WARRANTY; without even the implied warranty of
# MERCHANTABILITY or FITNESS FOR A PARTICULAR PURPOSE.  See the
# GNU General Public License for more details.
#
# You should have received a copy of the GNU General Public License
# along with this program.  If not, see <http://www.gnu.org/licenses/>.

import io
import subprocess
from unittest import mock

from snapcraft.main import main
from snapcraft import tests


class ListPluginsCommandTestCase(tests.TestCase):

    # plugin list when wrapper at MAX_CHARACTERS_WRAP
    default_plugin_output = (
<<<<<<< HEAD
        'ant        catkin  copy  jdk     kernel  maven  nodejs   python3  '
        'scons      \n'
        'autotools  cmake   go    kbuild  make    nil    python2  qmake    '
=======
        'ant        catkin  copy  gulp  kbuild  make   nil     python2  '
        'scons      \n'
        'autotools  cmake   go    jdk   kernel  maven  nodejs  python3  '
>>>>>>> 923975c2
        'tar-content\n')

    @mock.patch('sys.stdout', new_callable=io.StringIO)
    @mock.patch('subprocess.check_output')
    def test_list_plugins_large_terminal(self, mock_subprocess, mock_stdout):
        mock_subprocess.return_value = "999"
        main(['list-plugins'])
        self.assertEqual(mock_stdout.getvalue(), self.default_plugin_output)

    @mock.patch('sys.stdout', new_callable=io.StringIO)
    @mock.patch('subprocess.check_output')
    def test_list_plugins_small_terminal(self, mock_subprocess, mock_stdout):
        mock_subprocess.return_value = "60"
        expected_output = (
<<<<<<< HEAD
            'ant        cmake  jdk     make   nodejs   qmake      \n'
            'autotools  copy   kbuild  maven  python2  scons      \n'
            'catkin     go     kernel  nil    python3  tar-content\n')
=======
            'ant        cmake  gulp    kernel  nil      python3    \n'
            'autotools  copy   jdk     make    nodejs   scons      \n'
            'catkin     go     kbuild  maven   python2  tar-content\n')
>>>>>>> 923975c2
        main(['list-plugins'])
        self.assertEqual(mock_stdout.getvalue(), expected_output)

    @mock.patch('sys.stdout', new_callable=io.StringIO)
    @mock.patch('subprocess.check_output')
    def test_list_plugins_error_invalid_terminal_size(self, mock_subprocess,
                                                      mock_stdout):
        def raise_error(cmd, stderr):
            raise OSError()
        mock_subprocess.side_effect = raise_error
        main(['list-plugins'])
        self.assertEqual(mock_stdout.getvalue(), self.default_plugin_output)

    @mock.patch('sys.stdout', new_callable=io.StringIO)
    @mock.patch('subprocess.check_output')
    def test_list_plugins_error_invalid_subprocess_call(self, mock_subprocess,
                                                        mock_stdout):
        def raise_error(cmd, stderr):
            raise subprocess.CalledProcessError(returncode=1, cmd=cmd)
        mock_subprocess.side_effect = raise_error
        main(['list-plugins'])
        self.assertEqual(mock_stdout.getvalue(), self.default_plugin_output)<|MERGE_RESOLUTION|>--- conflicted
+++ resolved
@@ -26,16 +26,10 @@
 
     # plugin list when wrapper at MAX_CHARACTERS_WRAP
     default_plugin_output = (
-<<<<<<< HEAD
-        'ant        catkin  copy  jdk     kernel  maven  nodejs   python3  '
-        'scons      \n'
-        'autotools  cmake   go    kbuild  make    nil    python2  qmake    '
-=======
         'ant        catkin  copy  gulp  kbuild  make   nil     python2  '
-        'scons      \n'
+        'qmake  tar-content\n'
         'autotools  cmake   go    jdk   kernel  maven  nodejs  python3  '
->>>>>>> 923975c2
-        'tar-content\n')
+        'scons\n')
 
     @mock.patch('sys.stdout', new_callable=io.StringIO)
     @mock.patch('subprocess.check_output')
@@ -49,15 +43,10 @@
     def test_list_plugins_small_terminal(self, mock_subprocess, mock_stdout):
         mock_subprocess.return_value = "60"
         expected_output = (
-<<<<<<< HEAD
-            'ant        cmake  jdk     make   nodejs   qmake      \n'
-            'autotools  copy   kbuild  maven  python2  scons      \n'
-            'catkin     go     kernel  nil    python3  tar-content\n')
-=======
-            'ant        cmake  gulp    kernel  nil      python3    \n'
-            'autotools  copy   jdk     make    nodejs   scons      \n'
-            'catkin     go     kbuild  maven   python2  tar-content\n')
->>>>>>> 923975c2
+            'ant        copy  kbuild  nil      qmake      \n'
+            'autotools  go    kernel  nodejs   scons      \n'
+            'catkin     gulp  make    python2  tar-content\n'
+            'cmake      jdk   maven   python3\n')
         main(['list-plugins'])
         self.assertEqual(mock_stdout.getvalue(), expected_output)
 
