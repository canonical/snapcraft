--- conflicted
+++ resolved
@@ -40,8 +40,4 @@
         return self.ubuntu.build()
 
     def snap_files(self):
-<<<<<<< HEAD
-        return self.ubuntu.snapFiles()
-=======
-        return self.ubuntu.snap_files()
->>>>>>> 2ce0dde8
+        return self.ubuntu.snap_files()