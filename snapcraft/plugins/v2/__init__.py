# -*- Mode:Python; indent-tabs-mode:nil; tab-width:4 -*-
#
# Copyright 2022 Canonical Ltd.
#
# This program is free software: you can redistribute it and/or modify
# it under the terms of the GNU General Public License version 3 as
# published by the Free Software Foundation.
#
# This program is distributed in the hope that it will be useful,
# but WITHOUT ANY WARRANTY; without even the implied warranty of
# MERCHANTABILITY or FITNESS FOR A PARTICULAR PURPOSE.  See the
# GNU General Public License for more details.
#
# You should have received a copy of the GNU General Public License
# along with this program.  If not, see <http://www.gnu.org/licenses/>.

"""Legacy support for v2 plugins."""


<<<<<<< HEAD
# The plugin code requires imports that are platform specific.
if sys.platform == "linux":
    from .autotools import AutotoolsPlugin  # noqa: F401
    from .catkin import CatkinPlugin  # noqa: F401
    from .catkin_tools import CatkinToolsPlugin  # noqa: F401
    from .cmake import CMakePlugin  # noqa: F401
    from .colcon import ColconPlugin  # noqa: F401
    from .conda import CondaPlugin  # noqa: F401
    from .dump import DumpPlugin  # noqa: F401
    from .go import GoPlugin  # noqa: F401
    from .make import MakePlugin  # noqa: F401
    from .meson import MesonPlugin  # noqa: F401
    from .nil import NilPlugin  # noqa: F401
    from .npm import NpmPlugin  # noqa: F401
    from .python import PythonPlugin  # noqa: F401
    from .qmake import QMakePlugin  # noqa: F401
    from .ruby import RubyPlugin  # noqa: F401
    from .rust import RustPlugin  # noqa: F401
=======
from snapcraft_legacy.plugins.v2 import (
    AutotoolsPlugin,
    CatkinPlugin,
    CatkinToolsPlugin,
    CMakePlugin,
    ColconPlugin,
    CondaPlugin,
    CrystalPlugin,
    DumpPlugin,
    GoPlugin,
    MakePlugin,
    MesonPlugin,
    NilPlugin,
    NpmPlugin,
    PluginV2,
    PythonPlugin,
    QMakePlugin,
    RustPlugin,
    autotools,
    catkin,
    catkin_tools,
    cmake,
    colcon,
    conda,
    crystal,
    dump,
    go,
    make,
    meson,
    nil,
    npm,
    python,
    qmake,
    rust,
)

__all__ = [
    "autotools",
    "cmake",
    "catkin",
    "catkin_tools",
    "conda",
    "colcon",
    "crystal",
    "dump",
    "go",
    "make",
    "meson",
    "nil",
    "npm",
    "python",
    "qmake",
    "rust",
    "PluginV2",
    "AutotoolsPlugin",
    "CatkinPlugin",
    "CatkinToolsPlugin",
    "CMakePlugin",
    "ColconPlugin",
    "CondaPlugin",
    "CrystalPlugin",
    "DumpPlugin",
    "GoPlugin",
    "MakePlugin",
    "MesonPlugin",
    "NilPlugin",
    "NpmPlugin",
    "PythonPlugin",
    "QMakePlugin",
    "RustPlugin",
]
>>>>>>> 31a3990c
<|MERGE_RESOLUTION|>--- conflicted
+++ resolved
@@ -17,26 +17,7 @@
 """Legacy support for v2 plugins."""
 
 
-<<<<<<< HEAD
-# The plugin code requires imports that are platform specific.
-if sys.platform == "linux":
-    from .autotools import AutotoolsPlugin  # noqa: F401
-    from .catkin import CatkinPlugin  # noqa: F401
-    from .catkin_tools import CatkinToolsPlugin  # noqa: F401
-    from .cmake import CMakePlugin  # noqa: F401
-    from .colcon import ColconPlugin  # noqa: F401
-    from .conda import CondaPlugin  # noqa: F401
-    from .dump import DumpPlugin  # noqa: F401
-    from .go import GoPlugin  # noqa: F401
-    from .make import MakePlugin  # noqa: F401
-    from .meson import MesonPlugin  # noqa: F401
-    from .nil import NilPlugin  # noqa: F401
-    from .npm import NpmPlugin  # noqa: F401
-    from .python import PythonPlugin  # noqa: F401
-    from .qmake import QMakePlugin  # noqa: F401
-    from .ruby import RubyPlugin  # noqa: F401
-    from .rust import RustPlugin  # noqa: F401
-=======
+
 from snapcraft_legacy.plugins.v2 import (
     AutotoolsPlugin,
     CatkinPlugin,
@@ -107,5 +88,4 @@
     "PythonPlugin",
     "QMakePlugin",
     "RustPlugin",
-]
->>>>>>> 31a3990c
+]