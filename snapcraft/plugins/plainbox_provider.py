# -*- Mode:Python; indent-tabs-mode:nil; tab-width:4 -*-
#
# Copyright (C) 2016-2017 Canonical Ltd
#
# This program is free software: you can redistribute it and/or modify
# it under the terms of the GNU General Public License version 3 as
# published by the Free Software Foundation.
#
# This program is distributed in the hope that it will be useful,
# but WITHOUT ANY WARRANTY; without even the implied warranty of
# MERCHANTABILITY or FITNESS FOR A PARTICULAR PURPOSE.  See the
# GNU General Public License for more details.
#
# You should have received a copy of the GNU General Public License
# along with this program.  If not, see <http://www.gnu.org/licenses/>.

""" Create parts containing a Plainbox test collection known as a provider.

Plainbox is a toolkit consisting of python3 library, development tools,
documentation and examples. It is targeted at developers working on testing or
certification applications and authors creating tests for such applications.
More information: http://plainbox.readthedocs.org/en/latest/

To find out more about authoring a plainbox provider, see the following
documentation: http://plainbox.readthedocs.org/en/latest/author/providers.html

This plugin uses the common plugin keywords as well as those for "sources".
For more information check the 'plugins' topic for the former and the
'sources' topic for the latter.
"""

import os
import re

import snapcraft
from snapcraft import file_utils


class PlainboxProviderPlugin(snapcraft.BasePlugin):

    def __init__(self, name, options, project):
        super().__init__(name, options, project)
        self.build_packages.extend(['intltool'])

    def build(self):
        super().build()
<<<<<<< HEAD
        env = os.environ.copy()
        provider_stage_dir = os.path.join(self.project.stage_dir, 'providers')
        if os.path.exists(provider_stage_dir):
            provider_dirs = [os.path.join(provider_stage_dir, provider)
                             for provider in os.listdir(provider_stage_dir)]
            env['PROVIDERPATH'] = ':'.join(provider_dirs)
        self.run(['python3', 'manage.py', 'validate'], env=env)
=======

>>>>>>> 8e7fe8e3
        self.run(['python3', 'manage.py', 'build'])
        self.run(['python3', 'manage.py', 'i18n'])
        self.run([
            'python3', 'manage.py', 'install', '--layout=relocatable',
            '--prefix=/providers/{}'.format(self.name),
            '--root={}'.format(self.installdir)])

        # Fix all shebangs to use the in-snap python.
        file_utils.replace_in_file(self.installdir, re.compile(r''),
                                   re.compile(r'^#!.*python'),
                                   r'#!/usr/bin/env python')

    def snap_fileset(self):
        fileset = super().snap_fileset()
        # If a python package is added as a stage-packages it will include
        # sitecustomize.py which is irrelevant and will cause unnecessary
        # conflicts so instead we just ignore these entries.
        fileset.append('-usr/lib/python*/sitecustomize.py')
        fileset.append('-etc/python*/sitecustomize.py')
        return fileset<|MERGE_RESOLUTION|>--- conflicted
+++ resolved
@@ -44,7 +44,7 @@
 
     def build(self):
         super().build()
-<<<<<<< HEAD
+
         env = os.environ.copy()
         provider_stage_dir = os.path.join(self.project.stage_dir, 'providers')
         if os.path.exists(provider_stage_dir):
@@ -52,9 +52,6 @@
                              for provider in os.listdir(provider_stage_dir)]
             env['PROVIDERPATH'] = ':'.join(provider_dirs)
         self.run(['python3', 'manage.py', 'validate'], env=env)
-=======
-
->>>>>>> 8e7fe8e3
         self.run(['python3', 'manage.py', 'build'])
         self.run(['python3', 'manage.py', 'i18n'])
         self.run([
