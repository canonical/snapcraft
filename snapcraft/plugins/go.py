--- conflicted
+++ resolved
@@ -162,11 +162,7 @@
 
         packages = self.options.go_packages
         if not packages:
-<<<<<<< HEAD
-            packages = ['./{}/...'.format(self._get_local_go_package())]
-=======
             packages = self._get_local_main_packages()
->>>>>>> 97a416d0
         for package in packages:
             binary = os.path.join(self._gopath_bin, self._binary_name(package))
             self._run(['go', 'build', '-o', binary] + tags + [package])
@@ -213,12 +209,9 @@
             env.get('CGO_LDFLAGS', ''), flags, env.get('LDFLAGS', ''))
 
         if self.project.is_cross_compiling:
-<<<<<<< HEAD
             env['CC'] = '{}-gcc'.format(self.project.arch_triplet)
             env['CXX'] = '{}-g++'.format(self.project.arch_triplet)
             env['CGO_ENABLED'] = '1'
-=======
->>>>>>> 97a416d0
             # See https://golang.org/doc/install/source#environment
             go_archs = {
                 'armhf': 'arm',
