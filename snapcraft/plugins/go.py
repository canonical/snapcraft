--- conflicted
+++ resolved
@@ -162,11 +162,7 @@
 
         packages = self.options.go_packages
         if not packages:
-<<<<<<< HEAD
-            packages = ['./{}/...'.format(self._get_local_go_package())]
-=======
             packages = self._get_local_main_packages()
->>>>>>> 148d05fe
         for package in packages:
             binary = os.path.join(self._gopath_bin, self._binary_name(package))
             self._run(['go', 'build', '-o', binary] + tags + [package])
