--- conflicted
+++ resolved
@@ -30,6 +30,7 @@
       flags to pass to the build using the gradle semantics for parameters.
 """
 
+import glob
 import logging
 import os
 import urllib.parse
@@ -88,24 +89,6 @@
                  self.options.gradle_options + ['jar'])
 
         src = os.path.join(self.builddir, self.options.gradle_output_dir)
-<<<<<<< HEAD
-        if not os.path.isdir(src):
-            raise RuntimeError("Could not find any built jar files for part")
-        # jarfiles = glob.glob(os.path.join(src, '*.jar'))
-        # warfiles = glob.glob(os.path.join(src, '*.war'))
-        #
-        # if len(jarfiles) > 0:
-        #     basedir = 'jar'
-        # elif len(warfiles) > 0:
-        #     basedir = 'war'
-        #     jarfiles = warfiles
-        # else:
-        #     raise RuntimeError("Could not find any "
-        #                        "built jar files for part")
-        #
-        snapcraft.file_utils.link_or_copy_tree(
-            src, os.path.join(self.installdir, 'jar'),
-=======
         jarfiles = glob.glob(os.path.join(src, '*.jar'))
         warfiles = glob.glob(os.path.join(src, '*.war'))
 
@@ -119,7 +102,6 @@
 
         snapcraft.file_utils.link_or_copy_tree(
             src, os.path.join(self.installdir, basedir),
->>>>>>> b2982e2b
             copy_function=lambda src, dst: _link_or_copy(src, dst,
                                                          self.installdir))
 
