--- conflicted
+++ resolved
@@ -92,14 +92,10 @@
         return False
 
     @overrides
-<<<<<<< HEAD
-    def get_app_snippet(self) -> Dict[str, Any]:
+    def get_app_snippet(self, *, app_name: str) -> Dict[str, Any]:
         command_chain = ["snap/command-chain/desktop-launch"]
         if self.yaml_data["base"] == "core24":
             command_chain.insert(0, "snap/command-chain/gpu-2404-wrapper")
-=======
-    def get_app_snippet(self, *, app_name: str) -> Dict[str, Any]:
->>>>>>> 7969ee8d
         return {
             "command-chain": command_chain,
             "plugs": [
