# -*- Mode:Python; indent-tabs-mode:nil; tab-width:4 -*-
#
# Copyright 2018-2022 Canonical Ltd.
#
# This program is free software: you can redistribute it and/or modify
# it under the terms of the GNU General Public License version 3 as
# published by the Free Software Foundation.
#
# This program is distributed in the hope that it will be useful,
# but WITHOUT ANY WARRANTY; without even the implied warranty of
# MERCHANTABILITY or FITNESS FOR A PARTICULAR PURPOSE.  See the
# GNU General Public License for more details.
#
# You should have received a copy of the GNU General Public License
# along with this program.  If not, see <http://www.gnu.org/licenses/>.

"""Extension registry."""

from typing import TYPE_CHECKING, Dict, List, Type

from snapcraft import errors

<<<<<<< HEAD
from .ros2_humble import ROS2HumbleExtension
=======
from .gnome import GNOME
>>>>>>> eddd1888

if TYPE_CHECKING:
    from .extension import Extension

    ExtensionType = Type[Extension]

<<<<<<< HEAD
_EXTENSIONS: Dict[str, "ExtensionType"] = {"ros2-humble": ROS2HumbleExtension}
=======

_EXTENSIONS: Dict[str, "ExtensionType"] = {"gnome": GNOME}
>>>>>>> eddd1888


def get_extension_names() -> List[str]:
    """Obtain a extension class given the name.

    :param name: The extension name.
    :return: The list of available extensions.
    :raises ExtensionError: If the extension name is invalid.
    """
    return list(_EXTENSIONS.keys())


def get_extension_class(extension_name: str) -> "ExtensionType":
    """Obtain a extension class given the name.

    :param name: The extension name.
    :return: The extension class.
    :raises ExtensionError: If the extension name is invalid.
    """
    try:
        return _EXTENSIONS[extension_name]
    except KeyError as key_error:
        raise errors.ExtensionError(
            f"Extension {extension_name!r} does not exist"
        ) from key_error


def register(extension_name: str, extension_class: "ExtensionType") -> None:
    """Register extension.

    :param extension_name: the name to register.
    :param extension_class: the Extension implementation.
    """
    _EXTENSIONS[extension_name] = extension_class


def unregister(extension_name: str) -> None:
    """Unregister extension_name.

    :raises KeyError: if extension_name is not registered.
    """
    del _EXTENSIONS[extension_name]<|MERGE_RESOLUTION|>--- conflicted
+++ resolved
@@ -20,23 +20,18 @@
 
 from snapcraft import errors
 
-<<<<<<< HEAD
+from .gnome import GNOME
 from .ros2_humble import ROS2HumbleExtension
-=======
-from .gnome import GNOME
->>>>>>> eddd1888
 
 if TYPE_CHECKING:
     from .extension import Extension
 
     ExtensionType = Type[Extension]
 
-<<<<<<< HEAD
-_EXTENSIONS: Dict[str, "ExtensionType"] = {"ros2-humble": ROS2HumbleExtension}
-=======
-
-_EXTENSIONS: Dict[str, "ExtensionType"] = {"gnome": GNOME}
->>>>>>> eddd1888
+_EXTENSIONS: Dict[str, "ExtensionType"] = {
+    "gnome": GNOME,
+    "ros2-humble": ROS2HumbleExtension,
+}
 
 
 def get_extension_names() -> List[str]:
