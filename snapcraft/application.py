--- conflicted
+++ resolved
@@ -36,81 +36,8 @@
 from snapcraft import cli, commands, errors, models, services
 from snapcraft.commands import unimplemented
 from snapcraft.extensions import apply_extensions
-<<<<<<< HEAD
 from snapcraft.models.project import SnapcraftBuildPlanner, apply_root_packages
 from snapcraft.utils import get_host_architecture
-=======
-from snapcraft.models import Architecture
-from snapcraft.models.project import apply_root_packages, validate_architectures
-from snapcraft.providers import SNAPCRAFT_BASE_TO_PROVIDER_BASE
-from snapcraft.utils import get_effective_base, get_host_architecture
-from snapcraft_legacy.cli import legacy
-
-from .legacy_cli import _LIB_NAMES, _ORIGINAL_LIB_NAME_LOG_LEVEL
-
-
-class SnapcraftBuildPlanner(craft_application.models.BuildPlanner):
-    """A project model that creates build plans."""
-
-    architectures: List[str | Architecture] = pydantic.Field(
-        default_factory=lambda: [get_host_architecture()]
-    )
-    base: str | None = None
-    build_base: str | None = None
-    name: str | None = None
-    project_type: str | None = pydantic.Field(default=None, alias="type")
-
-    @pydantic.validator("architectures", always=True)
-    def _validate_architecture_data(  # pylint: disable=no-self-argument
-        cls, architectures: list[str | Architecture]
-    ) -> list[Architecture]:
-        """Validate architecture data.
-
-        Most importantly, converts architecture strings into Architecture objects.
-        """
-        return validate_architectures(architectures)
-
-    def get_build_plan(self) -> List[BuildInfo]:
-        """Get the build plan for this project."""
-        build_plan: List[BuildInfo] = []
-
-        for arch in self.architectures:
-            # build_for will be a single element list
-            if isinstance(arch, Architecture):
-                build_on = arch.build_on
-                build_for = cast(list[str], arch.build_for)[0]
-            else:
-                build_on = arch
-                build_for = arch
-
-            # TODO: figure out when to filter `all`
-            if build_for == "all":
-                build_for = get_host_architecture()
-
-            # build on will be a list of archs
-            for build_on_arch in cast(list[str], build_on):
-                base = SNAPCRAFT_BASE_TO_PROVIDER_BASE[
-                    str(
-                        get_effective_base(
-                            base=self.base,
-                            build_base=self.build_base,
-                            name=self.name,
-                            project_type=self.project_type,
-                        )
-                    )
-                ]
-                build_plan.append(
-                    BuildInfo(
-                        platform=f"ubuntu@{base.value}",
-                        build_on=build_on_arch,
-                        build_for=build_for,
-                        base=bases.BaseName("ubuntu", base.value),
-                    )
-                )
-
-        return build_plan
-
->>>>>>> 3f2ab25f
 
 APP_METADATA = AppMetadata(
     name="snapcraft",
