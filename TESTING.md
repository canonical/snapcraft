# Snapcraft tests

## Manual tests

Snapcraft has a few manual tests documented in [manual-tests.md](manual-tests.md).
These are tests for features that are not possible to automate, or that the complexity of automating them is too high while the time it takes to run them by hand is not too much.

We try very hard to automate as much as possible and to keep the manual test suite as small as possible. Please do not add a manual test before discussing it with the team, and make sure that there are very good reasons not to automate it.

When running manual tests against the production store, make sure to use the test user email account and the well-known test prefixes, since theses snaps will pollute the store. To register a user, use an email address like snapcraft-test+<your-user-name>-<unique-id>@canonical.com (e.g., snapcraft-test+elopio-123@canonical.com). This will send the confirmation email and any notifications to the inbox of snapcraft-test@canonical.com, and the snapcraft team has the password to access that inbox. To register a snap or anything else that has a name, like tracks, keys, etc., prefix the name with test-snapcraft and your name (e.g., test-snapcraft-snap-elopio-123, test-snapcraft-track-elopio-111).

### Staging server

Snapcraft has the ability to upload snaps for publication in the Snappy Store. If you're working on a feature that requires you to interact with the store, you might want to use the staging server instead of the production store. To do that, make sure you have an account on the [staging server](https://login.staging.ubuntu.com), then run:

    source tools/staging_env.sh

You will see a prompt indicating that you are going to be talking to the staging server. Once you are done working with the staging servers you can run `deactivate`.

## Automated tests in the snapcraft repository

The snapcraft repository has multiple suites of automated tests which run the code at different levels, following different principles of what to execute, how to force different code paths, and how to verify the results.

### Static tests

The static tests suite performs a static analysis on the source code without executing it. It will catch syntax and code style errors.

### Unit tests

The unit tests is a suite of low-level white box tests. They exercise units of code to verify that the different parts work as expected in a fully isolated way. Ideally, these tests should call only public functions, objects and methods, leaving the internals of snapcraft as implementation details that can change without having to modifying any tests. To isolate the units from their environment and dependencies we can replace those with test doubles. In order to set up test doubles, we prefer dependency injection through arguments than excessive mocking. These tests can verify the results checking the output printed to the command line, checking the files created during the execution, inspecting the calls made to the test doubles and verifying that the expected exceptions were thrown.

These tests are in the `tests/unit` directory.

### Integration tests

The integration tests are a group of suites that exercise snapcraft as a black box. They are only allowed to set up the environment where snapcraft runs and create files; but for the execution phase of the test they can only run the snapcraft command or one of its subcommands. To verify the results they can check the output printed to the command line, the return value of the snapcraft command, and any files created during the execution.

These tests are in the `tests/integration` directory, with the `snapcraft.yamls` and other source files for the tests snaps in `tests/integration/snaps`.

### Slow tests

Some tests take too long. This affects the pull requests because we have to wait for a long time, and they will make Travis CI timeout because we have only 50 minutes per suite in there. The solution is to tag these tests as slow, and don't run them in all pull requests. These tests will only be run in autopkgtests.

To mark a test case as slow, set the class attribute `slow_test = True`.

To run all the tests, including the slow ones, set the environment variable `SNAPCRAFT_SLOW_TESTS=1`.

### Snaps tests

The snaps tests is a suite of high-level tests that try to simulate real-world scenarios of a user interacting with snapcraft. They cover the call to snapcraft to generate a snap file from the source files of a fully functional project, the installation of the resulting snap, and the execution of the binaries and services of this snap.

These tests are in the `snaps_tests` directory, with the sources for the test snaps in the `demos` directory.

### Setting up the environment

In order to run these tests suites, first you will need to set up your development environment. Follow the steps in the [Hacking guide](HACKING.md) to install for development.

Then, you'll need a few more dependencies:

    sudo apt install squashfs-tools xdelta3 bzr git mercurial subversion

### Running the tests

To run the static tests, execute:

    ./runtests.sh static

To run the unit tests, execute:

    ./runtests.sh tests/unit

To run the integration tests, execute:

    ./runtests.sh tests/integration

You can also run a subsuite of the unit or integration suites specifying the path to the directory.
For example:

  * To run only the unit tests for the plugins:

    ```
    ./runtests.sh tests/unit/plugins
    ```

  * To run only the integration tests for the store:

    ```
    ./runtests.sh tests/integration/store
    ```

And you can also run a single test module, test case or test function using the usual python way.
For example:

  * To run only the unit tests in the test_nodejs module:

    ```
    python3 -m unittest tests.unit.plugins.tests_nodejs
    ```

  * To run only the unit tests in the NodePluginTestCase:

    ```
    python3 -m unittest tests.unit.plugins.tests_nodejs.NodePluginTestCase
    ```

  * To run only the unit test named test_pull_executes_npm_run_commands:

    ```
    python3 -m unittest tests.unit.plugins.tests_nodejs.NodePluginTestCase.test_pull_executes_npm_run_commands
    ```

The snaps tests script has more complex arguments. For an explanation of them, run:

    python3 -m snaps_tests -h

The integration and snaps suites can be run using the snapcraft source from the repository, or using the snapacraft command installed in the system. By default, they will use the source code, so you can modify your clone of the repository and verify that your changes are correct. If instead you want to verify that the snapcraft version installed in your system is correct, run them with the environment variable `SNAPCRAFT_FROM_DEB` or `SNAPCRAFT_FROM_SNAP` set, like this:

    SNAPCRAFT_FROM_DEB=1 ./runtests.sh tests/integration

or

    SNAPCRAFT_FROM_SNAP=1 ./runtests.sh tests/integration

## Setting up the store test user

The store tests by default will start fake servers that are configured to reply like the real store does. But you can run them also against the staging and production store servers. To do that, you will need to set the `TEST_STORE` environment variable to either `staging` or `production`, and you also have to pass credentials for a valid user in that store with the environment variable `TEST_USER_EMAIL` and `TEST_USER_PASSWORD`, like this:

    TEST_STORE=staging TEST_USER_EMAIL=test@example.com TEST_USER_PASSWORD=Hola123* ./runtests.sh tests/integration/store

<<<<<<< HEAD
## Testing on macOS

We can currently run a minimal subset of snapcraft integration tests on macOS. They are run by travis, using a brew formula that builds the installer from the branch. Once the virtualization tool for Ubuntu on mac is finalized, the full suite can be executed.

For manual exploratory testing, the team has one mac machine available.
=======
To prepare a user for testing, go to https://login.staging.ubuntu.com/ (or
https://login.ubuntu.com/ for the production store) and create a new user. Then
go to https://dashboard.staging.snapcraft.io/ (or
https://dashboard.staging.snapcraft.io/ for the production store) to sign the
developer agreement.

Note that most testing should be done on the staging server. If multiple tests
have to be executed on production, notify the store team before.
>>>>>>> 3c313dab

## Autopkgtests for the snapcraft deb

Autopkgtests are tests for the project packaged as a deb. The unit tests are run during autopkgtests while the snapcraft deb is being built. Then the resulting deb is installed, and the integration and snaps suites are executed using the installed snapcraft.

To run them locally, the easiest way is to use a LXC container. Note however that snaps in LXC need squashfuse installed, which we need to do via the `--setup-commands` option. From the root of the project, run:

    sudo apt install autopkgtest
    adt-run --unbuilt-tree . --apt-upgrade --setup-commands="apt install squashfuse -y" --- lxd ubuntu:xenial

It's possible to select only one of the suites, with:

    adt-run --unbuilt-tree . --apt-upgrade --setup-commands="apt install squashfuse -y" --testname=integrationtests --- lxd ubuntu:xenial

or:

    adt-run --unbuilt-tree . --apt-upgrade --setup-commands="apt install squashfuse -y" --testname=snapstests --- lxd ubuntu:xenial

## Spread tests for the snapcraft snap

[Spread](https://github.com/snapcore/spread) is a system to distribute tests and execute them in different backends, in parallel. We are currently using spread only to run the integration suite using the installed snapcraft snap from the edge channel.

To run them, first, download the spread binary:

    curl -s -O https://niemeyer.s3.amazonaws.com/spread-amd64.tar.gz && tar xzvf spread-amd64.tar.gz

Then, you can run them using a local LXD as the backend with:

    ./spread -v lxd:

Or, you can run them in linode if you have a `SPREAD_LINODE_KEY`, with:

    SPREAD_LINODE_KEY={key} ./spread -v linode:

## External snaps tests

The idea of the external snaps tests is to clone a repository external to snapcraft that contains a `snapcraft.yaml`, and check that snapcraft can build successfully that snap. There is a script in the snapcraft repo to help with this. You can see how to use it running:

    python3 -m external_snaps_tests --help

We have a suite of external snaps tests that runs each night using the latest snapcraft master to build a big variety of snaps. It is located in https://github.com/elopio/snapcraft-de-noche and you can add new snaps to the suite just by adding them to the `.travis.yml` file.

## Reproducible builds tests

This is an experimental suite, with still some details to define. The idea is to build a snap recording a manifest of all the details of the build. Then build the snap again, but this time using the manifest instead of the source `snapcraft.yaml`, and compare that both snaps are equal.

Currently, the suite is using the snaps of the integration suite to check the reproducibility. It is located in https://github.com/elopio/snapcraft-reproducible/<|MERGE_RESOLUTION|>--- conflicted
+++ resolved
@@ -127,13 +127,6 @@
 
     TEST_STORE=staging TEST_USER_EMAIL=test@example.com TEST_USER_PASSWORD=Hola123* ./runtests.sh tests/integration/store
 
-<<<<<<< HEAD
-## Testing on macOS
-
-We can currently run a minimal subset of snapcraft integration tests on macOS. They are run by travis, using a brew formula that builds the installer from the branch. Once the virtualization tool for Ubuntu on mac is finalized, the full suite can be executed.
-
-For manual exploratory testing, the team has one mac machine available.
-=======
 To prepare a user for testing, go to https://login.staging.ubuntu.com/ (or
 https://login.ubuntu.com/ for the production store) and create a new user. Then
 go to https://dashboard.staging.snapcraft.io/ (or
@@ -142,7 +135,12 @@
 
 Note that most testing should be done on the staging server. If multiple tests
 have to be executed on production, notify the store team before.
->>>>>>> 3c313dab
+
+## Testing on macOS
+
+We can currently run a minimal subset of snapcraft integration tests on macOS. They are run by travis, using a brew formula that builds the installer from the branch. Once the virtualization tool for Ubuntu on mac is finalized, the full suite can be executed.
+
+For manual exploratory testing, the team has one mac machine available.
 
 ## Autopkgtests for the snapcraft deb
 
