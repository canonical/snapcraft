--- conflicted
+++ resolved
@@ -49,15 +49,14 @@
 "$script_path/run_lxd_container.sh" test-runner
 $lxc file push --recursive $project_path test-runner/root/
 $lxc exec test-runner -- sh -c "cd snapcraft && $dependencies"
-<<<<<<< HEAD
+# Workaround for
+# - Setup snap "core" (2462) security profiles (cannot reload udev rules: exit status 2
+[ "$test" = "integration" ] && $lxc exec test-runner -- sh -c "snap install core" || echo "ignored error"
+
 if [ "$test" = "containers" ]; then
     $lxc exec test-runner -- sh -c "cd snapcraft && ./tools/travis/setup_lxd.sh"
 fi
-=======
-# Workaround for
-# - Setup snap "core" (2462) security profiles (cannot reload udev rules: exit status 2
-[ "$test" = "integration" ] && $lxc exec test-runner -- sh -c "snap install core" || echo "ignored error"
->>>>>>> f5a51ee0
+
 $lxc exec test-runner -- sh -c "cd snapcraft && ./runtests.sh $test $pattern"
 
 if [ "$test" = "unit" ]; then
