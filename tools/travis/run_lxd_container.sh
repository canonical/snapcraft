#!/bin/bash
#
# Copyright (C) 2017 Canonical Ltd
#
# This program is free software: you can redistribute it and/or modify
# it under the terms of the GNU General Public License version 3 as
# published by the Free Software Foundation.
#
# This program is distributed in the hope that it will be useful,
# but WITHOUT ANY WARRANTY; without even the implied warranty of
# MERCHANTABILITY or FITNESS FOR A PARTICULAR PURPOSE.  See the
# GNU General Public License for more details.
#
# You should have received a copy of the GNU General Public License
# along with this program.  If not, see <http://www.gnu.org/licenses/>.

# Start a LXD container to run jobs in travis.
# Arguments:
#   name: The name of the container.

set -ev

if [ "$#" -lt 1 ]; then
    echo "Usage: "$0" <name>"
    exit 1
fi

script_path="$(dirname "$0")"
project_path="$(readlink -f "$script_path/../..")"
name="$1"

lxc="/snap/bin/lxc"

echo "Starting the LXD container."
<<<<<<< HEAD
$lxc launch --ephemeral ubuntu:xenial "$name" -c security.nesting=true
=======
# FIXME switch back to unprovileged once LP: #1709536 is fixed
$lxc launch --ephemeral --config security.privileged=true ubuntu:xenial "$name"
>>>>>>> f5a51ee0
# This is likely needed to wait for systemd in the container to start and get
# an IP, configure DNS. First boot is always a bit slow because cloud-init
# needs to run too.
$lxc exec "$name" -- sh -c "for i in {1..50}; do ping -c1 www.ubuntu.com &> /dev/null && break; done"
sleep 5

$lxc config set "$name" environment.TRAVIS_COMMIT_RANGE "$TRAVIS_COMMIT_RANGE"
$lxc config set "$name" environment.TEST_USER_EMAIL "$TEST_USER_EMAIL"
$lxc config set "$name" environment.TEST_USER_PASSWORD "$TEST_USER_PASSWORD"
$lxc config set "$name" environment.TEST_STORE "$TEST_STORE"
$lxc config set "$name" environment.TEST_SNAP_WITH_TRACKS "$TEST_SNAP_WITH_TRACKS"
$lxc config set "$name" environment.GITHUB_TEST_USER_NAME "$GITHUB_TEST_USER_NAME"
$lxc config set "$name" environment.GITHUB_TEST_PASSWORD "$GITHUB_TEST_PASSWORD"
$lxc config set "$name" environment.SNAPCRAFT_AUTOPKGTEST_SECRET "$SNAPCRAFT_AUTOPKGTEST_SECRET"
$lxc config set "$name" environment.SNAPCRAFT_TEST_MOCK_MACHINE "$SNAPCRAFT_TEST_MOCK_MACHINE"
$lxc config set "$name" environment.GH_TOKEN "$GH_TOKEN"
$lxc config set "$name" environment.CODECOV_TOKEN "$CODECOV_TOKEN"
$lxc config set "$name" environment.LC_ALL "C.UTF-8"

$lxc exec "$name" -- apt update

# We install squashfuse here as it is only relevant when running the tests in a container
$lxc exec "$name" -- apt install squashfuse<|MERGE_RESOLUTION|>--- conflicted
+++ resolved
@@ -32,12 +32,9 @@
 lxc="/snap/bin/lxc"
 
 echo "Starting the LXD container."
-<<<<<<< HEAD
-$lxc launch --ephemeral ubuntu:xenial "$name" -c security.nesting=true
-=======
 # FIXME switch back to unprovileged once LP: #1709536 is fixed
-$lxc launch --ephemeral --config security.privileged=true ubuntu:xenial "$name"
->>>>>>> f5a51ee0
+$lxc launch --ephemeral --config security.privileged=true security.nesting=true
+ ubuntu:xenial "$name"
 # This is likely needed to wait for systemd in the container to start and get
 # an IP, configure DNS. First boot is always a bit slow because cloud-init
 # needs to run too.
