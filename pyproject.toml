[tool.black]
extend-exclude = '''
/(
  | snapcraft_legacy
  | tools
  | docs/sphinx-resources
)/
'''
# Targeting future versions as well so we don't have black reformatting code
# en masse later.
<<<<<<< HEAD
target_version = ["py312"]
=======
target-version = ["py310", "py311"]
>>>>>>> db150e41

[tool.mypy]
python_version = "3.12"
ignore_missing_imports = true
follow_imports = "silent"
exclude = [
    "build",
    "snapcraft_legacy",
    "tests/spread",
    "tests/legacy",
    "tools",
    "venv",
]
plugins = [
    "pydantic.mypy",
]

[tool.pyright]
include = ["snapcraft", "tests"]
exclude = ["build", "tests/legacy", "tests/spread"]
pythonVersion = "3.12"

[tool.pytest.ini_options]
minversion = "7.0"
required_plugins = ["pytest-cov>=4.0", "pytest-mock>=3.12", "pytest-subprocess>=1.4"]
addopts = ["--cov=snapcraft"]

# Most of this ruff configuration comes from craft-parts
[tool.ruff]
target-version = "py312"
line-length = 88
extend-exclude = [
    "docs",
    "__pycache__",
    "legacy",
    "tests/legacy",
]
lint.select = [
    "E", "F",  # The rules built into Flake8
    "I",  # isort checking
    "PLC", "PLE", "PLR", "PLW",  # Pylint
    # Additional stricter checking than previously enabled:
    "A",  # Shadowing built-ins.
    "W",  # PyCodeStyle warnings.
    "N",  # Pep8 naming
    "YTT",  # flake8-2020: Misuse of `sys.version` and `sys.version_info`
    "ANN",  # Annotations
    "S",  # Checks for common security issues
    "BLE",  # Blind exception
    "B",  # Opinionated bugbear linting
    "C4",  # better comprehensions
    "T10",  # Ensure we don't leave code that starts the debugger in
    "ICN",  # Unconventional import aliases.
    "Q",  # Consistent quotations
    "RET",  # Return values
]
lint.ignore = [
    # These following copy the flake8 configuration
    #"E203",  # Whitespace before ":"  -- Commented because ruff doesn't currently check E203
    "E501",  # Line too long
    # The following copy our pydocstyle configuration
    "D105",  # Missing docstring in magic method (reason: magic methods already have definitions)
    "D107",  # Missing docstring in __init__ (reason: documented in class docstring)
    "D203",  # 1 blank line required before class docstring (reason: pep257 default)
    "D213",  # Multi-line docstring summary should start at the second line (reason: pep257 default)
    "D215",  # Section underline is over-indented (reason: pep257 default)


    # Stricter type checking rules that that are disabled.
    "A003",  # Class attribute shadowing a python built-in (class attributes are seldom if ever referred to bare)
    "N818",  # Exception names ending with suffix `Error`
    "ANN002",  "ANN003",  # Missing type annotation for *args and **kwargs
    "ANN204",  # Missing type annotations for magic methods
    "ANN401",  # Disallowing `typing.Any`
    "B904",  # Within an except clause, always explicitly `raise` an exception `from` something.
    "B905",  # Zip without explicit `strict=` parameter - this only exists in 3.10+


    # Disabled because the current code breaks these rules without "noqa" comments
    # Most of these are probably worth enabling eventually.

    # Annotation issues appear to be mostly in older code, so could be eventually enabled.
    # 39 instances of ANN001.
    "ANN001",  # Missing type annotation for function argument
    # 5 instances of ANN201, 10 instances of ANN202
    "ANN201", "ANN202",  # Missing return type annotation for public/private function
    # 13 instances of ANN206 - probably mostly :noqa-able
    "ANN206",
    # 4 instances - would break if run with optimization
    "S101", # Use of assert detected
    # Comprehensions - IDK, these ones flagged and they really could go either way.
    "C405", "C408", "C414",
    "RET504", "RET506",  # Return value related.
    "PLR2004",  # Magic values - widely used
    "S603",  # Untrusted input for subprocess calls
    "S604",  # shell=True parameter to a function
    "S607",  # Partial executable path for subprocess calls
]

[tool.ruff.lint.pylint]
max-args = 6
max-branches = 16

[tool.ruff.lint.per-file-ignores]
"tests/**.py" = [
    "D",  # Ignore docstring rules in tests
    "ANN", # Ignore type annotations in tests
    "S101",  # Yeah of course we assert in tests
    "B009",  # Allow calling `getattr` in tests since it can be used to make the test clearer.
    "S103", # Allow `os.chmod` setting a permissive mask `0o555` on file or directory
    "S105", # Allow Possible hardcoded password.
    "S106", # Allow Possible hardcoded password.
    "S108", # Allow Probable insecure usage of temporary file or directory.
    "PLR0913",  # Allow many arguments to tests
]
"tests/unit/parts/plugins/test_kernel.py" = [
    "E101",  # Mixed tabs and spaces. Ruff gets confused by tabs in multiline strings
]
"__init__.py" = ["I001"]  # Imports in __init__ filesare allowed to be out of order

[tool.ruff.lint.flake8-annotations]
suppress-none-returning = true  # We don't need to explicitly point out that a function doesn't return anything<|MERGE_RESOLUTION|>--- conflicted
+++ resolved
@@ -8,11 +8,7 @@
 '''
 # Targeting future versions as well so we don't have black reformatting code
 # en masse later.
-<<<<<<< HEAD
-target_version = ["py312"]
-=======
-target-version = ["py310", "py311"]
->>>>>>> db150e41
+target-version = ["py312"]
 
 [tool.mypy]
 python_version = "3.12"
