--- conflicted
+++ resolved
@@ -91,14 +91,9 @@
     "sphinx-toolbox",
     "sphinxcontrib-details-directive",
     "sphinxext-rediraffe==0.2.7",
-<<<<<<< HEAD
     "docutils>=0.21",
-    "pydantic-kitbash==0.0.3",
+    "pydantic-kitbash>=0.0.5",
     "pyspelling",
-=======
-    "pyspelling",
-    "pydantic-kitbash>=0.0.5",
->>>>>>> 39a6620c
 ]
 lint = [
     "codespell[toml]",
