[project]
name = "snapcraft"
description = "Create snaps"
dynamic = ["version"]
dependencies = [
    "attrs",
    "catkin-pkg==1.0.0 ; sys_platform == 'linux'",
    "click>=8.2",
<<<<<<< HEAD
    "craft-application[remote]>=5.5.0,<6.0.0",
    "craft-archives~=2.1",
    "craft-cli~=3.0",
    "craft-grammar>=2.0.3,<3.0.0",
    "craft-parts>=2.18.0,<3.0.0",
=======
    "craft-application[remote]>=5.4.0,<6.0.0",
    "craft-archives~=2.1",
    "craft-cli~=3.0",
    "craft-grammar>=2.0.3,<3.0.0",
    "craft-parts>=2.17.0,<3.0.0",
>>>>>>> b511004a
    "craft-platforms~=0.7",
    "craft-providers~=2.2",
    "craft-store>=3.2.2,<4.0.0",
    "cryptography",
    "gnupg",
    "jsonschema==2.5.1",
    "launchpadlib",
    "lazr.restfulclient",
    "lxml",
    "macaroonbakery",
    "mypy-extensions",
    "overrides",
    "packaging",
    "progressbar",
    "pydantic~=2.8",
    "pyelftools",
    # Pygit2 and libgit2 need to match versions.
    # Further info: https://www.pygit2.org/install.html#version-numbers
    "pygit2~=1.13.0",
    "pylxd ; sys_platform == 'linux'",
    "python-debian ; sys_platform == 'linux'",
    "pyxdg",
    "pyyaml",
    "raven",
    "requests-toolbelt",
    "requests-unixsocket2",
    "requests>=2.32.4",
    # setuptools >= 80.9 has a noisy warning about pkg_resources
    "setuptools>=69.0,<80.9.0",
    "simplejson",
    "snap-helpers",
    "tabulate",
    "toml",
    "tinydb",
    "typing-extensions",
    "validators>=0.28.3",
]
classifiers = [
    "Development Status :: 5 - Production/Stable",
    "Environment :: Console",
    "Operating System :: POSIX :: Linux",
    "Intended Audience :: Developers",
    "Intended Audience :: System Administrators",
    "Natural Language :: English",
    "Topic :: Software Development :: Build Tools",
    "Topic :: System :: Software Distribution",
    "Programming Language :: Python :: 3",
    "Programming Language :: Python :: 3.12",
]
license-files = ["LICENSE"]
requires-python = ">=3.10"
readme = { file = "README.md", content-type = "text/markdown" }

[dependency-groups]
dev = [
    "coverage[toml]",
    "pyflakes",
    "fixtures",
    "mccabe",
    "testscenarios",
    "pexpect",
    "pip",
    "pycodestyle",
    "pyftpdlib",
    "pyinstaller ; sys_platform == 'win32'",
    "pymacaroons",
    "pyramid",
    "pytest",
    "pytest-cov",
    "pytest-check",
    "pytest-mock",
    "pytest-subprocess",
]
docs = [
    "canonical-sphinx[full]~=0.4.0",
    "sphinx-autobuild",
    "sphinx-autodoc-typehints",
    "sphinx-lint",
    # sphinx-sitemap>=2.7 fails to build on RTD infra, likely due to https://github.com/jdillard/sphinx-sitemap/pull/95
    "sphinx-sitemap~=2.6.0",
    "sphinx-toolbox",
    "sphinxcontrib-details-directive",
    "sphinxext-rediraffe==0.2.7",
    "docutils>=0.21",
    "pydantic-kitbash==0.0.6",
    "pyspelling",
]
lint = [
    "codespell[toml]",
    { include-group = "types" },
]
types = [
    "mypy",
    "types-PyYAML",
    "types-requests>=2.32",
    "types-setuptools",
    "types-simplejson",
    "types-tabulate",
    "types-toml",
]
dev-jammy = [
    # Stay on 2.4 for Jammy
    "python-apt~=2.4.0;sys_platform=='linux'",
]
dev-noble = [
    # 2.7 for Noble
    "python-apt~=2.7.0;sys_platform=='linux'",
]
dev-oracular = [
    # 2.9 for Oracular+
    "python-apt>=2.9.0,<2.9.9;sys_platform=='linux'",
]
dev-plucky = [
    # 2.9 for Oracular+
    "python-apt>=2.9.0;sys_platform=='linux'",
]
tics = ["flake8", "pylint"]

[tool.uv]
conflicts = [
    [
        { group = "dev-jammy" },
        { group = "dev-noble" },
        { group = "dev-oracular" },
        { group = "dev-plucky" },
    ]
]

[[tool.uv.index]]
name = "python-apt-wheels"
url = "https://people.canonical.com/~lengau/python-apt-ubuntu-wheels/"  # workaround to get python-apt to install across multiple platforms
explicit = true

[tool.uv.sources]
python-apt = { index = "python-apt-wheels" }

[project.scripts]
snapcraft = "snapcraft.application:main"
snapcraft_legacy = "snapcraft_legacy.cli.__main__:run"

[build-system]
requires = [
    "setuptools>=69.0",
    "setuptools_scm[toml]>=7.1",
]
build-backend = "setuptools.build_meta"

[tool.setuptools]
script-files = ["bin/snapcraftctl", "bin/snapcraftctl-compat"]

[tool.setuptools_scm]
write_to = "snapcraft/_version.py"
# the version comes from the latest annotated git tag formatted as 'X.Y.Z'
# version scheme:
#   - X.Y.Z.post<commits since tag>+g<hash>.d<%Y%m%d>
# parts of scheme:
#   - X.Y.Z - most recent git tag
#   - post<commits since tag>+g<hash> - present when current commit is not tagged
#   - +dirty - present when working dir is dirty
# version scheme when no tags exist:
#   - 0.0.post<total commits>+g<hash>
version_scheme = "post-release"
# deviations from the default 'git describe' command:
# - only match annotated tags
# - only match tags formatted as 'X.Y.Z'
git_describe_command = [
    "git",
    "describe",
    "--dirty",
    "--long",
    "--match",
    "[0-9]*.[0-9]*.[0-9]*",
    "--exclude",
    "*[^0-9.]*",
]
# Appends "+dirty" to the version when working dir is dirty
# Necessary to avoid version numbers being too long
local_scheme = "dirty-tag"

[tool.setuptools.packages.find]
include = ["snapcraft", "extensions", "keyrings", "schema", "snapcraft_legacy"]
namespaces = true

[tool.setuptools.package-data]
snapcraft = ["templates/*"]

[tool.mypy]
python_version = "3.10"
ignore_missing_imports = true
follow_imports = "silent"
exclude = [
    "build",
    "snapcraft_legacy",
    "tests/spread",
    "tests/legacy",
    "tools",
    "venv",
]
plugins = [
    "pydantic.mypy",
]

[tool.pyright]
include = ["snapcraft", "tests"]
exclude = ["build", "tests/legacy", "tests/spread"]
pythonVersion = "3.10"

# Most of this ruff configuration comes from craft-parts
[tool.ruff]
target-version = "py310"
line-length = 88
extend-exclude = [
    "docs",
    "__pycache__",
    "legacy",
    "tests/legacy",
    "snapcraft/_version.py",  # setuptools_scm generates old-style type annotations and single quotes
]
lint.select = [
    "E", "F",  # The rules built into Flake8
    "I",  # isort checking
    "PLC", "PLE", "PLR", "PLW",  # Pylint
    # Additional stricter checking than previously enabled:
    "A",  # Shadowing built-ins.
    "W",  # PyCodeStyle warnings.
    "N",  # Pep8 naming
    "YTT",  # flake8-2020: Misuse of `sys.version` and `sys.version_info`
    "ANN",  # Annotations
    "S",  # Checks for common security issues
    "BLE",  # Blind exception
    "B",  # Opinionated bugbear linting
    "C4",  # better comprehensions
    "T10",  # Ensure we don't leave code that starts the debugger in
    "ICN",  # Unconventional import aliases.
    "Q",  # Consistent quotations
    "RET",  # Return values
    "UP",  # pyupgrade
    "TC001",  # Checks for first-party imports that are only used for type annotations
    "TC002",  # Checks for third-party imports that are only used for type annotations
    "TC003",  # Checks for standard library imports that are only used for type annotations
    "TC004",  # Remove imports from type-checking guard blocks if used at runtime
    "TC005",  # Delete empty type-checking blocks
]
lint.ignore = [
    # These following copy the flake8 configuration
    #"E203",  # Whitespace before ":"  -- Commented because ruff doesn't currently check E203
    "E501",  # Line too long (reason: ruff will automatically fix this for us)
    # The following copy our pydocstyle configuration
    "D105",  # Missing docstring in magic method (reason: magic methods already have definitions)
    "D107",  # Missing docstring in __init__ (reason: documented in class docstring)
    "D203",  # 1 blank line required before class docstring (reason: pep257 default)
    "D213",  # Multi-line docstring summary should start at the second line (reason: pep257 default)
    "D215",  # Section underline is over-indented (reason: pep257 default)
    "PLW1641", # eq-without-hash (most of our classes should be unhashable)

    # Ignored due to conflicts with ruff's formatter:
    # https://docs.astral.sh/ruff/formatter/#conflicting-lint-rules
    "COM812", # Missing trailing comma - mostly the same, but marginal differences.
    "ISC001", # Single-line implicit string concatenation.

    # Stricter type checking rules that that are disabled.
    "A003",  # Class attribute shadowing a python built-in (class attributes are seldom if ever referred to bare)
    "N818",  # Exception names ending with suffix `Error`
    "ANN002",  "ANN003",  # Missing type annotation for *args and **kwargs
    "ANN204",  # Missing type annotations for magic methods
    "ANN401",  # Disallowing `typing.Any`
    "B904",  # Within an except clause, always explicitly `raise` an exception `from` something.
    "B905",  # Zip without explicit `strict=` parameter - this only exists in 3.10+


    # Disabled because the current code breaks these rules without "noqa" comments
    # Most of these are probably worth enabling eventually.

    # Annotation issues appear to be mostly in older code, so could be eventually enabled.
    # 5 instances of ANN201, 10 instances of ANN202
    "ANN201", "ANN202",  # Missing return type annotation for public/private function
    # 13 instances of ANN206 - probably mostly :noqa-able
    "ANN206",
    # Comprehensions - IDK, these ones flagged and they really could go either way.
    "C405", "C408", "C414",
    "RET504", "RET506",  # Return value related.
    "PLR2004",  # Magic values - widely used
    "S603",  # Untrusted input for subprocess calls
    "S604",  # shell=True parameter to a function
    "S607",  # Partial executable path for subprocess calls
]

[tool.ruff.lint.per-file-ignores]
"tests/**.py" = [ # Some things we want for the main project are unnecessary in tests.
    "D",       # Ignore docstring rules in tests
    "ANN",     # Ignore type annotations in tests
    "ARG",     # Allow unused arguments in tests (e.g. for fake functions/methods/classes)
    "S101",    # Allow assertions in tests
    "S103",    # Allow `os.chmod` setting a permissive mask `0o555` on file or directory
    "S105",    # Allow Possible hardcoded password.
    "S106",    # Allow Possible hardcoded password.
    "S108",    # Allow Probable insecure usage of temporary file or directory
    "PLR0913", # Allow many arguments for test functions (useful if we need many fixtures)
    "PLR2004", # Allow magic values in tests
    "SLF",     # Allow accessing private members from tests.
]
"tests/unit/parts/plugins/test_kernel.py" = [
    "E101",  # Mixed tabs and spaces. Ruff gets confused by tabs in multiline strings
]
"__init__.py" = [
    "I001", # isort leaves init files alone by default, this makes ruff ignore them too.
    "F401", # Allows unused imports in __init__ files.
]

[tool.ruff.lint.flake8-annotations]
allow-star-arg-any = true

[tool.ruff.lint.flake8-builtins]
strict-checking = true

[tool.ruff.lint.pydocstyle]
ignore-decorators = [ # Functions with these decorators don't have to have docstrings.
    "typing.overload", # Default configuration
    # The next four are all variations on override, so child classes don't have to repeat parent classes' docstrings.
    "overrides.override",
    "overrides.overrides",
    "typing.override",
    "typing_extensions.override",
]

[tool.ruff.lint.pylint]
max-args = 8
max-branches = 16

[tool.ruff.lint.pep8-naming]
# Allow Pydantic's `@validator` decorator to trigger class method treatment.
classmethod-decorators = ["pydantic.validator", "pydantic.root_validator"]

[tool.pytest.ini_options]
minversion = "7.0"
testpaths = "tests"
xfail_strict = true
addopts = "--ignore=tests/spread"
markers = ["slow: slow tests"]

[tool.coverage.run]
branch = true
omit = ["test/**"]

[tool.coverage.report]
skip_empty = true
exclude_also = [
    "if (typing\\.)?TYPE_CHECKING:",
]

[tool.codespell]
ignore-words-list = [
    "buildd",
    "crate",
    "assertIn",
    "socio-economic",
]
skip = [
    # Keyrings aren't code
    "*.asc",
    # These tests include some non-English text
    "*/test_appstream.py",
    "*/test_update_metadata.py",
]<|MERGE_RESOLUTION|>--- conflicted
+++ resolved
@@ -6,19 +6,11 @@
     "attrs",
     "catkin-pkg==1.0.0 ; sys_platform == 'linux'",
     "click>=8.2",
-<<<<<<< HEAD
     "craft-application[remote]>=5.5.0,<6.0.0",
     "craft-archives~=2.1",
     "craft-cli~=3.0",
     "craft-grammar>=2.0.3,<3.0.0",
     "craft-parts>=2.18.0,<3.0.0",
-=======
-    "craft-application[remote]>=5.4.0,<6.0.0",
-    "craft-archives~=2.1",
-    "craft-cli~=3.0",
-    "craft-grammar>=2.0.3,<3.0.0",
-    "craft-parts>=2.17.0,<3.0.0",
->>>>>>> b511004a
     "craft-platforms~=0.7",
     "craft-providers~=2.2",
     "craft-store>=3.2.2,<4.0.0",
