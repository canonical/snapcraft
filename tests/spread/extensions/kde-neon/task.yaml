--- conflicted
+++ resolved
@@ -42,15 +42,8 @@
 
   # Verify content snap was installed for dependency checks.
   snap list gtk-common-themes
-<<<<<<< HEAD
   if [[ "$SPREAD_SYSTEM" =~ ubuntu-22.04 ]]; then
-    snap list kf5-5-105-qt-5-15-9-core22
-=======
-  if [[ "$SPREAD_SYSTEM" =~ ubuntu-20.04 ]]; then
-    snap list kde-frameworks-5-99-qt-5-15-7-core20
-  elif [[ "$SPREAD_SYSTEM" =~ ubuntu-22.04 ]]; then
     snap list kf5-5-108-qt-5-15-10-core22
->>>>>>> 7c348b1e
   fi
 
   # Verify all dependencies were found.
