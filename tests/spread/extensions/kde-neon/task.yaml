--- conflicted
+++ resolved
@@ -42,15 +42,10 @@
 
   # Verify content snap was installed for dependency checks.
   snap list gtk-common-themes
-<<<<<<< HEAD
-  if [[ "$SPREAD_SYSTEM" =~ ubuntu-22.04 ]]; then
-    snap list kf5-5-108-qt-5-15-10-core22
-=======
   if [[ "$SPREAD_SYSTEM" =~ ubuntu-20.04 ]]; then
     snap list kde-frameworks-5-99-qt-5-15-7-core20
   elif [[ "$SPREAD_SYSTEM" =~ ubuntu-22.04 ]]; then
     snap list kf5-5-113-qt-5-15-11-core22
->>>>>>> 8a9a5c21
   fi
 
   # Verify all dependencies were found.
