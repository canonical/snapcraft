--- conflicted
+++ resolved
@@ -17,12 +17,7 @@
 import os
 from textwrap import dedent
 
-<<<<<<< HEAD
-import yaml as yaml_utils
-from testtools.matchers import Equals, FileExists
-=======
 from testtools.matchers import Contains, FileContains, FileExists
->>>>>>> 6a7c860c
 
 from tests import integration
 
