# -*- Mode:Python; indent-tabs-mode:nil; tab-width:4 -*-
#
# Copyright (C) 2017-2018 Canonical Ltd
#
# This program is free software: you can redistribute it and/or modify
# it under the terms of the GNU General Public License version 3 as
# published by the Free Software Foundation.
#
# This program is distributed in the hope that it will be useful,
# but WITHOUT ANY WARRANTY; without even the implied warranty of
# MERCHANTABILITY or FITNESS FOR A PARTICULAR PURPOSE.  See the
# GNU General Public License for more details.
#
# You should have received a copy of the GNU General Public License
# along with this program.  If not, see <http://www.gnu.org/licenses/>.

import filecmp
import os
import shutil
import subprocess
import sys
<<<<<<< HEAD
=======
import tempfile
import yaml
>>>>>>> 4a309554

import apt
import fixtures
import testscenarios
from testtools.matchers import Contains, Equals

from snapcraft import yaml_utils
from tests.integration import repo
from tests import integration, fixture_setup


class AssetRecordingBaseTestCase(integration.TestCase):
    """Test that the prime step records an annotated manifest.yaml

    The annotated file will be in prime/snap/manifest.yaml.

    """

    def setUp(self):
        super().setUp()
        # The combination of snapd, lxd and armhf does not currently work.
        if os.environ.get("ADT_TEST") and self.deb_arch == "armhf":
            self.skipTest("The autopkgtest armhf runners can't install snaps")

        self.useFixture(fixtures.EnvironmentVariable("SNAPCRAFT_BUILD_INFO", "1"))

        try:
            subprocess.check_output(["snap", "list", "review-tools"])
        except subprocess.CalledProcessError:
            subprocess.check_call(["sudo", "snap", "install", "review-tools", "--edge"])

    def assert_review_passes(self, snap_file: str) -> None:
        # review-tools do not really have access to tmp, let's assume it can look
        # in its own snap directory and that that does not change as we cannot
        # query what the data store is for a given snap.
        review_tools_common_dir = os.path.expanduser(
            os.path.join("~", "snap", "review-tools", "common")
        )
        os.makedirs(review_tools_common_dir, exist_ok=True)
        with tempfile.NamedTemporaryFile(dir=review_tools_common_dir) as temp_snap_file:
            shutil.copyfile(snap_file, temp_snap_file.name)
            try:
                subprocess.check_output(
                    ["review-tools.snap-review", temp_snap_file.name]
                )
            except subprocess.CalledProcessError as call_error:
                self.fail(
                    "{!r} does not pass the review:\n{}".format(
                        snap_file, call_error.stdout.decode()
                    )
                )


class SnapcraftYamlRecordingTestCase(AssetRecordingBaseTestCase):
    def test_prime_records_snapcraft_yaml_copy(self):
        self.run_snapcraft("prime", project_dir="basic")
        source_snapcraft_yaml_path = os.path.join("snap", "snapcraft.yaml")
        recorded_snapcraft_yaml_path = os.path.join(
            self.prime_dir, "snap", "snapcraft.yaml"
        )
        self.assertTrue(
            filecmp.cmp(
                source_snapcraft_yaml_path, recorded_snapcraft_yaml_path, shallow=False
            )
        )


class ManifestRecordingTestCase(AssetRecordingBaseTestCase):
    def test_prime_records_uname(self):
        self.run_snapcraft(["snap", "--output", "basic.snap"], project_dir="basic")

        recorded_yaml_path = os.path.join(self.prime_dir, "snap", "manifest.yaml")
        with open(recorded_yaml_path) as recorded_yaml_file:
            recorded_yaml = yaml_utils.load(recorded_yaml_file)

        expected_uname = (
            subprocess.check_output(["uname", "-srvmpio"])
            .decode(sys.getfilesystemencoding())
            .strip()
        )
        self.assertThat(
            recorded_yaml["parts"]["dummy-part"]["uname"], Equals(expected_uname)
        )
        self.assert_review_passes("basic.snap")

    def test_prime_records_installed_packages(self):
        self.run_snapcraft(["snap", "--output", "basic.snap"], project_dir="basic")

        recorded_yaml_path = os.path.join(self.prime_dir, "snap", "manifest.yaml")
        with open(recorded_yaml_path) as recorded_yaml_file:
            recorded_yaml = yaml_utils.load(recorded_yaml_file)

        with apt.Cache() as apt_cache:
            expected_package = "python3={}".format(
                apt_cache["python3"].installed.version
            )
        self.assertThat(
            recorded_yaml["parts"]["dummy-part"]["installed-packages"],
            Contains(expected_package),
        )
        self.assert_review_passes("basic.snap")

    def test_prime_records_installed_snaps(self):
        subprocess.check_call(["sudo", "snap", "install", "core"])
        self.run_snapcraft(["snap", "--output", "basic.snap"], project_dir="basic")

        recorded_yaml_path = os.path.join(self.prime_dir, "snap", "manifest.yaml")
        with open(recorded_yaml_path) as recorded_yaml_file:
            recorded_yaml = yaml_utils.load(recorded_yaml_file)

        expected_package = "core={}".format(
            repo.get_local_snap_info("core")["revision"]
        )
        self.assertThat(
            recorded_yaml["parts"]["dummy-part"]["installed-snaps"],
            Contains(expected_package),
        )
        self.assert_review_passes("basic.snap")

    def test_prime_with_architectures(self):
        """Test the recorded manifest for a basic snap

        This snap doesn't have stage or build packages and is declared that it
        works on all architectures.
        """
        self.run_snapcraft(["snap", "--output", "basic.snap"], project_dir="basic")

        recorded_yaml_path = os.path.join(self.prime_dir, "snap", "manifest.yaml")
        with open(recorded_yaml_path) as recorded_yaml_file:
            recorded_yaml = yaml_utils.load(recorded_yaml_file)

        self.assertThat(recorded_yaml["architectures"], Equals(["all"]))
        self.assert_review_passes("basic.snap")

    def test_prime_without_architectures_records_current_arch(self):
        """Test the recorded manifest for a basic snap

        This snap doesn't have stage or build packages and it is not declared
        that it works on all architectures, which makes it specific to the
        current architecture.
        """
        self.run_snapcraft(
            ["snap", "--output", "basic-without-arch.snap"],
            project_dir="basic-without-arch",
        )

        recorded_yaml_path = os.path.join(self.prime_dir, "snap", "manifest.yaml")
        with open(recorded_yaml_path) as recorded_yaml_file:
            recorded_yaml = yaml_utils.load(recorded_yaml_file)

        self.assertThat(recorded_yaml["architectures"], Equals([self.deb_arch]))
        self.assert_review_passes("basic-without-arch.snap")

    def test_prime_records_build_snaps(self):
        self.useFixture(fixture_setup.WithoutSnapInstalled("hello"))
        snapcraft_yaml = fixture_setup.SnapcraftYaml(self.path)
        snapcraft_yaml.update_part(
            "test-part", {"plugin": "nil", "build-snaps": ["hello"]}
        )
        self.useFixture(snapcraft_yaml)

        self.run_snapcraft("prime")

        expected_revision = repo.get_local_snap_info("hello")["revision"]
        recorded_yaml_path = os.path.join(self.prime_dir, "snap", "manifest.yaml")
        with open(recorded_yaml_path) as recorded_yaml_file:
            recorded_yaml = yaml_utils.load(recorded_yaml_file)

        self.assertThat(
            recorded_yaml["build-snaps"], Equals(["hello={}".format(expected_revision)])
        )


class ManifestRecordingBuildPackagesTestCase(
    testscenarios.WithScenarios, AssetRecordingBaseTestCase
):

    scenarios = [
        (snap, {"snap": snap})
        for snap in [
            "build-package-global",
            "build-packages-missing-dependency",
            "build-packages-without-dependencies",
        ]
    ]

    def test_prime_with_build_packages(self):
        """Test the recorded manifest for a snap with build packages

        This snap declares one global build package that has undeclared
        dependencies.

        """
        expected_packages = ["haskell-doc", "haskell98-tutorial", "haskell98-report"]
        self.addCleanup(
            subprocess.call, ["sudo", "apt", "remove", "-y"] + expected_packages
        )

        self.run_snapcraft("prime", self.snap)

        expected_packages_with_version = [
            "{}={}".format(
                package,
                integration.get_package_version(
                    package, self.distro_series, self.deb_arch
                ),
            )
            for package in expected_packages
        ]

        recorded_yaml_path = os.path.join(self.prime_dir, "snap", "manifest.yaml")
        with open(recorded_yaml_path) as recorded_yaml_file:
            recorded_yaml = yaml_utils.load(recorded_yaml_file)

        self.assertThat(
            recorded_yaml["build-packages"], Equals(expected_packages_with_version)
        )


class ManifestRecordingStagePackagesTestCase(AssetRecordingBaseTestCase):
    def test_prime_records_packages_version(self):
        """Test the recorded manifest for a snap with packages

        This snap declares all the packages that it requires, there are
        no additional dependencies. The packages specify their version.
        """
        expected_packages = ["haskell-doc", "haskell98-tutorial", "haskell98-report"]
        self.copy_project_to_cwd("stage-packages-without-dependencies")
        part_name = "part-with-stage-packages"
        for package in expected_packages:
            self.set_stage_package_version(
                os.path.join("snap", "snapcraft.yaml"), part_name, package
            )

        self.run_snapcraft("prime")

        with open(os.path.join("snap", "snapcraft.yaml")) as source_yaml_file:
            source_yaml = yaml_utils.load(source_yaml_file)

        recorded_yaml_path = os.path.join(self.prime_dir, "snap", "manifest.yaml")
        with open(recorded_yaml_path) as recorded_yaml_file:
            recorded_yaml = yaml_utils.load(recorded_yaml_file)

        self.assertThat(
            recorded_yaml["parts"][part_name]["stage-packages"],
            Equals(source_yaml["parts"][part_name]["stage-packages"]),
        )

    def test_prime_without_packages_version(self):
        """Test the recorded manifest for a snap with packages

        This snap declares all the packages that it requires, there are
        no additional dependencies. The packages don't specify their
        version.
        """
        self.run_snapcraft("prime", project_dir="stage-packages-without-dependencies")

        with open(os.path.join("snap", "snapcraft.yaml")) as source_yaml_file:
            source_yaml = yaml_utils.load(source_yaml_file)
        part_name = "part-with-stage-packages"
        expected_packages = [
            "{}={}".format(
                package,
                integration.get_package_version(
                    package, self.distro_series, self.deb_arch
                ),
            )
            for package in source_yaml["parts"][part_name]["stage-packages"]
        ]

        recorded_yaml_path = os.path.join(self.prime_dir, "snap", "manifest.yaml")
        with open(recorded_yaml_path) as recorded_yaml_file:
            recorded_yaml = yaml_utils.load(recorded_yaml_file)

        self.assertThat(
            recorded_yaml["parts"][part_name]["stage-packages"],
            Equals(expected_packages),
        )

    def test_prime_with_packages_missing_dependency(self):
        """Test the recorded manifest for a snap with packages

        This snap declares one package that has undeclared dependencies.
        """
        self.copy_project_to_cwd("stage-packages-missing-dependency")
        part_name = "part-with-stage-packages"
        self.set_stage_package_version(
            os.path.join("snap", "snapcraft.yaml"), part_name, package="haskell-doc"
        )
        self.run_snapcraft("prime")

        expected_packages = [
            "{}={}".format(
                package,
                integration.get_package_version(
                    package, self.distro_series, self.deb_arch
                ),
            )
            for package in ["haskell-doc", "haskell98-tutorial", "haskell98-report"]
        ]

        recorded_yaml_path = os.path.join(self.prime_dir, "snap", "manifest.yaml")
        with open(recorded_yaml_path) as recorded_yaml_file:
            recorded_yaml = yaml_utils.load(recorded_yaml_file)

        self.assertThat(
            recorded_yaml["parts"][part_name]["stage-packages"],
            Equals(expected_packages),
        )


class ManifestRecordingBzrSourceTestCase(
    integration.BzrSourceBaseTestCase, AssetRecordingBaseTestCase
):
    def test_prime_with_bzr_source(self):
        self.copy_project_to_cwd("bzr-head")

        self.init_source_control()
        self.commit('"test-commit"', unchanged=True)

        self.run_snapcraft(["snap", "--output", "bzr.snap"])

        recorded_yaml_path = os.path.join(self.prime_dir, "snap", "manifest.yaml")
        with open(recorded_yaml_path) as recorded_yaml_file:
            recorded_yaml = yaml_utils.load(recorded_yaml_file)

        commit = self.get_revno()
        self.assertThat(recorded_yaml["parts"]["bzr"]["source-commit"], Equals(commit))
        self.assert_review_passes("bzr.snap")


class ManifestRecordingGitSourceTestCase(
    integration.GitSourceBaseTestCase, AssetRecordingBaseTestCase
):
    def test_prime_with_git_source(self):
        self.copy_project_to_cwd("git-head")

        self.init_source_control()
        self.commit('"test-commit"', allow_empty=True)

        self.run_snapcraft(["snap", "--output", "git.snap"])

        recorded_yaml_path = os.path.join(self.prime_dir, "snap", "manifest.yaml")
        with open(recorded_yaml_path) as recorded_yaml_file:
            recorded_yaml = yaml_utils.load(recorded_yaml_file)

        commit = self.get_revno()
        self.assertThat(recorded_yaml["parts"]["git"]["source-commit"], Equals(commit))
        self.assert_review_passes("git.snap")


class ManifestRecordingHgSourceTestCase(
    integration.HgSourceBaseTestCase, AssetRecordingBaseTestCase
):
    def test_prime_with_hg_source(self):
        self.copy_project_to_cwd("hg-head")

        self.init_source_control()
        open("1", "w").close()
        self.commit("1", "1")

        self.run_snapcraft(["snap", "--output", "hg.snap"])

        recorded_yaml_path = os.path.join(self.prime_dir, "snap", "manifest.yaml")
        with open(recorded_yaml_path) as recorded_yaml_file:
            recorded_yaml = yaml_utils.load(recorded_yaml_file)

        commit = self.get_id()
        self.assertThat(
            recorded_yaml["parts"]["mercurial"]["source-commit"], Equals(commit)
        )
        self.assert_review_passes("hg.snap")


class ManifestRecordingSubversionSourceTestCase(
    integration.SubversionSourceBaseTestCase, AssetRecordingBaseTestCase
):
    def test_prime_with_subversion_source(self):
        self.copy_project_to_cwd("svn-pull")

        self.init_source_control()
        self.checkout("file:///{}".format(os.path.join(self.path, "repo")), "local")

        open(os.path.join("local", "file"), "w").close()
        self.add("file", cwd="local")
        self.commit("test", cwd="local/")
        self.update(cwd="local/")
        subprocess.check_call(["rm", "-rf", "local/"], stdout=subprocess.DEVNULL)

        self.run_snapcraft(["snap", "--output", "svn.snap"])

        recorded_yaml_path = os.path.join(self.prime_dir, "snap", "manifest.yaml")
        with open(recorded_yaml_path) as recorded_yaml_file:
            recorded_yaml = yaml_utils.load(recorded_yaml_file)

        self.assertThat(recorded_yaml["parts"]["svn"]["source-commit"], Equals("1"))
        self.assert_review_passes("svn.snap")<|MERGE_RESOLUTION|>--- conflicted
+++ resolved
@@ -19,11 +19,7 @@
 import shutil
 import subprocess
 import sys
-<<<<<<< HEAD
-=======
 import tempfile
-import yaml
->>>>>>> 4a309554
 
 import apt
 import fixtures
@@ -97,7 +93,7 @@
 
         recorded_yaml_path = os.path.join(self.prime_dir, "snap", "manifest.yaml")
         with open(recorded_yaml_path) as recorded_yaml_file:
-            recorded_yaml = yaml_utils.load(recorded_yaml_file)
+            recorded_yaml = yaml.load(recorded_yaml_file)
 
         expected_uname = (
             subprocess.check_output(["uname", "-srvmpio"])
@@ -114,7 +110,7 @@
 
         recorded_yaml_path = os.path.join(self.prime_dir, "snap", "manifest.yaml")
         with open(recorded_yaml_path) as recorded_yaml_file:
-            recorded_yaml = yaml_utils.load(recorded_yaml_file)
+            recorded_yaml = yaml.load(recorded_yaml_file)
 
         with apt.Cache() as apt_cache:
             expected_package = "python3={}".format(
