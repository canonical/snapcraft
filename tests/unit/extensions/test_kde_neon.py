# -*- Mode:Python; indent-tabs-mode:nil; tab-width:4 -*-
#
# Copyright 2022 Canonical Ltd.
#
# This program is free software: you can redistribute it and/or modify
# it under the terms of the GNU General Public License version 3 as
# published by the Free Software Foundation.
#
# This program is distributed in the hope that it will be useful,
# but WITHOUT ANY WARRANTY; without even the implied warranty of
# MERCHANTABILITY or FITNESS FOR A PARTICULAR PURPOSE.  See the
# GNU General Public License for more details.
#
# You should have received a copy of the GNU General Public License
# along with this program.  If not, see <http://www.gnu.org/licenses/>.

import pytest

from snapcraft.extensions import kde_neon
from snapcraft.extensions.extension import get_extensions_data_dir

############
# Fixtures #
############


@pytest.fixture
def kde_neon_extension():
    return kde_neon.KDENeon(
        yaml_data={"base": "core22", "parts": {}}, arch="amd64", target_arch="amd64"
    )


@pytest.fixture
def kde_neon_extension_core24():
    return kde_neon.KDENeon(
        yaml_data={"base": "core24", "parts": {}}, arch="amd64", target_arch="amd64"
    )


@pytest.fixture
def kde_neon_extension_with_build_snap():
    return kde_neon.KDENeon(
        yaml_data={
            "base": "core22",
            "parts": {"part1": {"build-snaps": ["kf5-core22-sdk/latest/stable"]}},
        },
        arch="amd64",
        target_arch="amd64",
    )


@pytest.fixture
def kde_neon_extension_with_build_snap_core24():
    return kde_neon.KDENeon(
        yaml_data={
            "base": "core24",
            "parts": {
                "part1": {
                    "build-snaps": [
                        "kde-qt5-core24-sdk/latest/stable",
                        "kf5-core24-sdk/latest/stable",
                    ]
                }
            },
        },
        arch="amd64",
        target_arch="amd64",
    )


@pytest.fixture
def kde_neon_extension_with_default_build_snap_from_latest_edge():
    return kde_neon.KDENeon(
        yaml_data={
            "base": "core22",
            "parts": {
                "part1": {
                    "build-snaps": [
                        "kde-qt5-core22-sdk/latest/edge",
                        "kf5-core22-sdk/latest/edge",
                    ]
                }
            },
        },
        arch="amd64",
        target_arch="amd64",
    )


@pytest.fixture
def kde_neon_extension_with_default_build_snap_from_latest_edge_core24():
    return kde_neon.KDENeon(
        yaml_data={
            "base": "core24",
            "parts": {
                "part1": {
                    "build-snaps": [
                        "kde-qt5-core24-sdk/latest/edge",
                        "kf5-core24-sdk/latest/edge",
                    ]
                }
            },
        },
        arch="amd64",
        target_arch="amd64",
    )


###################
# KDENeon Extension #
###################


def test_get_supported_bases(kde_neon_extension):
    assert kde_neon_extension.get_supported_bases() == ("core22", "core24")


def test_get_supported_confinement(kde_neon_extension):
    assert kde_neon_extension.get_supported_confinement() == ("strict", "devmode")


def test_is_experimental():
    assert kde_neon.KDENeon.is_experimental(base="core22") is False


def test_get_app_snippet(kde_neon_extension):
    assert kde_neon_extension.get_app_snippet(app_name="test-app") == {
        "command-chain": ["snap/command-chain/desktop-launch"],
        "plugs": [
            "desktop",
            "desktop-legacy",
            "opengl",
            "wayland",
            "x11",
            "audio-playback",
            "unity7",
            "network",
            "network-bind",
        ],
    }


def test_get_app_snippet_core24(kde_neon_extension_core24):
    assert kde_neon_extension_core24.get_app_snippet(app_name="test-app") == {
        "command-chain": [
            "snap/command-chain/gpu-2404-wrapper",
            "snap/command-chain/desktop-launch",
        ],
        "plugs": [
            "desktop",
            "desktop-legacy",
            "opengl",
            "wayland",
            "x11",
            "audio-playback",
            "unity7",
            "network",
            "network-bind",
        ],
    }


def test_get_root_snippet(kde_neon_extension):
    assert kde_neon_extension.get_root_snippet() == {
        "assumes": ["snapd2.58.3"],
        "compression": "lzo",
        "environment": {
            "SNAP_DESKTOP_RUNTIME": "$SNAP/kf5",
            "GTK_USE_PORTAL": "1",
            "QT_VERSION": "5",
        },
        "hooks": {
            "configure": {
                "plugs": ["desktop"],
                "command-chain": ["snap/command-chain/hooks-configure-desktop"],
            }
        },
        "layout": {
            "/usr/share/X11": {"symlink": "$SNAP/kf5/usr/share/X11"},
            "/usr/share/qt5": {"symlink": "$SNAP/kf5/usr/share/qt5"},
            "/usr/share/libdrm": {"bind": "$SNAP/kf5-core22/usr/share/libdrm"},
        },
        "plugs": {
            "desktop": {"mount-host-font-cache": False},
            "gtk-2-themes": {
                "interface": "content",
                "target": "$SNAP/data-dir/themes",
                "default-provider": "gtk-common-themes",
            },
            "gtk-3-themes": {
                "interface": "content",
                "target": "$SNAP/data-dir/themes",
                "default-provider": "gtk-common-themes",
            },
            "icon-themes": {
                "interface": "content",
                "target": "$SNAP/data-dir/icons",
                "default-provider": "gtk-common-themes",
            },
            "sound-themes": {
                "interface": "content",
                "target": "$SNAP/data-dir/sounds",
                "default-provider": "gtk-common-themes",
            },
            "kf5-core22": {
                "content": "kf5-core22-all",
                "interface": "content",
                "default-provider": "kf5-core22",
                "target": "$SNAP/kf5",
            },
        },
    }


def test_get_root_snippet_core24(kde_neon_extension_core24):
    assert kde_neon_extension_core24.get_root_snippet() == {
        "assumes": ["snapd2.58.3"],
        "compression": "lzo",
        "environment": {
            "SNAP_DESKTOP_RUNTIME": "$SNAP/kf5",
            "GTK_USE_PORTAL": "1",
            "QT_VERSION": "5",
        },
        "hooks": {
            "configure": {
                "plugs": ["desktop"],
                "command-chain": ["snap/command-chain/hooks-configure-desktop"],
            }
        },
        "layout": {
            "/usr/share/X11": {"symlink": "$SNAP/kf5/usr/share/X11"},
            "/usr/share/qt5": {"symlink": "$SNAP/kf5/usr/share/qt5"},
            "/usr/share/libdrm": {"bind": "$SNAP/gpu-2404/libdrm"},
            "/usr/share/drirc.d": {"symlink": "$SNAP/gpu-2404/drirc.d"},
        },
        "plugs": {
            "desktop": {"mount-host-font-cache": False},
            "gtk-2-themes": {
                "interface": "content",
                "target": "$SNAP/data-dir/themes",
                "default-provider": "gtk-common-themes",
            },
            "gtk-3-themes": {
                "interface": "content",
                "target": "$SNAP/data-dir/themes",
                "default-provider": "gtk-common-themes",
            },
            "icon-themes": {
                "interface": "content",
                "target": "$SNAP/data-dir/icons",
                "default-provider": "gtk-common-themes",
            },
            "sound-themes": {
                "interface": "content",
                "target": "$SNAP/data-dir/sounds",
                "default-provider": "gtk-common-themes",
            },
            "kf5-core24": {
                "content": "kf5-core24-all",
                "interface": "content",
                "default-provider": "kf5-core24",
                "target": "$SNAP/kf5",
            },
            "gpu-2404": {
                "default-provider": "mesa-2404",
                "interface": "content",
                "target": "$SNAP/gpu-2404",
            },
        },
    }


def test_get_root_snippet_with_gpu(kde_neon_extension_core24):
    snippet = kde_neon_extension_core24.get_root_snippet()
    assert snippet["plugs"]["gpu-2404"] == {
        "default-provider": "mesa-2404",
        "interface": "content",
        "target": "$SNAP/gpu-2404",
    }
    assert snippet["layout"]["/usr/share/libdrm"] == {
        "bind": "$SNAP/gpu-2404/libdrm",
    }
    assert snippet["layout"]["/usr/share/drirc.d"] == {
        "symlink": "$SNAP/gpu-2404/drirc.d",
    }


def test_get_root_snippet_without_gpu(kde_neon_extension):
    snippet = kde_neon_extension.get_root_snippet()
    assert snippet["layout"]["/usr/share/libdrm"] == {
        "bind": "$SNAP/kf5-core22/usr/share/libdrm",
    }


def test_get_root_snippet_no_exceptions(kde_neon_extension):
    with pytest.raises(AssertionError):
        assert not kde_neon_extension.get_root_snippet()


def test_get_root_snippet_with_external_sdk(kde_neon_extension_with_build_snap):
    assert kde_neon_extension_with_build_snap.get_root_snippet() == {
        "assumes": ["snapd2.58.3"],
        "compression": "lzo",
        "environment": {
            "SNAP_DESKTOP_RUNTIME": "$SNAP/kf5",
            "GTK_USE_PORTAL": "1",
            "QT_VERSION": "5",
        },
        "hooks": {
            "configure": {
                "plugs": ["desktop"],
                "command-chain": ["snap/command-chain/hooks-configure-desktop"],
            }
        },
        "layout": {
            "/usr/share/X11": {"symlink": "$SNAP/kf5/usr/share/X11"},
            "/usr/share/qt5": {"symlink": "$SNAP/kf5/usr/share/qt5"},
            "/usr/share/libdrm": {"bind": "$SNAP/kf5-core22/usr/share/libdrm"},
        },
        "plugs": {
            "desktop": {"mount-host-font-cache": False},
            "gtk-2-themes": {
                "interface": "content",
                "target": "$SNAP/data-dir/themes",
                "default-provider": "gtk-common-themes",
            },
            "gtk-3-themes": {
                "interface": "content",
                "target": "$SNAP/data-dir/themes",
                "default-provider": "gtk-common-themes",
            },
            "icon-themes": {
                "interface": "content",
                "target": "$SNAP/data-dir/icons",
                "default-provider": "gtk-common-themes",
            },
            "sound-themes": {
                "interface": "content",
                "target": "$SNAP/data-dir/sounds",
                "default-provider": "gtk-common-themes",
            },
            "kf5-core22": {
                "content": "kf5-core22-all",
                "interface": "content",
                "default-provider": "kf5-core22",
                "target": "$SNAP/kf5",
            },
        },
    }


def test_get_root_snippet_with_external_sdk_core24(
    kde_neon_extension_with_build_snap_core24,
):
    assert kde_neon_extension_with_build_snap_core24.get_root_snippet() == {
        "assumes": ["snapd2.58.3"],
        "compression": "lzo",
        "environment": {
            "SNAP_DESKTOP_RUNTIME": "$SNAP/kf5",
            "GTK_USE_PORTAL": "1",
            "QT_VERSION": "5",
        },
        "hooks": {
            "configure": {
                "plugs": ["desktop"],
                "command-chain": ["snap/command-chain/hooks-configure-desktop"],
            }
        },
        "layout": {
            "/usr/share/X11": {"symlink": "$SNAP/kf5/usr/share/X11"},
            "/usr/share/qt5": {"symlink": "$SNAP/kf5/usr/share/qt5"},
            "/usr/share/libdrm": {"bind": "$SNAP/gpu-2404/libdrm"},
            "/usr/share/drirc.d": {"symlink": "$SNAP/gpu-2404/drirc.d"},
        },
        "plugs": {
            "desktop": {"mount-host-font-cache": False},
            "gtk-2-themes": {
                "interface": "content",
                "target": "$SNAP/data-dir/themes",
                "default-provider": "gtk-common-themes",
            },
            "gtk-3-themes": {
                "interface": "content",
                "target": "$SNAP/data-dir/themes",
                "default-provider": "gtk-common-themes",
            },
            "icon-themes": {
                "interface": "content",
                "target": "$SNAP/data-dir/icons",
                "default-provider": "gtk-common-themes",
            },
            "sound-themes": {
                "interface": "content",
                "target": "$SNAP/data-dir/sounds",
                "default-provider": "gtk-common-themes",
            },
            "kf5-core24": {
                "content": "kf5-core24-all",
                "interface": "content",
                "default-provider": "kf5-core24",
                "target": "$SNAP/kf5",
            },
            "gpu-2404": {
                "default-provider": "mesa-2404",
                "interface": "content",
                "target": "$SNAP/gpu-2404",
            },
        },
    }


class TestGetPartSnippet:
    """Tests for KDENeon.get_part_snippet when using the default sdk snap name."""

    def test_get_part_snippet(self, kde_neon_extension):
        self.assert_get_part_snippet(kde_neon_extension)

    def test_get_part_snippet_latest_edge(
        self, kde_neon_extension_with_default_build_snap_from_latest_edge
    ):
        self.assert_get_part_snippet(
            kde_neon_extension_with_default_build_snap_from_latest_edge
        )

    @staticmethod
    def assert_get_part_snippet(kde_neon_instance):
        assert kde_neon_instance.get_part_snippet(plugin_name="cmake") == {
            "build-environment": [
                {
                    "PATH": (
                        "/snap/kde-qt5-core22-sdk/current/usr/bin:"
                        "/snap/kf5-core22-sdk/current/usr/bin"
                        "${PATH:+:$PATH}"
                    )
                },
                {
                    "XDG_DATA_DIRS": (
                        "$CRAFT_STAGE/usr/share:"
                        "/snap/kde-qt5-core22-sdk/current/usr/share:"
                        "/snap/kf5-core22-sdk/current/usr/share"
                        "${XDG_DATA_DIRS:+:$XDG_DATA_DIRS}"
                    )
                },
                {
                    "XDG_CONFIG_HOME": (
                        "$CRAFT_STAGE/etc/xdg:"
                        "/snap/kde-qt5-core22-sdk/current/etc/xdg:"
                        "/snap/kf5-core22-sdk/current/etc/xdg"
                        "${XDG_CONFIG_HOME:+:$XDG_CONFIG_HOME}"
                    )
                },
                {
                    "LD_LIBRARY_PATH": (
                        "/snap/kde-qt5-core22-sdk/current/usr/lib/${CRAFT_ARCH_TRIPLET_BUILD_FOR}:"
                        "/snap/kde-qt5-core22-sdk/current/usr/lib:"
                        "/snap/kf5-core22-sdk/current/usr/lib/${CRAFT_ARCH_TRIPLET_BUILD_FOR}:"
                        "/snap/kf5-core22-sdk/current/usr/lib/${CRAFT_ARCH_TRIPLET_BUILD_FOR}"
                        "/blas:"
                        "/snap/kf5-core22-sdk/current/usr/lib/${CRAFT_ARCH_TRIPLET_BUILD_FOR}"
                        "/lapack:"
                        "/snap/kf5-core22-sdk/current/usr/lib:"
                        "$CRAFT_STAGE/usr/lib/${CRAFT_ARCH_TRIPLET_BUILD_FOR}:"
                        "$CRAFT_STAGE/usr/lib:"
                        "$CRAFT_STAGE/lib/"
                        "${LD_LIBRARY_PATH:+:$LD_LIBRARY_PATH}"
                    )
                },
                {
                    "CMAKE_PREFIX_PATH": (
                        "$CRAFT_STAGE;"
                        "/snap/kde-qt5-core22-sdk/current;"
                        "/snap/kf5-core22-sdk/current;"
                        "/usr"
                        "${CMAKE_PREFIX_PATH:+;$CMAKE_PREFIX_PATH}"
                    )
                },
                {
                    "CMAKE_FIND_ROOT_PATH": (
                        "$CRAFT_STAGE;"
                        "/snap/kde-qt5-core22-sdk/current;"
                        "/snap/kf5-core22-sdk/current;"
                        "/usr"
                        "${CMAKE_FIND_ROOT_PATH:+;$CMAKE_FIND_ROOT_PATH}"
                    )
                },
            ]
        }

    def test_get_part_snippet_core24(self, kde_neon_extension_core24):
        self.assert_get_part_snippet_core24(kde_neon_extension_core24)

    def test_get_part_snippet_latest_edge_core24(
        self, kde_neon_extension_with_default_build_snap_from_latest_edge_core24
    ):
        self.assert_get_part_snippet_core24(
            kde_neon_extension_with_default_build_snap_from_latest_edge_core24
        )

    @staticmethod
    def assert_get_part_snippet_core24(kde_neon_instance):
        assert kde_neon_instance.get_part_snippet(plugin_name="cmake") == {
            "build-environment": [
                {
                    "PATH": (
                        "/snap/kde-qt5-core24-sdk/current/usr/bin:"
                        "/snap/kf5-core24-sdk/current/usr/bin"
                        "${PATH:+:$PATH}"
                    )
                },
                {
                    "XDG_DATA_DIRS": (
                        "$CRAFT_STAGE/usr/share:"
                        "/snap/kde-qt5-core24-sdk/current/usr/share:"
                        "/snap/kf5-core24-sdk/current/usr/share"
                        "${XDG_DATA_DIRS:+:$XDG_DATA_DIRS}"
                    )
                },
                {
                    "XDG_CONFIG_HOME": (
                        "$CRAFT_STAGE/etc/xdg:"
                        "/snap/kde-qt5-core24-sdk/current/etc/xdg:"
                        "/snap/kf5-core24-sdk/current/etc/xdg"
                        "${XDG_CONFIG_HOME:+:$XDG_CONFIG_HOME}"
                    )
                },
                {
                    "LD_LIBRARY_PATH": (
                        "/snap/kde-qt5-core24-sdk/current/usr/lib/${CRAFT_ARCH_TRIPLET_BUILD_FOR}:"
                        "/snap/kde-qt5-core24-sdk/current/usr/lib:"
                        "/snap/kf5-core24-sdk/current/usr/lib/${CRAFT_ARCH_TRIPLET_BUILD_FOR}:"
                        "/snap/mesa-2404/current/usr/lib/${CRAFT_ARCH_TRIPLET_BUILD_FOR}:"
                        "/snap/kf5-core24-sdk/current/usr/lib/${CRAFT_ARCH_TRIPLET_BUILD_FOR}"
                        "/blas:"
                        "/snap/kf5-core24-sdk/current/usr/lib/${CRAFT_ARCH_TRIPLET_BUILD_FOR}"
                        "/lapack:"
                        "/snap/kf5-core24-sdk/current/usr/lib:"
                        "$CRAFT_STAGE/usr/lib/${CRAFT_ARCH_TRIPLET_BUILD_FOR}:"
                        "$CRAFT_STAGE/usr/lib:"
                        "$CRAFT_STAGE/lib/"
                        "${LD_LIBRARY_PATH:+:$LD_LIBRARY_PATH}"
                    )
                },
                {
                    "CMAKE_PREFIX_PATH": (
                        "$CRAFT_STAGE;"
                        "/snap/kde-qt5-core24-sdk/current;"
                        "/snap/kf5-core24-sdk/current;"
                        "/usr"
                        "${CMAKE_PREFIX_PATH:+;$CMAKE_PREFIX_PATH}"
                    )
                },
                {
                    "CMAKE_FIND_ROOT_PATH": (
                        "$CRAFT_STAGE;"
                        "/snap/kde-qt5-core24-sdk/current;"
                        "/snap/kf5-core24-sdk/current;"
                        "/usr"
                        "${CMAKE_FIND_ROOT_PATH:+;$CMAKE_FIND_ROOT_PATH}"
                    )
                },
            ]
        }


def test_get_part_snippet_with_external_sdk(kde_neon_extension_with_build_snap):
    assert kde_neon_extension_with_build_snap.get_part_snippet(plugin_name="cmake") == {
        "build-environment": [
            {
                "PATH": (
                    "/snap/kde-qt5-core22-sdk/current/usr/bin:"
                    "/snap/kf5-core22-sdk/current/usr/bin"
                    "${PATH:+:$PATH}"
                )
            },
            {
                "XDG_DATA_DIRS": (
                    "$CRAFT_STAGE/usr/share:"
                    "/snap/kde-qt5-core22-sdk/current/usr/share:"
                    "/snap/kf5-core22-sdk/current/usr/share"
                    "${XDG_DATA_DIRS:+:$XDG_DATA_DIRS}"
                )
            },
            {
                "XDG_CONFIG_HOME": (
                    "$CRAFT_STAGE/etc/xdg:"
                    "/snap/kde-qt5-core22-sdk/current/etc/xdg:"
                    "/snap/kf5-core22-sdk/current/etc/xdg"
                    "${XDG_CONFIG_HOME:+:$XDG_CONFIG_HOME}"
                )
            },
            {
                "LD_LIBRARY_PATH": (
                    "/snap/kde-qt5-core22-sdk/current/usr/lib/${CRAFT_ARCH_TRIPLET_BUILD_FOR}:"
                    "/snap/kde-qt5-core22-sdk/current/usr/lib:"
                    "/snap/kf5-core22-sdk/current/usr/lib/${CRAFT_ARCH_TRIPLET_BUILD_FOR}:"
                    "/snap/kf5-core22-sdk/current/usr/lib/${CRAFT_ARCH_TRIPLET_BUILD_FOR}/blas:"
                    "/snap/kf5-core22-sdk/current/usr/lib/${CRAFT_ARCH_TRIPLET_BUILD_FOR}/lapack:"
                    "/snap/kf5-core22-sdk/current/usr/lib:"
                    "$CRAFT_STAGE/usr/lib/${CRAFT_ARCH_TRIPLET_BUILD_FOR}:"
                    "$CRAFT_STAGE/usr/lib:"
                    "$CRAFT_STAGE/lib/"
                    "${LD_LIBRARY_PATH:+:$LD_LIBRARY_PATH}"
                ),
            },
            {
                "CMAKE_PREFIX_PATH": (
                    "$CRAFT_STAGE;"
                    "/snap/kde-qt5-core22-sdk/current;"
                    "/snap/kf5-core22-sdk/current;"
                    "/usr"
                    "${CMAKE_PREFIX_PATH:+;$CMAKE_PREFIX_PATH}"
                )
            },
            {
                "CMAKE_FIND_ROOT_PATH": (
                    "$CRAFT_STAGE;"
                    "/snap/kde-qt5-core22-sdk/current;"
                    "/snap/kf5-core22-sdk/current;"
                    "/usr"
                    "${CMAKE_FIND_ROOT_PATH:+;$CMAKE_FIND_ROOT_PATH}"
                )
            },
        ]
    }


def test_get_part_snippet_with_external_sdk_core24(
    kde_neon_extension_with_build_snap_core24,
):
    assert kde_neon_extension_with_build_snap_core24.get_part_snippet(
        plugin_name="cmake"
    ) == {
        "build-environment": [
            {
                "PATH": (
                    "/snap/kde-qt5-core24-sdk/current/usr/bin:"
                    "/snap/kf5-core24-sdk/current/usr/bin"
                    "${PATH:+:$PATH}"
                )
            },
            {
                "XDG_DATA_DIRS": (
                    "$CRAFT_STAGE/usr/share:"
                    "/snap/kde-qt5-core24-sdk/current/usr/share:"
                    "/snap/kf5-core24-sdk/current/usr/share"
                    "${XDG_DATA_DIRS:+:$XDG_DATA_DIRS}"
                )
            },
            {
                "XDG_CONFIG_HOME": (
                    "$CRAFT_STAGE/etc/xdg:"
                    "/snap/kde-qt5-core24-sdk/current/etc/xdg:"
                    "/snap/kf5-core24-sdk/current/etc/xdg"
                    "${XDG_CONFIG_HOME:+:$XDG_CONFIG_HOME}"
                )
            },
            {
                "LD_LIBRARY_PATH": (
                    "/snap/kde-qt5-core24-sdk/current/usr/lib/${CRAFT_ARCH_TRIPLET_BUILD_FOR}:"
                    "/snap/kde-qt5-core24-sdk/current/usr/lib:"
                    "/snap/kf5-core24-sdk/current/usr/lib/${CRAFT_ARCH_TRIPLET_BUILD_FOR}:"
                    "/snap/mesa-2404/current/usr/lib/${CRAFT_ARCH_TRIPLET_BUILD_FOR}:"
                    "/snap/kf5-core24-sdk/current/usr/lib/${CRAFT_ARCH_TRIPLET_BUILD_FOR}"
                    "/blas:"
                    "/snap/kf5-core24-sdk/current/usr/lib/${CRAFT_ARCH_TRIPLET_BUILD_FOR}"
                    "/lapack:"
                    "/snap/kf5-core24-sdk/current/usr/lib:"
                    "$CRAFT_STAGE/usr/lib/${CRAFT_ARCH_TRIPLET_BUILD_FOR}:"
                    "$CRAFT_STAGE/usr/lib:"
                    "$CRAFT_STAGE/lib/"
                    "${LD_LIBRARY_PATH:+:$LD_LIBRARY_PATH}"
                )
            },
            {
                "CMAKE_PREFIX_PATH": (
                    "$CRAFT_STAGE;"
                    "/snap/kde-qt5-core24-sdk/current;"
                    "/snap/kf5-core24-sdk/current;"
                    "/usr"
                    "${CMAKE_PREFIX_PATH:+;$CMAKE_PREFIX_PATH}"
                )
            },
            {
                "CMAKE_FIND_ROOT_PATH": (
                    "$CRAFT_STAGE;"
                    "/snap/kde-qt5-core24-sdk/current;"
                    "/snap/kf5-core24-sdk/current;"
                    "/usr"
                    "${CMAKE_FIND_ROOT_PATH:+;$CMAKE_FIND_ROOT_PATH}"
                )
            },
        ]
    }


def test_get_parts_snippet(kde_neon_extension):
    source = get_extensions_data_dir() / "desktop" / "command-chain-kde"

    assert kde_neon_extension.get_parts_snippet() == {
        "kde-neon/sdk": {
            "source": str(source),
            "plugin": "make",
            "make-parameters": [
                "PLATFORM_PLUG=kf5-core22",
            ],
            "build-snaps": ["kde-qt5-core22-sdk", "kf5-core22-sdk"],
            "build-packages": [
                "gettext",
                "doxygen",
                "graphviz",
                "libxml2-utils",
                "docbook-xml",
                "docbook-xsl",
                "libglx-dev",
                "libgl-dev",
                "libglvnd-dev",
            ],
        }
    }


def test_get_parts_snippet_core24(kde_neon_extension_core24):
    source = get_extensions_data_dir() / "desktop" / "command-chain-kde"

    assert kde_neon_extension_core24.get_parts_snippet() == {
        "kde-neon/sdk": {
            "source": str(source),
            "plugin": "make",
            "make-parameters": [
                "GPU_WRAPPER=gpu-2404-wrapper",
                "PLATFORM_PLUG=kf5-core24",
            ],
            "build-snaps": ["kde-qt5-core24-sdk", "kf5-core24-sdk"],
            "build-packages": [
                "gettext",
                "doxygen",
                "graphviz",
                "libxml2-utils",
                "docbook-xml",
                "docbook-xsl",
                "libglx-dev",
                "libgl-dev",
                "libglvnd-dev",
            ],
        }
    }


def test_get_parts_snippet_with_external_sdk(kde_neon_extension_with_build_snap):
    source = get_extensions_data_dir() / "desktop" / "command-chain-kde"

    assert kde_neon_extension_with_build_snap.get_parts_snippet() == {
        "kde-neon/sdk": {
            'make-parameters': [
                'PLATFORM_PLUG=kf5-core22',
          ],
            "source": str(source),
            "plugin": "make",
        }
    }


def test_get_parts_snippet_with_external_sdk_different_channel(
    kde_neon_extension_with_default_build_snap_from_latest_edge_core24,
):
    source = get_extensions_data_dir() / "desktop" / "command-chain-kde"
<<<<<<< HEAD
    assert kde_neon_extension_with_default_build_snap_from_latest_edge_core24.get_parts_snippet() == {
        "kde-neon/sdk": {
            "source": str(source),
            "plugin": "make",
            "make-parameters": [
                "GPU_WRAPPER=gpu-2404-wrapper",
                "PLATFORM_PLUG=kf5-core24",
            ],
=======
    assert (
        kde_neon_extension_with_default_build_snap_from_latest_edge_core24.get_parts_snippet()
        == {
            "kde-neon/sdk": {
                "source": str(source),
                "plugin": "make",
                "make-parameters": [
                    "GPU_WRAPPER=gpu-2404-wrapper",
                ],
            }
>>>>>>> 7a1a94e4
        }
    )<|MERGE_RESOLUTION|>--- conflicted
+++ resolved
@@ -765,7 +765,6 @@
     kde_neon_extension_with_default_build_snap_from_latest_edge_core24,
 ):
     source = get_extensions_data_dir() / "desktop" / "command-chain-kde"
-<<<<<<< HEAD
     assert kde_neon_extension_with_default_build_snap_from_latest_edge_core24.get_parts_snippet() == {
         "kde-neon/sdk": {
             "source": str(source),
@@ -774,17 +773,5 @@
                 "GPU_WRAPPER=gpu-2404-wrapper",
                 "PLATFORM_PLUG=kf5-core24",
             ],
-=======
-    assert (
-        kde_neon_extension_with_default_build_snap_from_latest_edge_core24.get_parts_snippet()
-        == {
-            "kde-neon/sdk": {
-                "source": str(source),
-                "plugin": "make",
-                "make-parameters": [
-                    "GPU_WRAPPER=gpu-2404-wrapper",
-                ],
-            }
->>>>>>> 7a1a94e4
         }
     )