# -*- Mode:Python; indent-tabs-mode:nil; tab-width:4 -*-
#
# Copyright 2022 Canonical Ltd.
#
# This program is free software: you can redistribute it and/or modify
# it under the terms of the GNU General Public License version 3 as
# published by the Free Software Foundation.
#
# This program is distributed in the hope that it will be useful,
# but WITHOUT ANY WARRANTY; without even the implied warranty of
# MERCHANTABILITY or FITNESS FOR A PARTICULAR PURPOSE.  See the
# GNU General Public License for more details.
#
# You should have received a copy of the GNU General Public License
# along with this program.  If not, see <http://www.gnu.org/licenses/>.

import pytest

from snapcraft import errors, extensions


@pytest.mark.usefixtures("fake_extension")
@pytest.mark.usefixtures("fake_extension_extra")
@pytest.mark.usefixtures("fake_extension_experimental")
def test_get_extension_names():
    assert extensions.get_extension_names() == [
<<<<<<< HEAD
        "ros2-humble",
=======
        "gnome",
>>>>>>> eddd1888
        "fake-extension-experimental",
        "fake-extension-extra",
        "fake-extension",
    ]


def test_get_extension_class(fake_extension):
    assert extensions.get_extension_class("fake-extension") == fake_extension


def test_get_extesion_class_not_found():
    # This is a developer error.
    with pytest.raises(errors.ExtensionError) as raised:
        extensions.get_extension_class("fake-extension-not-found")

    assert str(raised.value) == "Extension 'fake-extension-not-found' does not exist"<|MERGE_RESOLUTION|>--- conflicted
+++ resolved
@@ -24,11 +24,8 @@
 @pytest.mark.usefixtures("fake_extension_experimental")
 def test_get_extension_names():
     assert extensions.get_extension_names() == [
-<<<<<<< HEAD
+        "gnome",
         "ros2-humble",
-=======
-        "gnome",
->>>>>>> eddd1888
         "fake-extension-experimental",
         "fake-extension-extra",
         "fake-extension",
