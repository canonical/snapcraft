# -*- Mode:Python; indent-tabs-mode:nil; tab-width:4 -*-
#
# Copyright (C) 2017-2018 Canonical Ltd
#
# This program is free software: you can redistribute it and/or modify
# it under the terms of the GNU General Public License version 3 as
# published by the Free Software Foundation.
#
# This program is distributed in the hope that it will be useful,
# but WITHOUT ANY WARRANTY; without even the implied warranty of
# MERCHANTABILITY or FITNESS FOR A PARTICULAR PURPOSE.  See the
# GNU General Public License for more details.
#
# You should have received a copy of the GNU General Public License
# along with this program.  If not, see <http://www.gnu.org/licenses/>.
import requests.exceptions
from requests.packages import urllib3
from subprocess import CalledProcessError

from unittest import mock
from testtools.matchers import Equals

from snapcraft.internal import errors
from snapcraft.internal.meta import _errors as meta_errors
from snapcraft.internal.repo import errors as repo_errors
from snapcraft.storeapi import errors as store_errors
from tests import unit


def _fake_error_response(status_code):
    response = mock.Mock()
    response.status_code = status_code
    return response


class ErrorFormattingTestCase(unit.TestCase):

    scenarios = (
        ('MissingStateCleanError', {
            'exception': errors.MissingStateCleanError,
            'kwargs': {'step': 'test-step'},
            'expected_message': (
                "Failed to clean: "
                "Missing state for 'test-step'. "
                "To clean the project, run `snapcraft clean`."
                )}),
        ('StepOutdatedError dependents', {
            'exception': errors.StepOutdatedError,
            'kwargs': {
                'step': 'test-step',
                'part': 'test-part',
                'dependents': ['test-dependent']
            },
            'expected_message': (
                "Failed to reuse files from previous build: "
                "The 'test-step' step of 'test-part' is out of date:\n"
                "The 'test-step' step for 'test-part' needs to be run again, "
                "but 'test-dependent' depends on it.\n"
                "To continue, clean that part's "
                "'test-step' step, run "
                "`snapcraft clean test-dependent -s test-step`.")}),
        ('StepOutdatedError dirty_properties', {
            'exception': errors.StepOutdatedError,
            'kwargs': {
                'step': 'test-step',
                'part': 'test-part',
                'dirty_properties': ['test-property1', 'test-property2']
            },
            'expected_message': (
                "Failed to reuse files from previous build: "
                "The 'test-step' step of 'test-part' is out of date:\n"
                "The 'test-property1' and 'test-property2' part properties "
                "appear to have changed.\n"
                "To continue, clean that part's "
                "'test-step' step, run "
                "`snapcraft clean test-part -s test-step`.")}),
        ('StepOutdatedError dirty_project_options', {
            'exception': errors.StepOutdatedError,
            'kwargs': {
                'step': 'test-step',
                'part': 'test-part',
                'dirty_project_options': ['test-option']
            },
            'expected_message': (
                "Failed to reuse files from previous build: "
                "The 'test-step' step of 'test-part' is out of date:\n"
                "The 'test-option' project option appears to have changed.\n"
                "To continue, clean that part's "
                "'test-step' step, run "
                "`snapcraft clean test-part -s test-step`.")}),
        ('SnapcraftEnvironmentError', {
            'exception': errors.SnapcraftEnvironmentError,
            'kwargs': {'message': 'test-message'},
            'expected_message': 'test-message'}),
        ('SnapcraftMissingLinkerInBaseError', {
            'exception': errors.SnapcraftMissingLinkerInBaseError,
            'kwargs': {
                'base': 'core18',
                'linker_path': '/snap/core18/current/lib64/ld-linux.so.2'},
            'expected_message': (
                "Cannot find the linker to use for the target base 'core18'.\n"
                "Please verify that the linker exists at the expected path "
                "'/snap/core18/current/lib64/ld-linux.so.2' and try again. If "
                "the linker does not exist contact the author of the base "
                "(run `snap info core18` to get information for this "
                "base).")}),
        ('PrimeFileConflictError', {
            'exception': errors.PrimeFileConflictError,
            'kwargs': {'fileset': {'test-file'}},
            'expected_message': (
                "Failed to filter files: "
                "The following files have been excluded by the `stage` "
                "keyword, but included by the `prime` keyword: "
                "{'test-file'}. "
                "Edit the `snapcraft.yaml` to make sure that the files "
                "included in `prime` are also included in `stage`.")}),
        ('InvalidAppCommandError', {
            'exception': errors.InvalidAppCommandError,
            'kwargs': {
                'command': 'test-command',
                'app': 'test-app'
            },
            'expected_message': (
                "Failed to generate snap metadata: "
                "The specified command 'test-command' defined in the app "
                "'test-app' does not exist or is not executable")}),
        ('InvalidContainerRemoteError', {
            'exception': errors.InvalidContainerRemoteError,
            'kwargs': {'remote': 'test-remote'},
            'expected_message': (
                "Failed to use LXD remote: "
                "'test-remote' is not a valid name.\n"
                "Use a LXD remote without colons, spaces and slashes in the "
                "name.\n")}),

        ('InvalidDesktopFileError', {
            'exception': errors.InvalidDesktopFileError,
            'kwargs': {
                'filename': 'test-file',
                'message': 'test-message'
            },
            'expected_message': (
                "Failed to generate desktop file: "
                "Invalid desktop file 'test-file': test-message.")}),
        ('SnapcraftPartMissingError', {
            'exception': errors.SnapcraftPartMissingError,
            'kwargs': {'part_name': 'test-part'},
            'expected_message': (
                "Failed to get part information: "
                "Cannot find the definition for part 'test-part'. "
                "If it is a remote part, run `snapcraft update` "
                "to refresh the remote parts cache. "
                "If it is a local part, make sure that it is defined in the "
                "`snapcraft.yaml`.")}),
        ('PartNotInCacheError', {
            'exception': errors.PartNotInCacheError,
            'kwargs': {'part_name': 'test-part'},
            'expected_message': (
                "Failed to get remote part information: "
                "Cannot find the part name 'test-part' in the cache. "
                "If it is an existing remote part, run `snapcraft update` "
                "and try again. If it has not been defined, consider going to "
                "https://wiki.ubuntu.com/snapcraft/parts to add it.")}),
        ('PluginError', {
            'exception': errors.PluginError,
            'kwargs': {'message': 'test-message'},
            'expected_message': 'Failed to load plugin: test-message'}),
        ('SnapcraftPartConflictError', {
            'exception': errors.SnapcraftPartConflictError,
            'kwargs': {
                'part_name': 'test-part',
                'other_part_name': 'test-other-part',
                'conflict_files': ('test-file1', 'test-file2')
            },
            'expected_message': (
                "Failed to stage: "
                "Parts 'test-other-part' and 'test-part' have the following "
                "files, but with different contents:\n"
                "    test-file1\n"
                "    test-file2\n"
                "\n"
                "Snapcraft offers some capabilities to solve this by use of "
                "the following keywords:\n"
                "    - `filesets`\n"
                "    - `stage`\n"
                "    - `snap`\n"
                "    - `organize`\n"
                "\n"
                "To learn more about these part keywords, run "
                "`snapcraft help plugins`.")}),
        ('MissingCommandError', {
            'exception': errors.MissingCommandError,
            'kwargs': {
                'required_commands': ['test-command1', 'test-command2']},
            'expected_message': (
                "Failed to run command: "
                "One or more packages are missing, please install:"
                " ['test-command1', 'test-command2']")}),
        ('InvalidWikiEntryError', {
            'exception': errors.InvalidWikiEntryError,
            'kwargs': {'error': 'test-error'},
            'expected_message': "Invalid wiki entry: 'test-error'"}),
        ('PluginOutdatedError', {
            'exception': errors.PluginOutdatedError,
            'kwargs': {'message': 'test-message'},
            'expected_message': 'This plugin is outdated: test-message'}),
        ('RequiredCommandFailure', {
            'exception': errors.RequiredCommandFailure,
            'kwargs': {'command': 'test-command'},
            'expected_message': "'test-command' failed."}),
        ('RequiredCommandNotFound', {
            'exception': errors.RequiredCommandNotFound,
            'kwargs': {'cmd_list': ['test-command', 'test-argument']},
            'expected_message': "'test-command' not found."}),
        ('RequiredPathDoesNotExist', {
            'exception': errors.RequiredPathDoesNotExist,
            'kwargs': {'path': 'test-path'},
            'expected_message': "Required path does not exist: 'test-path'"}),
        ('SnapcraftPathEntryError', {
            'exception': errors.SnapcraftPathEntryError,
            'kwargs': {
                'value': 'test-path',
                'key': 'test-key',
                'app': 'test-app'
            },
            'expected_message': (
                "Failed to generate snap metadata: "
                "The path 'test-path' set for 'test-key' in 'test-app' does "
                "not exist. Make sure that the files are in the `prime` "
                "directory.")}),
        ('InvalidPullPropertiesError', {
            'exception': errors.InvalidPullPropertiesError,
            'kwargs': {
                'plugin_name': 'test-plugin',
                'properties': ['test-property1', 'test-property2']},
            'expected_message': (
                "Failed to load plugin: "
                "Invalid pull properties specified by 'test-plugin' plugin: "
                "['test-property1', 'test-property2']")}),
        ('InvalidBuildPropertiesError', {
            'exception': errors.InvalidBuildPropertiesError,
            'kwargs': {
                'plugin_name': 'test-plugin',
                'properties': ['test-property1', 'test-property2']},
            'expected_message': (
                "Failed to load plugin: "
                "Invalid build properties specified by 'test-plugin' plugin: "
                "['test-property1', 'test-property2']")}),
        ('StagePackageDownloadError', {
            'exception': errors.StagePackageDownloadError,
            'kwargs': {
                'part_name': 'test-part',
                'message': 'test-message'
            },
            'expected_message': (
                "Failed to fetch stage packages: "
                "Error downloading packages for part "
                "'test-part': test-message.")}),
        ('InvalidContainerImageInfoError', {
            'exception': errors.InvalidContainerImageInfoError,
            'kwargs': {'image_info': 'test-image-info'},
            'expected_message': (
                'Failed to parse container image info: '
                'SNAPCRAFT_IMAGE_INFO is not a valid JSON string: '
                'test-image-info')}),
        # meta errors.
        ('AdoptedPartMissingError', {
            'exception': meta_errors.AdoptedPartMissingError,
            'kwargs': {'part': 'test-part'},
            'expected_message': (
                "Failed to generate snap metadata: "
                "'adopt-info' refers to a part named 'test-part', but it is "
                "not defined in the 'snapcraft.yaml' file.")}),
        ('AdoptedPartNotParsingInfo', {
            'exception': meta_errors.AdoptedPartNotParsingInfo,
            'kwargs': {'part': 'test-part'},
            'expected_message': (
                "Failed to generate snap metadata: "
                "'adopt-info' refers to part 'test-part', but that part is "
                "lacking the 'parse-info' property.")}),
        ('MissingSnapcraftYamlKeysError', {
            'exception': meta_errors.MissingSnapcraftYamlKeysError,
            'kwargs': {'keys': ['test-key1', 'test-key2']},
            'expected_message': (
                "Failed to generate snap metadata: "
                "Missing required key(s) in snapcraft.yaml: "
                "'test-key1' and 'test-key2'. Either specify the missing "
                "key(s), or use 'adopt-info' to get them from a part.")}),
        ('AmbiguousPassthroughKeyError', {
            'exception': meta_errors.AmbiguousPassthroughKeyError,
            'kwargs': {'keys': ['key1', 'key2']},
            'expected_message': (
                "Failed to generate snap metadata: "
                "The following keys are specified in their regular location "
                "as well as in passthrough: 'key1' and 'key2'. "
                "Remove duplicate keys."),
        }),
        ('MissingMetadataFileError', {
            'exception': errors.MissingMetadataFileError,
            'kwargs': {'part_name': 'test-part', 'path': 'test/path'},
            'expected_message': (
                "Failed to generate snap metadata: "
                "Part 'test-part' has a 'parse-info' referring to metadata "
                "file 'test/path', which does not exist.")}),
        ('UnhandledMetadataFileTypeError', {
            'exception': errors.UnhandledMetadataFileTypeError,
            'kwargs': {'path': 'test/path'},
            'expected_message': (
                "Failed to extract metadata from 'test/path': "
                "This type of file is not supported for supplying "
                "metadata.")}),
        ('InvalidExtractorValueError', {
            'exception': errors.InvalidExtractorValueError,
            'kwargs': {'path': 'test/path', 'extractor_name': 'extractor'},
            'expected_message': (
                "Failed to extract metadata from 'test/path': "
                "Extractor 'extractor' didn't return ExtractedMetadata as "
                "expected.")}),
        ('PatcherNewerPatchelfError', {
            'exception': errors.PatcherNewerPatchelfError,
            'kwargs': {'elf_file': 'test/path',
                       'patchelf_version': 'patchelf 0.9',
                       'process_exception': CalledProcessError(
                           cmd=['patchelf'], returncode=-1)},
            'expected_message': (
                "'test/path' cannot be patched to function properly in a "
                'classic confined snap: patchelf failed with exit code -1.\n'
                "'patchelf 0.9' may be too old. A newer version of patchelf "
                'may be required.\n'
                'Try adding the `after: [patchelf]` and a `patchelf` part '
                'that would filter out files from prime `prime: [-*]` or '
                '`build-snaps: [patchelf/latest/edge]` to the failing part '
                'in your `snapcraft.yaml` to use a newer patchelf.')}),
        ('PatcherGenericError', {
            'exception': errors.PatcherGenericError,
            'kwargs': {'elf_file': 'test/path',
                       'process_exception': CalledProcessError(
                           cmd=['patchelf'], returncode=-1)},
            'expected_message': (
                "'test/path' cannot be patched to function properly in a "
                'classic confined snap: patchelf failed with exit code -1'
            )}),
        ('StagePackageMissingError', {
            'exception': errors.StagePackageMissingError,
            'kwargs': {'package': 'libc6'},
            'expected_message': (
                "'libc6' is required inside the snap for this "
                "part to work properly.\nAdd it as a `stage-packages` "
                "entry for this part."
            )
        }),
        ('RemotePartsUpdateConnectionError', {
            'exception': errors.RemotePartsUpdateConnectionError,
            'kwargs': {
                'requests_exception': requests.exceptions.ConnectionError(
                    "I'm a naughty error")
            },
            'expected_message': (
                'Failed to update cache of remote parts: A Connection error '
                'occurred.\nPlease try again.'
            )
        }),
        ('SnapcraftPluginCommandError string command', {
            'exception': errors.SnapcraftPluginCommandError,
            'kwargs': {
                'command': 'make install',
                'exit_code': -1,
                'part_name': 'make_test',
            },
            'expected_message': (
                "Failed to run 'make install' for 'make_test': "
                "Exited with code -1.\n"
                "Verify that the part is using the correct parameters and try "
                "again."
            )
        }),
        ('SnapcraftPluginCommandError list command', {
            'exception': errors.SnapcraftPluginCommandError,
            'kwargs': {
                'command': ['make', 'install'],
                'exit_code': 2,
                'part_name': 'make_test',
            },
            'expected_message': (
                "Failed to run 'make install' for 'make_test': "
                "Exited with code 2.\n"
                "Verify that the part is using the correct parameters and try "
                "again."
            )
        }),
        ('CacheUpdateFailedError', {
            'exception': repo_errors.CacheUpdateFailedError,
            'kwargs': {'errors': ''},
            'expected_message': (
                "Failed to update the package cache: "
                "Some files could not be downloaded: "
                "Check that the sources on your host are configured correctly."
            )
        }),
        ('CacheUpdateFailedError', {
            'exception': repo_errors.CacheUpdateFailedError,
            'kwargs': {'errors': 'foo, bar'},
            'expected_message': (
                "Failed to update the package cache: "
                "Some files could not be downloaded:\n\nfoo\nbar\n\n"
                "Check that the sources on your host are configured correctly."
            )
        }),
        ('StoreNetworkError generic error', {
            'exception': store_errors.StoreNetworkError,
            'kwargs': {
                'exception': requests.exceptions.ConnectionError('bad error'),
            },
            'expected_message': (
                'There seems to be a network error: bad error'
            )
        }),
        ('StoreNetworkError max retry error', {
            'exception': store_errors.StoreNetworkError,
            'kwargs': {
                'exception': requests.exceptions.ConnectionError(
                    urllib3.exceptions.MaxRetryError(
                        pool='test-pool', url='test-url')),
            },
            'expected_message': (
                'There seems to be a network error: maximum retries exceeded '
                'trying to reach the store.\n'
                'Check your network connection, and check the store status at '
                'https://status.snapcraft.io/'
            )
        }),
<<<<<<< HEAD
        ('StoreServerError 500', {
            'exception': store_errors.StoreServerError,
            'kwargs': {
                'response': _fake_error_response(500)
            },
            'expected_message': (
                'The store encountered a server error: internal server error '
                '(code 500).\nThe status of the store and associated services '
                'can be checked at https://status.snapcraft.io/'
            )
        }),
        ('StoreServerError 501', {
            'exception': store_errors.StoreServerError,
            'kwargs': {
                'response': _fake_error_response(501)
            },
            'expected_message': (
                'The store encountered a server error: not implemented '
                '(code 501).\nThe status of the store and associated services '
                'can be checked at https://status.snapcraft.io/'
=======
        ('SnapcraftCopyFileNotFoundError', {
            'exception': errors.SnapcraftCopyFileNotFoundError,
            'kwargs': {
                'path': 'test-path',
            },
            'expected_message': (
                "Failed to copy 'test-path': no such file or directory.\n"
                'Check the path and try again.'
>>>>>>> ae7ac6ae
            )
        }),
    )

    def test_error_formatting(self):
        self.assertThat(
            str(self.exception(**self.kwargs)),
            Equals(self.expected_message))<|MERGE_RESOLUTION|>--- conflicted
+++ resolved
@@ -429,7 +429,16 @@
                 'https://status.snapcraft.io/'
             )
         }),
-<<<<<<< HEAD
+        ('SnapcraftCopyFileNotFoundError', {
+            'exception': errors.SnapcraftCopyFileNotFoundError,
+            'kwargs': {
+                'path': 'test-path',
+            },
+            'expected_message': (
+                "Failed to copy 'test-path': no such file or directory.\n"
+                'Check the path and try again.'
+            )
+        }),
         ('StoreServerError 500', {
             'exception': store_errors.StoreServerError,
             'kwargs': {
@@ -450,16 +459,6 @@
                 'The store encountered a server error: not implemented '
                 '(code 501).\nThe status of the store and associated services '
                 'can be checked at https://status.snapcraft.io/'
-=======
-        ('SnapcraftCopyFileNotFoundError', {
-            'exception': errors.SnapcraftCopyFileNotFoundError,
-            'kwargs': {
-                'path': 'test-path',
-            },
-            'expected_message': (
-                "Failed to copy 'test-path': no such file or directory.\n"
-                'Check the path and try again.'
->>>>>>> ae7ac6ae
             )
         }),
     )
