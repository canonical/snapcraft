# -*- Mode:Python; indent-tabs-mode:nil; tab-width:4 -*-
#
# Copyright (C) 2019 Canonical Ltd
#
# This program is free software: you can redistribute it and/or modify
# it under the terms of the GNU General Public License version 3 as
# published by the Free Software Foundation.
#
# This program is distributed in the hope that it will be useful,
# but WITHOUT ANY WARRANTY; without even the implied warranty of
# MERCHANTABILITY or FITNESS FOR A PARTICULAR PURPOSE.  See the
# GNU General Public License for more details.
#
# You should have received a copy of the GNU General Public License
# along with this program.  If not, see <http://www.gnu.org/licenses/>.

from testtools.matchers import Equals

from snapcraft.internal.project_loader._extensions.gnome_3_28 import ExtensionImpl

from .. import ProjectLoaderBaseTest


class ExtensionTest(ProjectLoaderBaseTest):
    def test_extension(self):
        gnome_extension = ExtensionImpl(
            extension_name="gnome-3.28", yaml_data=dict(base="core18")
        )

        self.expectThat(
            gnome_extension.root_snippet,
            Equals(
                {
                    "assumes": ["snapd2.43"],
                    "plugs": {
                        "gtk-3-themes": {
                            "interface": "content",
                            "target": "$SNAP/data-dir/themes",
                            "default-provider": "gtk-common-themes",
                        },
                        "icon-themes": {
                            "interface": "content",
                            "target": "$SNAP/data-dir/icons",
                            "default-provider": "gtk-common-themes",
                        },
                        "sound-themes": {
                            "interface": "content",
                            "target": "$SNAP/data-dir/sounds",
                            "default-provider": "gtk-common-themes",
                        },
                        "gnome-3-28-1804": {
                            "interface": "content",
                            "target": "$SNAP/gnome-platform",
                            "default-provider": "gnome-3-28-1804",
                        },
                    },
                    "environment": {"SNAP_DESKTOP_RUNTIME": "$SNAP/gnome-platform"},
                    "hooks": {
                        "configure": {
                            "plugs": ["desktop"],
                            "command-chain": [
                                "snap/command-chain/hooks-configure-desktop"
                            ],
                        }
                    },
                    "layout": {
                        "/usr/bin/gjs": {"symlink": "$SNAP/gnome-platform/usr/bin/gjs"},
                        "/usr/lib/$SNAPCRAFT_ARCH_TRIPLET/webkit2gtk-4.0": {
                            "bind": "$SNAP/gnome-platform/usr/lib/$SNAPCRAFT_ARCH_TRIPLET/webkit2gtk-4.0"
                        },
                        "/usr/share/xml/iso-codes": {
                            "bind": "$SNAP/gnome-platform/usr/share/xml/iso-codes"
                        },
                    },
                }
            ),
        )
        self.expectThat(
            gnome_extension.app_snippet,
            Equals(
                {
                    "command-chain": ["snap/command-chain/desktop-launch"],
                    "plugs": [
                        "desktop",
                        "desktop-legacy",
                        "gsettings",
                        "opengl",
                        "wayland",
                        "x11",
                    ],
                }
            ),
        )
        self.expectThat(gnome_extension.part_snippet, Equals(dict()))
        self.expectThat(
            gnome_extension.parts,
            Equals(
                {
                    "gnome-3-28-extension": {
                        "source": "$SNAPCRAFT_EXTENSIONS_DIR/desktop",
                        "source-subdir": "gnome",
                        "plugin": "make",
<<<<<<< HEAD
                        "make-parameters": ["PLATFORM_PLUG=gnome-3-28-1804"],
=======
                        "make-parameters": ["WITH_BINDTEXTDOMAIN=1"],
>>>>>>> ba70e214
                        "build-packages": ["gcc", "libgtk-3-dev"],
                    }
                }
            ),
        )

    def test_supported_bases(self):
        self.assertThat(ExtensionImpl.get_supported_bases(), Equals(("core18",)))

    def test_supported_confinement(self):
        self.assertThat(
            ExtensionImpl.get_supported_confinement(), Equals(("strict", "devmode"))
        )<|MERGE_RESOLUTION|>--- conflicted
+++ resolved
@@ -100,11 +100,10 @@
                         "source": "$SNAPCRAFT_EXTENSIONS_DIR/desktop",
                         "source-subdir": "gnome",
                         "plugin": "make",
-<<<<<<< HEAD
-                        "make-parameters": ["PLATFORM_PLUG=gnome-3-28-1804"],
-=======
-                        "make-parameters": ["WITH_BINDTEXTDOMAIN=1"],
->>>>>>> ba70e214
+                        "make-parameters": [
+                            "WITH_BINDTEXTDOMAIN=1",
+                            "PLATFORM_PLUG=gnome-3-28-1804",
+                        ],
                         "build-packages": ["gcc", "libgtk-3-dev"],
                     }
                 }
