# -*- Mode:Python; indent-tabs-mode:nil; tab-width:4 -*-
#
# Copyright (C) 2018 Canonical Ltd
#
# This program is free software: you can redistribute it and/or modify
# it under the terms of the GNU General Public License version 3 as
# published by the Free Software Foundation.
#
# This program is distributed in the hope that it will be useful,
# but WITHOUT ANY WARRANTY; without even the implied warranty of
# MERCHANTABILITY or FITNESS FOR A PARTICULAR PURPOSE.  See the
# GNU General Public License for more details.
#
# You should have received a copy of the GNU General Public License
# along with this program.  If not, see <http://www.gnu.org/licenses/>.

from typing import Optional
from unittest import mock

import fixtures
from testtools.matchers import Equals

from . import LifecycleCommandsBaseTestCase
<<<<<<< HEAD
from tests.unit.build_providers import ProviderImpl
from tests import fixture_setup
=======
from snapcraft import project
>>>>>>> 1c21180b
from snapcraft.internal import steps
from snapcraft.internal.build_providers.errors import ProviderExecError
from tests import fixture_setup
from tests.unit.build_providers import ProviderImpl


class BuildProviderYamlValidationTest(LifecycleCommandsBaseTestCase):
    scenarios = (("core18", dict(base="core18")), ("no base", dict(base=None)))

    def setUp(self):
        super().setUp()
        self.useFixture(
            fixtures.EnvironmentVariable("SNAPCRAFT_BUILD_ENVIRONMENT", "multipass")
        )

        patcher = mock.patch(
            "snapcraft.internal.build_providers.get_provider_for",
            return_value=ProviderImpl,
        )
        self.provider = patcher.start()
        self.addCleanup(patcher.stop)

        self.make_snapcraft_yaml("test-part", base=self.base)

    def test_validation_passes(self):
        snapcraft_yaml = fixture_setup.SnapcraftYaml(self.path)
        snapcraft_yaml.update_part("part1", dict(plugin="nil"))
        self.useFixture(snapcraft_yaml)

        result = self.run_command(["pull"])

        self.assertThat(result.exit_code, Equals(0))

    def test_validation_fails(self):
        snapcraft_yaml = fixture_setup.SnapcraftYaml(self.path, name="name with spaces")
        snapcraft_yaml.update_part("part1", dict(plugin="nil"))
        self.useFixture(snapcraft_yaml)

        self.assertRaises(
            project.errors.YamlValidationError, self.run_command, ["pull"]
        )


class BuildProviderDebugCommandTestCase(LifecycleCommandsBaseTestCase):
    scenarios = (("core18", dict(base="core18")), ("no base", dict(base=None)))

    def setUp(self):
        super().setUp()
        self.useFixture(
            fixtures.EnvironmentVariable("SNAPCRAFT_BUILD_ENVIRONMENT", "multipass")
        )
        self.useFixture(fixture_setup.FakeMultipass())

        shell_mock = mock.Mock()

        class Provider(ProviderImpl):
            def execute_step(self, step: steps.Step) -> None:
                raise ProviderExecError(
                    provider_name="fake", command=["snapcraft", "pull"], exit_code=1
                )

            def shell(self):
                shell_mock()

        patcher = mock.patch(
            "snapcraft.internal.build_providers.get_provider_for", return_value=Provider
        )
        self.provider = patcher.start()
        self.addCleanup(patcher.stop)

        self.shell_mock = shell_mock

        self.make_snapcraft_yaml("pull", base=self.base)

    def test_step_with_debug_using_build_provider_fails(self):
        result = self.run_command(["--debug", "pull"])

        self.assertThat(result.exit_code, Equals(0))
        self.shell_mock.assert_called_once_with()

    def test_step_with_debug_after_pull_using_build_provider_fails(self):
        result = self.run_command(["pull", "--debug"])

        self.assertThat(result.exit_code, Equals(0))
        self.shell_mock.assert_called_once_with()

    def test_step_without_debug_using_build_provider_fails_and_does_not_shell(self):
        self.assertRaises(ProviderExecError, self.run_command, ["pull"])

        self.shell_mock.assert_not_called()


class BuildProviderShellCommandTestCase(LifecycleCommandsBaseTestCase):
    scenarios = (("core18", dict(base="core18")), ("no base", dict(base=None)))

    def setUp(self):
        super().setUp()
        self.useFixture(
            fixtures.EnvironmentVariable("SNAPCRAFT_BUILD_ENVIRONMENT", "multipass")
        )
        self.useFixture(fixture_setup.FakeMultipass())

        shell_mock = mock.Mock()
        pack_project_mock = mock.Mock()
        execute_step_mock = mock.Mock()

        class Provider(ProviderImpl):
            def pack_project(self, *, output: Optional[str] = None) -> None:
                pack_project_mock(output)

            def execute_step(self, step: steps.Step) -> None:
                execute_step_mock(step)

            def shell(self):
                shell_mock()

        patcher = mock.patch(
            "snapcraft.internal.build_providers.get_provider_for", return_value=Provider
        )
        self.provider = patcher.start()
        self.addCleanup(patcher.stop)

        self.shell_mock = shell_mock
        self.pack_project_mock = pack_project_mock
        self.execute_step_mock = execute_step_mock

        self.make_snapcraft_yaml("pull", base=self.base)

    def test_step_with_shell_after(self):
        result = self.run_command(["pull", "--shell-after"])

        self.assertThat(result.exit_code, Equals(0))
        self.pack_project_mock.assert_not_called()
        self.execute_step_mock.assert_called_once_with(steps.PULL)
        self.shell_mock.assert_called_once_with()

    def test_snap_with_shell_after(self):
        result = self.run_command(["snap", "--output", "fake.snap", "--shell-after"])

        self.assertThat(result.exit_code, Equals(0))
        self.pack_project_mock.assert_called_once_with("fake.snap")
        self.execute_step_mock.assert_not_called()
        self.shell_mock.assert_called_once_with()

    def test_step_without_shell_after_does_not_enter_shell(self):
        result = self.run_command(["pull"])

        self.assertThat(result.exit_code, Equals(0))
        self.pack_project_mock.assert_not_called()
        self.execute_step_mock.assert_called_once_with(steps.PULL)
        self.shell_mock.assert_not_called()

    def test_error_with_shell_after_error_and_debug(self):
        self.shell_mock.side_effect = EnvironmentError("error")

        self.assertRaises(
            EnvironmentError, self.run_command, ["pull", "--shell-after", "--debug"]
        )

        self.pack_project_mock.assert_not_called()
        self.execute_step_mock.assert_called_once_with(steps.PULL)
        self.shell_mock.assert_called_once_with()

    def test_pull_step_with_shell(self):
        result = self.run_command(["pull", "--shell"])

        self.assertThat(result.exit_code, Equals(0))
        self.pack_project_mock.assert_not_called()
        self.execute_step_mock.assert_not_called()
        self.shell_mock.assert_called_once_with()

    def test_step_with_shell(self):
        result = self.run_command(["stage", "--shell"])

        self.assertThat(result.exit_code, Equals(0))
        self.pack_project_mock.assert_not_called()
        self.execute_step_mock.assert_called_once_with(steps.BUILD)
        self.shell_mock.assert_called_once_with()

    def test_snap_with_shell(self):
        result = self.run_command(["snap", "--shell"])

        self.assertThat(result.exit_code, Equals(0))
        self.pack_project_mock.assert_not_called()
        self.execute_step_mock.assert_called_once_with(steps.PRIME)
        self.shell_mock.assert_called_once_with()

    def test_snap_without_shell(self):
        result = self.run_command(["snap"])

        self.assertThat(result.exit_code, Equals(0))
        self.pack_project_mock.assert_called_once_with(None)
        self.execute_step_mock.assert_not_called()
        self.shell_mock.assert_not_called()<|MERGE_RESOLUTION|>--- conflicted
+++ resolved
@@ -21,12 +21,7 @@
 from testtools.matchers import Equals
 
 from . import LifecycleCommandsBaseTestCase
-<<<<<<< HEAD
-from tests.unit.build_providers import ProviderImpl
-from tests import fixture_setup
-=======
 from snapcraft import project
->>>>>>> 1c21180b
 from snapcraft.internal import steps
 from snapcraft.internal.build_providers.errors import ProviderExecError
 from tests import fixture_setup
@@ -49,10 +44,10 @@
         self.provider = patcher.start()
         self.addCleanup(patcher.stop)
 
-        self.make_snapcraft_yaml("test-part", base=self.base)
+        self.useFixture(fixture_setup.FakeMultipass())
 
     def test_validation_passes(self):
-        snapcraft_yaml = fixture_setup.SnapcraftYaml(self.path)
+        snapcraft_yaml = fixture_setup.SnapcraftYaml(self.path, base=self.base)
         snapcraft_yaml.update_part("part1", dict(plugin="nil"))
         self.useFixture(snapcraft_yaml)
 
@@ -61,7 +56,7 @@
         self.assertThat(result.exit_code, Equals(0))
 
     def test_validation_fails(self):
-        snapcraft_yaml = fixture_setup.SnapcraftYaml(self.path, name="name with spaces")
+        snapcraft_yaml = fixture_setup.SnapcraftYaml(self.path, name="name with spaces", base=self.base)
         snapcraft_yaml.update_part("part1", dict(plugin="nil"))
         self.useFixture(snapcraft_yaml)
 
