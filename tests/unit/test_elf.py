# -*- Mode:Python; indent-tabs-mode:nil; tab-width:4 -*-
#
# Copyright (C) 2016-2018 Canonical Ltd
#
# This program is free software: you can redistribute it and/or modify
# it under the terms of the GNU General Public License version 3 as
# published by the Free Software Foundation.
#
# This program is distributed in the hope that it will be useful,
# but WITHOUT ANY WARRANTY; without even the implied warranty of
# MERCHANTABILITY or FITNESS FOR A PARTICULAR PURPOSE.  See the
# GNU General Public License for more details.
#
# You should have received a copy of the GNU General Public License
# along with this program.  If not, see <http://www.gnu.org/licenses/>.
import fixtures
import logging
import os
import tempfile
from textwrap import dedent
import sys

<<<<<<< HEAD
from testtools.matchers import Contains, Equals, NotEquals, StartsWith
=======
from testtools.matchers import Contains, EndsWith, Equals, NotEquals
>>>>>>> 5fd7e3c3
from unittest import mock

from snapcraft.internal import errors, elf, os_release
from tests import unit, fixture_setup


class TestElfBase(unit.TestCase):

    def setUp(self):
        super().setUp()

        self.fake_elf = fixture_setup.FakeElf(root_path=self.path)
        self.useFixture(self.fake_elf)


class TestLdLibraryPathParser(unit.TestCase):

    def _write_conf_file(self, contents):
        tmp = tempfile.NamedTemporaryFile(delete=False, mode='w')
        self.addCleanup(os.remove, tmp.name)

        tmp.write(contents)
        tmp.close()

        return tmp.name

    def test_extract_ld_library_paths(self):
        file_path = self._write_conf_file("""# This is a comment
/foo/bar
/colon:/separated,/comma\t/tab /space # This is another comment
/baz""")

        self.assertThat(
            elf._extract_ld_library_paths(file_path),
            Equals(['/foo/bar', '/colon', '/separated', '/comma',
                    '/tab', '/space', '/baz']))


class TestElfFileSmoketest(unit.TestCase):

    def test_extract_python(self):
        # Try parsing a file without the pyelftools logic mocked out
        elf_file = elf.ElfFile(path=sys.executable)

        self.assertThat(elf_file.path, Equals(sys.executable))

        # The arch attribute will be a tuple of three strings
        self.assertTrue(isinstance(elf_file.arch, tuple))
        self.assertThat(len(elf_file.arch), Equals(3))
        self.assertThat(elf_file.arch[0], StartsWith('ELFCLASS'))
        self.assertThat(elf_file.arch[1], StartsWith('ELFDATA'))
        self.assertThat(elf_file.arch[2], StartsWith('EM_'))

        # We expect Python to be a dynamic linked executable with an
        # ELF interpreter.
        self.assertTrue(isinstance(elf_file.interp, str))
        self.assertThat(elf_file.interp, NotEquals(''))

        # Python is not a shared library, so has no soname
        self.assertThat(elf_file.soname, Equals(''))

        # We expect that Python will be linked to libc
        for lib in elf_file.needed.values():
            if lib.name.startswith('libc.so'):
                break
        else:
            self.fail("Expected to find libc in needed library list")

        self.assertTrue(isinstance(lib.name, str))
        for version in lib.versions:
            self.assertTrue(isinstance(version, str),
                            "expected {!r} to be a string".format(version))


class TestGetLibraries(TestElfBase):

    def setUp(self):
        super().setUp()

        patcher = mock.patch('snapcraft.internal.elf._get_system_libs')
        self.get_system_libs_mock = patcher.start()
        self.addCleanup(patcher.stop)

        self.get_system_libs_mock.return_value = frozenset()

        patcher = mock.patch('os.path.exists')
        self.path_exists_mock = patcher.start()
        self.addCleanup(patcher.stop)

        self.path_exists_mock.return_value = True

        self.fake_logger = fixtures.FakeLogger(level=logging.WARNING)
        self.useFixture(self.fake_logger)

    def test_get_libraries(self):
        elf_file = self.fake_elf['fake_elf-2.23']
        libs = elf_file.load_dependencies(
            root_path=self.fake_elf.root_path,
            core_base_path=self.fake_elf.core_base_path)

        self.assertThat(libs, Equals(set(
            [self.fake_elf.root_libraries['foo.so.1'],
             '/usr/lib/bar.so.2'])))

    def test_get_libraries_with_soname_cache(self):
        elf_file = self.fake_elf['fake_elf-2.23']

        soname_cache = elf.SonameCache()
        soname_cache['bar.so.2'] = '/lib/bar.so.2'

        libs = elf_file.load_dependencies(
            root_path=self.fake_elf.root_path,
            core_base_path=self.fake_elf.core_base_path,
            soname_cache=soname_cache)

        # With no cache this would have returned '/usr/lib/bar.so.2'
        self.assertThat(libs, Equals(set(
            [self.fake_elf.root_libraries['foo.so.1'],
             '/lib/bar.so.2'])))

    def test_primed_libraries_are_preferred(self):
        elf_file = self.fake_elf['fake_elf-2.23']
        libs = elf_file.load_dependencies(
            root_path=self.fake_elf.root_path,
            core_base_path=self.fake_elf.core_base_path)

        self.assertThat(libs, Equals(frozenset(
            [self.fake_elf.root_libraries['foo.so.1'],
             '/usr/lib/bar.so.2'])))

    def test_non_elf_primed_sonames_matches_are_ignored(self):
        primed_foo = os.path.join(self.fake_elf.root_path, 'foo.so.1')
        with open(primed_foo, 'wb') as f:
            # A bz2 header
            f.write(b'\x42\x5a\x68')

        elf_file = self.fake_elf['fake_elf-2.23']
        libs = elf_file.load_dependencies(
            root_path=self.fake_elf.root_path,
            core_base_path=self.fake_elf.core_base_path)

        self.assertThat(libs, Equals(frozenset(
            ['/lib/foo.so.1', '/usr/lib/bar.so.2'])))

    def test_get_libraries_excludes_slash_snap(self):
        elf_file = self.fake_elf['fake_elf-with-core-libs']
        libs = elf_file.load_dependencies(
            root_path=self.fake_elf.root_path,
            core_base_path=self.fake_elf.core_base_path)

        self.assertThat(libs, Equals(set(
            [self.fake_elf.root_libraries['foo.so.1'],
             '/usr/lib/bar.so.2'])))

    def test_get_libraries_filtered_by_system_libraries(self):
        self.get_system_libs_mock.return_value = frozenset(['foo.so.1'])

        elf_file = self.fake_elf['fake_elf-2.23']
        libs = elf_file.load_dependencies(root_path='/',
                                          core_base_path='/snap/core/current')
        self.assertThat(libs, Equals(frozenset(['/usr/lib/bar.so.2'])))

    def test_get_libraries_ldd_failure_logs_warning(self):
        elf_file = self.fake_elf['fake_elf-bad-ldd']
        libs = elf_file.load_dependencies(
            root_path=self.fake_elf.root_path,
            core_base_path=self.fake_elf.core_base_path)

        self.assertThat(libs, Equals(set()))
        self.assertThat(
            self.fake_logger.output,
            Contains("Unable to determine library dependencies for"))


class TestSystemLibsOnNewRelease(TestElfBase):

    def setUp(self):
        super().setUp()

        with open('os-release', 'w') as f:
            f.write(dedent("""\
                NAME="Ubuntu"
                VERSION="16.04.3 LTS (Xenial Xerus)"
                ID=ubuntu
                ID_LIKE=debian
                PRETTY_NAME="Ubuntu 16.04.3 LTS"
                VERSION_ID="16.04"
                HOME_URL="http://www.ubuntu.com/"
                SUPPORT_URL="http://help.ubuntu.com/"
                BUG_REPORT_URL="http://bugs.launchpad.net/ubuntu/"
                UBUNTU_CODENAME=xenial
            """))
        release = os_release.OsRelease(os_release_file='os-release')

        def _create_os_release(*args, **kwargs):
            return release

        patcher = mock.patch(
            'snapcraft.internal.os_release.OsRelease',
            wraps=_create_os_release)
        self.os_release_mock = patcher.start()
        self.addCleanup(patcher.stop)

    def test_fail_gracefully_if_system_libs_not_found(self):
        elf_file = self.fake_elf['fake_elf-2.23']
        libs = elf_file.load_dependencies(root_path='/fake',
                                          core_base_path='/fake-core')
        self.assertThat(libs, Equals(frozenset()))


class TestSystemLibsOnReleasesWithNoVersionId(unit.TestCase):

    def setUp(self):
        super().setUp()

        elf._libraries = None

        with open('os-release', 'w') as f:
            f.write(dedent("""\
                NAME="Gentoo"
                ID=gentoo
                PRETTY_NAME="Gentoo/Linux"
                HOME_URL="http://www.gentoo.org/"
                SUPPORT_URL="http://www.gentoo.org/main/en/support.xml"
                BUG_REPORT_URL="https://bugs.gentoo.org/"
            """))
        release = os_release.OsRelease(os_release_file='os-release')

        def _create_os_release(*args, **kwargs):
            return release

        patcher = mock.patch(
            'snapcraft.internal.os_release.OsRelease',
            wraps=_create_os_release)
        self.os_release_mock = patcher.start()
        self.addCleanup(patcher.stop)

    @mock.patch('snapcraft.internal.elf.repo.Repo.get_package_libraries',
                return_value=['/usr/lib/libc.so.6', '/lib/libpthreads.so.6'])
    def test_fail_gracefully_if_no_version_id_found(self, mock_package_libs):
        self.assertThat(elf._get_system_libs(),
                        Equals(frozenset(['libc.so.6', 'libpthreads.so.6'])))


class TestGetElfFiles(TestElfBase):

    def test_get_elf_files(self):
        elf_files = elf.get_elf_files(self.fake_elf.root_path,
                                      {'fake_elf-2.23'})

        self.assertThat(len(elf_files), Equals(1))
        elf_file = set(elf_files).pop()
        self.assertThat(elf_file.interp, Equals('/lib64/ld-linux-x86-64.so.2'))

    def test_skip_object_files(self):
        open(os.path.join(
            self.fake_elf.root_path, 'object_file.o'), 'w').close()

        elf_files = elf.get_elf_files(self.fake_elf.root_path,
                                      {'object_file.o'})
        self.assertThat(elf_files, Equals(set()))

    def test_no_find_dependencies_statically_linked(self):
        elf_files = elf.get_elf_files(self.fake_elf.root_path,
                                      {'fake_elf-static'})
        self.assertThat(elf_files, Equals(set()))

    def test_elf_with_execstack(self):
        elf_files = elf.get_elf_files(self.fake_elf.root_path,
                                      {'fake_elf-with-execstack'})
        elf_file = set(elf_files).pop()
        self.assertThat(elf_file.execstack_set, Equals(True))

    def test_elf_without_execstack(self):
        elf_files = elf.get_elf_files(self.fake_elf.root_path,
                                      {'fake_elf-2.23'})
        elf_file = set(elf_files).pop()
        self.assertThat(elf_file.execstack_set, Equals(False))

    def test_non_elf_files(self):
        with open(os.path.join(
                self.fake_elf.root_path, 'non-elf'), 'wb') as f:
            # A bz2 header
            f.write(b'\x42\x5a\x68')

        elf_files = elf.get_elf_files(self.fake_elf.root_path, {'non-elf'})
        self.assertThat(elf_files, Equals(set()))

    def test_symlinks(self):
        symlinked_path = os.path.join(self.fake_elf.root_path, 'symlinked')
        os.symlink('/bin/dash', symlinked_path)

        elf_files = elf.get_elf_files(self.fake_elf.root_path, {'symlinked'})

        self.assertThat(elf_files, Equals(set()))

    def test_device_files(self):
        elf_files = elf.get_elf_files('/dev', {'null'})
        self.assertThat(elf_files, Equals(set()))

    def test_fifo(self):
        fifo_path = os.path.join(self.fake_elf.root_path, 'fifo')
        os.mkfifo(fifo_path)

        elf_files = elf.get_elf_files(self.fake_elf.root_path, {'fifo'})
        self.assertThat(elf_files, Equals(set()))


class TestGetElfFilesToPatch(TestElfBase):

    def test_get_elf_files_to_patch(self):
        elf_files = elf.get_elf_files(
            self.fake_elf.root_path,
            {'libc.so.6', 'libssl.so.1.0.0', 'fake_elf-shared-object',
             'fake_elf-2.26'})
        to_patch = elf.get_elf_files_to_patch(elf_files)
        self.assertThat({os.path.basename(e.path) for e in to_patch},
                        Equals({'fake_elf-shared-object', 'fake_elf-2.26'}))


class TestGetRequiredGLIBC(TestElfBase):

    def setUp(self):
        super().setUp()

        self.elf_file = self.fake_elf['fake_elf-2.23']

    def test_get_required_glibc(self):
        self.assertThat(self.elf_file.get_required_glibc(), Equals('2.23'))

    def test_linker_version_greater_than_required_glibc(self):
        self.assertTrue(
            self.elf_file.is_linker_compatible(linker='ld-2.26.so'))

    def test_linker_version_equals_required_glibc(self):
        self.assertTrue(
            self.elf_file.is_linker_compatible(linker='ld-2.23.so'))

    def test_linker_version_less_than_required_glibc(self):
        self.assertFalse(
            self.elf_file.is_linker_compatible(linker='ld-1.2.so'))

    def test_bad_linker_raises_exception(self):
        self.assertRaises(EnvironmentError,
                          self.elf_file.is_linker_compatible,
                          linker='lib64/ld-linux-x86-64.so.2')


class TestElfFileAttrs(TestElfBase):

    def setUp(self):
        super().setUp()

    def test_executable(self):
        elf_file = self.fake_elf['fake_elf-2.23']

        self.assertThat(elf_file.interp, Equals('/lib64/ld-linux-x86-64.so.2'))
        self.assertThat(elf_file.soname, Equals(''))
        self.assertThat(sorted(elf_file.needed.keys()), Equals(['libc.so.6']))

        glibc = elf_file.needed['libc.so.6']
        self.assertThat(glibc.name, Equals('libc.so.6'))
        self.assertThat(glibc.versions, Equals({'GLIBC_2.2.5', 'GLIBC_2.23'}))

    def test_shared_object(self):
        # fake_elf-shared-object has no GLIBC dependency, but two symbols
        # nonetheless
        elf_file = self.fake_elf['fake_elf-shared-object']

        self.assertThat(elf_file.interp, Equals(''))
        self.assertThat(elf_file.soname, Equals('libfake_elf.so.0'))
        self.assertThat(sorted(elf_file.needed.keys()),
                        Equals(['libssl.so.1.0.0']))

        openssl = elf_file.needed['libssl.so.1.0.0']
        self.assertThat(openssl.name, Equals('libssl.so.1.0.0'))
        self.assertThat(openssl.versions, Equals({'OPENSSL_1.0.0'}))


class TestPatcher(TestElfBase):

    def test_patch(self):
        elf_file = self.fake_elf['fake_elf-2.23']
        # The base_path does not matter here as there are not files to
        # be crawled for.
        elf_patcher = elf.Patcher(dynamic_linker='/lib/fake-ld',
                                  root_path='/fake')
        elf_patcher.patch(elf_file=elf_file)

    def test_patch_does_nothing_if_no_interpreter(self):
        elf_file = self.fake_elf['fake_elf-static']
        # The base_path does not matter here as there are not files to
        # be crawled for.
        elf_patcher = elf.Patcher(dynamic_linker='/lib/fake-ld',
                                  root_path='/fake')
        elf_patcher.patch(elf_file=elf_file)

    def test_patchelf_from_snap_used_if_using_snap(self):
        self.useFixture(fixtures.EnvironmentVariable(
            'SNAP', '/snap/snapcraft/current'))
        self.useFixture(fixtures.EnvironmentVariable(
            'SNAP_NAME', 'snapcraft'))
        # The base_path does not matter here as there are not files to
        # be crawled for.
        elf_patcher = elf.Patcher(dynamic_linker='/lib/fake-ld',
                                  root_path='/fake')

        expected_patchelf = os.path.join('/snap', 'snapcraft', 'current',
                                         'bin', 'patchelf')
        self.assertThat(elf_patcher._patchelf_cmd, Equals(expected_patchelf))


class TestPatcherErrors(TestElfBase):

    def test_patch_fails_raises_patcherror_exception(self):
        elf_file = self.fake_elf['fake_elf-bad-patchelf']
        # The base_path does not matter here as there are not files to
        # be crawled for.
        elf_patcher = elf.Patcher(dynamic_linker='/lib/fake-ld',
                                  root_path='/fake')

        self.assertRaises(errors.PatcherGenericError,
                          elf_patcher.patch,
                          elf_file=elf_file)

    def test_patch_fails_with_old_version(self):
        self.fake_elf = fixture_setup.FakeElf(root_path=self.path,
                                              patchelf_version='0.8')
        self.useFixture(self.fake_elf)

        elf_file = self.fake_elf['fake_elf-bad-patchelf']
        # The base_path does not matter here as there are not files to
        # be crawled for.
        elf_patcher = elf.Patcher(dynamic_linker='/lib/fake-ld',
                                  root_path='/fake')

        self.assertRaises(errors.PatcherNewerPatchelfError,
                          elf_patcher.patch,
                          elf_file=elf_file)


class TestSonameCache(unit.TestCase):

    def setUp(self):
        super().setUp()
        self.soname_cache = elf.SonameCache()

    def test_add_and_retrieve_soname_path(self):
        self.soname_cache['soname.so'] = '/fake/path/soname.so'
        self.assertThat(self.soname_cache['soname.so'],
                        Equals('/fake/path/soname.so'))

    def test_add_and_verify_soname_path(self):
        self.soname_cache['soname.so'] = '/fake/path/soname.so'
        self.assertTrue('soname.so' in self.soname_cache)

    def test_reset_except_root(self):
        self.soname_cache['soname.so'] = '/fake/path/soname.so'
        self.soname_cache['soname2.so'] = '/keep/me/soname2.so'
        self.soname_cache['notfound.so'] = None

        self.assertTrue('soname.so' in self.soname_cache)
        self.assertTrue('soname2.so' in self.soname_cache)
        self.assertTrue('notfound.so' in self.soname_cache)

        self.soname_cache.reset_except_root('/keep/me')

        self.assertFalse('soname.so' in self.soname_cache)
        self.assertFalse('notfound.so' in self.soname_cache)
        self.assertTrue('soname2.so' in self.soname_cache)


# This is just a subset
_LIBC6_LIBRARIES = [
    'ld-2.26.so',
    'ld-linux-x86-64.so.2',
    'libBrokenLocale-2.26.so',
    'libBrokenLocale.so.1',
    'libSegFault.so',
    'libanl-2.26.so',
]


class HandleGlibcTestCase(unit.TestCase):

    def _setup_libc6(self):
        lib_path = os.path.join(self.path, 'lib')
        libraries = {os.path.join(lib_path, l) for l in _LIBC6_LIBRARIES}

        os.mkdir(lib_path)
        for library in libraries:
            open(library, 'w').close()

        return libraries

    def setUp(self):
        super().setUp()

        patcher = mock.patch(
            'snapcraft.internal.repo.Repo.get_package_libraries')
        self.get_packages_mock = patcher.start()
        self.get_packages_mock.return_value = self._setup_libc6()
        self.addCleanup(patcher.stop)

    def test_glibc_mangling(self):
        dynamic_linker = elf.find_linker(
            root_path=self.path,
            snap_base_path='/snap/snap-name/current')

        self.get_packages_mock.assert_called_once_with('libc6')

        self.assertThat(dynamic_linker, EndsWith('ld-2.26.so'))

    def test_bad_dynamic_linker_in_libc6_package(self):
        self.get_packages_mock.return_value = {'/usr/lib/dyn-linker-2.25.so'}
        self.assertRaises(RuntimeError,
                          elf.find_linker,
                          root_path=self.path,
                          snap_base_path='/snap/snap-name/current')<|MERGE_RESOLUTION|>--- conflicted
+++ resolved
@@ -20,11 +20,13 @@
 from textwrap import dedent
 import sys
 
-<<<<<<< HEAD
-from testtools.matchers import Contains, Equals, NotEquals, StartsWith
-=======
-from testtools.matchers import Contains, EndsWith, Equals, NotEquals
->>>>>>> 5fd7e3c3
+from testtools.matchers import (
+    Contains,
+    EndsWith,
+    Equals,
+    NotEquals,
+    StartsWith,
+)
 from unittest import mock
 
 from snapcraft.internal import errors, elf, os_release
@@ -65,7 +67,7 @@
 
 class TestElfFileSmoketest(unit.TestCase):
 
-    def test_extract_python(self):
+    def test_bin_echo(self):
         # Try parsing a file without the pyelftools logic mocked out
         elf_file = elf.ElfFile(path=sys.executable)
 
