--- conflicted
+++ resolved
@@ -526,23 +526,14 @@
         original_check_output = subprocess.check_output
 
         def fake_uname(cmd, *args, **kwargs):
-<<<<<<< HEAD
             if "uname" in cmd:
-                return "Linux test uname 4.10 x86_64"
-            else:
-                return original_run_output(cmd, *args, **kwargs)
-
-        check_output_patcher = mock.patch(
-            "snapcraft.internal.common.run_output", side_effect=fake_uname
-        )
-=======
-            if 'uname' in cmd:
                 return b'Linux test uname 4.10 x86_64'
             else:
                 return original_check_output(cmd, *args, **kwargs)
+
         check_output_patcher = mock.patch(
             'subprocess.check_output', side_effect=fake_uname)
->>>>>>> 05eb83aa
+        )
         check_output_patcher.start()
         self.addCleanup(check_output_patcher.stop)
 
