# -*- Mode:Python; indent-tabs-mode:nil; tab-width:4 -*-
#
# Copyright 2022 Canonical Ltd.
#
# This program is free software: you can redistribute it and/or modify
# it under the terms of the GNU General Public License version 3 as
# published by the Free Software Foundation.
#
# This program is distributed in the hope that it will be useful,
# but WITHOUT ANY WARRANTY; without even the implied warranty of
# MERCHANTABILITY or FITNESS FOR A PARTICULAR PURPOSE.  See the
# GNU General Public License for more details.
#
# You should have received a copy of the GNU General Public License
# along with this program.  If not, see <http://www.gnu.org/licenses/>.

import textwrap
from pathlib import Path

import pydantic
import pytest
import yaml

from snapcraft.meta import snap_yaml
from snapcraft.meta.snap_yaml import ContentPlug, ContentSlot, SnapMetadata
from snapcraft.projects import Project


def _override_data(to_dict, from_dict):
    for key, value in from_dict.items():
        if key in to_dict:
            if isinstance(to_dict[key], dict) and isinstance(value, dict):
                _override_data(to_dict[key], value)
            else:
                to_dict[key] = value
        else:
            to_dict[key] = value


@pytest.fixture
def simple_project():
    def _simple_project(**kwargs):
        snapcraft_config = {
            "name": "mytest",
            "version": "1.29.3",
            "base": "core22",
            "summary": "Single-line elevator pitch for your amazing snap",
            "description": "test-description",
            "confinement": "strict",
            "parts": {
                "part1": {
                    "plugin": "nil",
                },
            },
            "apps": {
                "app1": {
                    "command": "bin/mytest",
                },
            },
        }
        _override_data(snapcraft_config, kwargs)
        return Project.unmarshal(snapcraft_config)

    yield _simple_project


def test_simple_snap_yaml(simple_project, new_dir):
    snap_yaml.write(
        simple_project(),
        prime_dir=Path(new_dir),
        arch="amd64",
        arch_triplet="x86_64-linux-gnu",
    )
    yaml_file = Path("meta/snap.yaml")
    assert yaml_file.is_file()

    content = yaml_file.read_text()
    assert content == textwrap.dedent(
        """\
        name: mytest
        version: 1.29.3
        summary: Single-line elevator pitch for your amazing snap
        description: test-description
        architectures:
        - amd64
        base: core22
        apps:
          app1:
            command: bin/mytest
        confinement: strict
        grade: stable
        environment:
          LD_LIBRARY_PATH: ${SNAP_LIBRARY_PATH}${LD_LIBRARY_PATH:+:$LD_LIBRARY_PATH}
          PATH: $SNAP/usr/sbin:$SNAP/usr/bin:$SNAP/sbin:$SNAP/bin:$PATH
        """
    )


@pytest.fixture
def complex_project():
    snapcraft_yaml = textwrap.dedent(
        """\
        name: mytest
        version: 1.29.3
        base: core22
        type: app
        summary: Single-line elevator pitch for your amazing snap
        description: |
          This is my-snap's description. You have a paragraph or two to tell the
          most important story about your snap. Keep it under 100 words though,
          we live in tweetspace and your description wants to look good in the snap
          store.

        grade: devel
        confinement: strict

        environment:
          GLOBAL_VARIABLE: test-global-variable

        parts:
          part1:
            plugin: nil

        apps:
          app1:
            command: bin/mytest
            autostart: test-app.desktop
            common-id: test-common-id
            bus-name: test-bus-name
            completer: test-completer
            stop-command: test-stop-command
            post-stop-command: test-post-stop-command
            start-timeout: 1s
            stop-timeout: 2s
            watchdog-timeout: 3s
            reload-command: test-reload-command
            restart-delay: 4s
            timer: test-timer
            daemon: simple
            after: [test-after-1, test-after-2]
            before: [test-before-1, test-before-2]
            refresh-mode: endure
            stop-mode: sigterm
            restart-condition: on-success
            install-mode: enable
            aliases: [test-alias-1, test-alias-2]
            plugs: [test-plug-1, test-plug-2]
            slots: [test-slot-1, test-slot-2]
            environment:
              APP_VARIABLE: test-app-variable
            command-chain:
            - cc-test1
            - cc-test2
            sockets:
              test-socket-1:
                listen-stream: /tmp/test-socket.sock
                socket-mode: 0
              test-socket-2:
                listen-stream: 100
                socket-mode: 1

        plugs:
          empty-plug:
          string-plug: home
          dict-plug:
            string-parameter: foo
            bool-parameter: True
          content-interface:
            interface: content
            target: test-target
            content: test-content
            default-provider: test-provider

        slots:
          empty-slot:
          string-slot: slot
          dict-slot:
            string-parameter: foo
            bool-parameter: True
          content-interface:
            interface: content
            read:
              - /

        hooks:
          configure:
            command-chain: ["test"]
            environment:
              test-variable-1: "test"
              test-variable-2: "test"
            plugs:
              - home
              - network
          install:
            environment:
              environment-var-1: "test"

        system-usernames:
          snap_daemon:
            scope: shared
          snap_microk8s: shared
          snap_aziotedge: shared
          snap_aziotdu:
            scope: shared

        layout:
          /usr/share/libdrm:
            bind: $SNAP/gnome-platform/usr/share/libdrm
          /usr/lib/x86_64-linux-gnu/webkit2gtk-4.0:
            bind: $SNAP/gnome-platform/usr/lib/x86_64-linux-gnu/webkit2gtk-4.0
          /usr/share/xml/iso-codes:
            bind: $SNAP/gnome-platform/usr/share/xml/iso-codes

        provenance: test-provenance-1
        """
    )
    data = yaml.safe_load(snapcraft_yaml)
    yield Project.unmarshal(data)


def test_complex_snap_yaml(complex_project, new_dir):
    snap_yaml.write(
        complex_project,
        prime_dir=Path(new_dir),
        arch="amd64",
        arch_triplet="x86_64-linux-gnu",
    )
    yaml_file = Path("meta/snap.yaml")
    assert yaml_file.is_file()

    content = yaml_file.read_text()
    assert content == textwrap.dedent(
        """\
        name: mytest
        version: 1.29.3
        summary: Single-line elevator pitch for your amazing snap
        description: |
          This is my-snap's description. You have a paragraph or two to tell the
          most important story about your snap. Keep it under 100 words though,
          we live in tweetspace and your description wants to look good in the snap
          store.
        type: app
        architectures:
        - amd64
        base: core22
        assumes:
        - command-chain
        apps:
          app1:
            command: bin/mytest
            autostart: test-app.desktop
            common-id: test-common-id
            bus-name: test-bus-name
            completer: test-completer
            stop-command: test-stop-command
            post-stop-command: test-post-stop-command
            start-timeout: 1s
            stop-timeout: 2s
            watchdog-timeout: 3s
            reload-command: test-reload-command
            restart-delay: 4s
            timer: test-timer
            daemon: simple
            after:
            - test-after-1
            - test-after-2
            before:
            - test-before-1
            - test-before-2
            refresh-mode: endure
            stop-mode: sigterm
            restart-condition: on-success
            install-mode: enable
            plugs:
            - test-plug-1
            - test-plug-2
            slots:
            - test-slot-1
            - test-slot-2
            aliases:
            - test-alias-1
            - test-alias-2
            environment:
              APP_VARIABLE: test-app-variable
            command-chain:
            - cc-test1
            - cc-test2
            sockets:
              test-socket-1:
                listen-stream: /tmp/test-socket.sock
                socket-mode: 0
              test-socket-2:
                listen-stream: 100
                socket-mode: 1
        confinement: strict
        grade: devel
        environment:
          GLOBAL_VARIABLE: test-global-variable
          LD_LIBRARY_PATH: ${SNAP_LIBRARY_PATH}${LD_LIBRARY_PATH:+:$LD_LIBRARY_PATH}
          PATH: $SNAP/usr/sbin:$SNAP/usr/bin:$SNAP/sbin:$SNAP/bin:$PATH
        plugs:
          empty-plug: null
          string-plug: home
          dict-plug:
            string-parameter: foo
            bool-parameter: true
          content-interface:
            content: test-content
            interface: content
            target: test-target
            default-provider: test-provider
        slots:
          empty-slot: null
          string-slot: slot
          dict-slot:
            string-parameter: foo
            bool-parameter: true
          content-interface:
            interface: content
            read:
            - /
        hooks:
          configure:
            command-chain:
            - test
            environment:
              test-variable-1: test
              test-variable-2: test
            plugs:
            - home
            - network
          install:
            environment:
              environment-var-1: test
        layout:
          /usr/share/libdrm:
            bind: $SNAP/gnome-platform/usr/share/libdrm
          /usr/lib/x86_64-linux-gnu/webkit2gtk-4.0:
            bind: $SNAP/gnome-platform/usr/lib/x86_64-linux-gnu/webkit2gtk-4.0
          /usr/share/xml/iso-codes:
            bind: $SNAP/gnome-platform/usr/share/xml/iso-codes
        system-usernames:
          snap_daemon:
            scope: shared
          snap_microk8s: shared
<<<<<<< HEAD
          snap_aziotedge: shared
          snap_aziotdu:
            scope: shared
=======
        provenance: test-provenance-1
>>>>>>> 5799b03c
        """
    )


def test_hook_command_chain_assumes(simple_project, new_dir):
    hooks = {
        "hook": {
            "command-chain": ["c1"],
        },
    }

    snap_yaml.write(
        simple_project(hooks=hooks),
        prime_dir=Path(new_dir),
        arch="amd64",
        arch_triplet="x86_64-linux-gnu",
    )
    yaml_file = Path("meta/snap.yaml")
    assert yaml_file.is_file()

    content = yaml_file.read_text()
    assert content == textwrap.dedent(
        """\
        name: mytest
        version: 1.29.3
        summary: Single-line elevator pitch for your amazing snap
        description: test-description
        architectures:
        - amd64
        base: core22
        assumes:
        - command-chain
        apps:
          app1:
            command: bin/mytest
        confinement: strict
        grade: stable
        environment:
          LD_LIBRARY_PATH: ${SNAP_LIBRARY_PATH}${LD_LIBRARY_PATH:+:$LD_LIBRARY_PATH}
          PATH: $SNAP/usr/sbin:$SNAP/usr/bin:$SNAP/sbin:$SNAP/bin:$PATH
        hooks:
          hook:
            command-chain:
            - c1
        """
    )


def test_project_environment_ld_library_path_and_path_defined(simple_project, new_dir):
    """Test behavior of defining LD_LIBRARY_PATH and PATH variables."""
    environment = {
        "LD_LIBRARY_PATH": "test-1",
        "PATH": "test-2",
    }
    snap_yaml.write(
        simple_project(environment=environment),
        prime_dir=Path(new_dir),
        arch="amd64",
        arch_triplet="x86_64-linux-gnu",
    )
    yaml_file = Path("meta/snap.yaml")
    assert yaml_file.is_file()

    content = yaml_file.read_text()
    assert content == textwrap.dedent(
        """\
        name: mytest
        version: 1.29.3
        summary: Single-line elevator pitch for your amazing snap
        description: test-description
        architectures:
        - amd64
        base: core22
        apps:
          app1:
            command: bin/mytest
        confinement: strict
        grade: stable
        environment:
          LD_LIBRARY_PATH: test-1
          PATH: test-2
        """
    )


def test_project_environment_ld_library_path_defined(simple_project, new_dir):
    """LD_LIBRARY_PATH can be overridden without affecting PATH."""
    environment = {"LD_LIBRARY_PATH": "test-1"}

    snap_yaml.write(
        simple_project(environment=environment),
        prime_dir=Path(new_dir),
        arch="amd64",
        arch_triplet="x86_64-linux-gnu",
    )
    yaml_file = Path("meta/snap.yaml")
    assert yaml_file.is_file()

    content = yaml_file.read_text()
    assert content == textwrap.dedent(
        """\
        name: mytest
        version: 1.29.3
        summary: Single-line elevator pitch for your amazing snap
        description: test-description
        architectures:
        - amd64
        base: core22
        apps:
          app1:
            command: bin/mytest
        confinement: strict
        grade: stable
        environment:
          LD_LIBRARY_PATH: test-1
          PATH: $SNAP/usr/sbin:$SNAP/usr/bin:$SNAP/sbin:$SNAP/bin:$PATH
        """
    )


def test_project_environment_path_defined(simple_project, new_dir):
    """PATH can be overridden without affecting LD_LIBRARY_PATH."""
    environment = {"PATH": "test-2"}
    snap_yaml.write(
        simple_project(environment=environment),
        prime_dir=Path(new_dir),
        arch="amd64",
        arch_triplet="x86_64-linux-gnu",
    )
    yaml_file = Path("meta/snap.yaml")
    assert yaml_file.is_file()

    content = yaml_file.read_text()
    assert content == textwrap.dedent(
        """\
        name: mytest
        version: 1.29.3
        summary: Single-line elevator pitch for your amazing snap
        description: test-description
        architectures:
        - amd64
        base: core22
        apps:
          app1:
            command: bin/mytest
        confinement: strict
        grade: stable
        environment:
          PATH: test-2
          LD_LIBRARY_PATH: ${SNAP_LIBRARY_PATH}${LD_LIBRARY_PATH:+:$LD_LIBRARY_PATH}
        """
    )


def test_project_environment_ld_library_path_null(simple_project, new_dir):
    """LD_LIBRARY_PATH can be overridden without affecting PATH."""
    environment = {"LD_LIBRARY_PATH": None}
    snap_yaml.write(
        simple_project(environment=environment),
        prime_dir=Path(new_dir),
        arch="amd64",
        arch_triplet="x86_64-linux-gnu",
    )
    yaml_file = Path("meta/snap.yaml")
    assert yaml_file.is_file()

    content = yaml_file.read_text()
    assert content == textwrap.dedent(
        """\
        name: mytest
        version: 1.29.3
        summary: Single-line elevator pitch for your amazing snap
        description: test-description
        architectures:
        - amd64
        base: core22
        apps:
          app1:
            command: bin/mytest
        confinement: strict
        grade: stable
        environment:
          PATH: $SNAP/usr/sbin:$SNAP/usr/bin:$SNAP/sbin:$SNAP/bin:$PATH
        """
    )


def test_version_git(simple_project, new_dir, mocker):
    """Version in projects with ``version:git`` must be correctly handled."""
    mocker.patch(
        "craft_parts.sources.git_source.GitSource.generate_version",
        return_value="1.2.3",
    )

    snap_yaml.write(
        simple_project(version="git"),
        prime_dir=Path(new_dir),
        arch="amd64",
        arch_triplet="x86_64-linux-gnu",
    )

    yaml_file = Path("meta/snap.yaml")
    content = yaml_file.read_text()

    data = yaml.safe_load(content)
    assert data["version"] == "1.2.3"


def test_get_provider_content_directories(new_dir, mocker):
    mocker.patch(
        "snapcraft.meta.snap_yaml.read",
        return_value=SnapMetadata.unmarshal(
            {
                "name": "provider-snap",
                "version": "1",
                "summary": "summary",
                "description": "description",
                "confinement": "strict",
                "grade": "stable",
                "architectures": ["amd64"],
                "slots": {
                    "slot1": {
                        "interface": "content",
                        "content": "content-text",
                        "read": ["read"],
                        "write": ["write"],
                    }
                },
            }
        ),
    )
    mocker.patch("pathlib.Path.exists", return_value=True)

    yaml_data = textwrap.dedent(
        """\
        name: mytest
        version: 1.29.3
        summary: Single-line elevator pitch for your amazing snap
        description: test-description
        architectures:
        - amd64
        confinement: strict
        grade: stable
        plugs:
          test-plug:
            interface: content
            content: content-test
            target: target
            default_provider: my-test-provider
        """
    )

    metadata = SnapMetadata.unmarshal(yaml.safe_load(yaml_data))
    content_dirs = metadata.get_provider_content_directories()

    assert content_dirs == [
        Path("/snap/my-test-provider/current/read"),
        Path("/snap/my-test-provider/current/write"),
    ]


#####################
# Test content plug #
#####################


def test_content_plug_unmarshal():
    plug_dict = {"interface": "content", "content": "foo", "target": "target"}
    plug = ContentPlug.unmarshal(plug_dict)

    assert plug.interface == "content"
    assert plug.content == "foo"
    assert plug.target == "target"
    assert plug.provider is None


def test_content_plug_invalid_target():
    with pytest.raises(pydantic.ValidationError) as raised:
        ContentPlug.unmarshal({"interface": "content", "target": ""})

    err = raised.value.errors()
    assert len(err) == 1
    assert err[0]["loc"] == ("target",)
    assert err[0]["type"] == "value_error"
    assert err[0]["msg"] == "value cannot be empty"


def test_content_plug_provider():
    plug_dict = {
        "interface": "content",
        "content": "foo",
        "target": "target",
        "default-provider": "gtk-common-themes:gtk-3-themes",
    }
    plug = ContentPlug.unmarshal(plug_dict)

    assert plug.provider == "gtk-common-themes"


def test_get_content_plugs():
    yaml_data = textwrap.dedent(
        """\
        name: mytest
        version: 1.29.3
        summary: Single-line elevator pitch for your amazing snap
        description: test-description
        architectures:
        - amd64
        confinement: strict
        grade: stable
        plugs:
          plug1:
            interface: foo
          plug2:
            interface: content
            content: test
            target: target2
            default_provider: gtk-common-themes
            extra-stuff: anything
          plug3:
            interface: content
            target: target3
          plug4:
        """
    )

    metadata = SnapMetadata.unmarshal(yaml.safe_load(yaml_data))
    content_plugs = metadata.get_content_plugs()

    assert content_plugs == [
        ContentPlug(
            interface="content",
            target="target2",
            content="test",
            default_provider="gtk-common-themes",
        ),
        ContentPlug(
            interface="content",
            target="target3",
            content="plug3",
            default_provider=None,
        ),
    ]


#####################
# Test content slot #
#####################


def test_content_slot_empty():
    slot = ContentSlot.unmarshal({"interface": "content"})

    assert slot.interface == "content"
    assert slot.read == []
    assert slot.write == []


def test_content_slot_explicit_content():
    slot_dict = {
        "interface": "content",
        "content": "content-test",
        "read": ["read1", "read2"],
        "write": ["write1", "write2"],
    }
    slot = ContentSlot.unmarshal(slot_dict)

    assert slot.interface == "content"
    assert slot.content == "content-test"
    assert slot.read == ["read1", "read2"]
    assert slot.write == ["write1", "write2"]


def test_get_content_slots():
    yaml_data = textwrap.dedent(
        """\
        name: mytest
        version: 1.29.3
        summary: Single-line elevator pitch for your amazing snap
        description: test-description
        architectures:
        - amd64
        confinement: strict
        grade: stable
        slots:
          slot1:
            interface: foo
          slot2:
            interface: content
            content: test
            read:
              - read1
            write:
              - write1
          slot3:
            interface: content
            read:
              - read1
              - read2
          slot4:
        """
    )

    metadata = SnapMetadata.unmarshal(yaml.safe_load(yaml_data))
    content_slots = metadata.get_content_slots()

    assert content_slots == [
        ContentSlot(
            interface="content",
            content="test",
            read=["read1"],
            write=["write1"],
        ),
        ContentSlot(
            interface="content",
            content="slot3",
            read=["read1", "read2"],
            write=[],
        ),
    ]


def test_project_passthrough_snap_yaml(simple_project, new_dir):
    snap_yaml.write(
        simple_project(
            passthrough={
                "somefield": [
                    "some",
                    "value",
                ],
            },
        ),
        prime_dir=Path(new_dir),
        arch="amd64",
        arch_triplet="x86_64-linux-gnu",
    )
    yaml_file = Path("meta/snap.yaml")
    assert yaml_file.is_file()

    content = yaml_file.read_text()
    assert content == textwrap.dedent(
        """\
        name: mytest
        version: 1.29.3
        summary: Single-line elevator pitch for your amazing snap
        description: test-description
        architectures:
        - amd64
        base: core22
        apps:
          app1:
            command: bin/mytest
        confinement: strict
        grade: stable
        environment:
          LD_LIBRARY_PATH: ${SNAP_LIBRARY_PATH}${LD_LIBRARY_PATH:+:$LD_LIBRARY_PATH}
          PATH: $SNAP/usr/sbin:$SNAP/usr/bin:$SNAP/sbin:$SNAP/bin:$PATH
        somefield:
        - some
        - value
        """
    )


def test_app_passthrough_snap_yaml(simple_project, new_dir):
    snap_yaml.write(
        simple_project(
            apps={
                "app1": {
                    "passthrough": {
                        "somefield": [
                            "some",
                            "value",
                        ],
                    },
                },
            },
        ),
        prime_dir=Path(new_dir),
        arch="amd64",
        arch_triplet="x86_64-linux-gnu",
    )
    yaml_file = Path("meta/snap.yaml")
    assert yaml_file.is_file()

    content = yaml_file.read_text()
    assert content == textwrap.dedent(
        """\
        name: mytest
        version: 1.29.3
        summary: Single-line elevator pitch for your amazing snap
        description: test-description
        architectures:
        - amd64
        base: core22
        apps:
          app1:
            command: bin/mytest
            somefield:
            - some
            - value
        confinement: strict
        grade: stable
        environment:
          LD_LIBRARY_PATH: ${SNAP_LIBRARY_PATH}${LD_LIBRARY_PATH:+:$LD_LIBRARY_PATH}
          PATH: $SNAP/usr/sbin:$SNAP/usr/bin:$SNAP/sbin:$SNAP/bin:$PATH
        """
    )<|MERGE_RESOLUTION|>--- conflicted
+++ resolved
@@ -343,13 +343,10 @@
           snap_daemon:
             scope: shared
           snap_microk8s: shared
-<<<<<<< HEAD
           snap_aziotedge: shared
           snap_aziotdu:
             scope: shared
-=======
         provenance: test-provenance-1
->>>>>>> 5799b03c
         """
     )
 
