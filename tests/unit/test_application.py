--- conflicted
+++ resolved
@@ -248,7 +248,6 @@
     assert "kernel" not in plugins
 
 
-<<<<<<< HEAD
 def test_application_project_missing_error(monkeypatch, capsys, new_dir):
     """Test that the application exits with an error when the project file is missing."""
     monkeypatch.setattr("sys.argv", ["snapcraft", "pull", "--destructive-mode"])
@@ -262,7 +261,8 @@
         "For more information, see https://snapcraft.io/docs/creating-snapcraft-yaml"
         in stderr
     )
-=======
+
+
 def test_default_command_integrated(monkeypatch, mocker, new_dir):
     """Test that for core24 projects we accept "pack" as the default command."""
 
@@ -284,5 +284,4 @@
     app = application.create_app()
     app.run()
 
-    assert mocked_pack_run.called
->>>>>>> c9b6941d
+    assert mocked_pack_run.called