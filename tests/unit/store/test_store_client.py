# -*- Mode:Python; indent-tabs-mode:nil; tab-width:4 -*-
#
# Copyright 2016-2021 Canonical Ltd
#
# This program is free software: you can redistribute it and/or modify
# it under the terms of the GNU General Public License version 3 as
# published by the Free Software Foundation.
#
# This program is distributed in the hope that it will be useful,
# but WITHOUT ANY WARRANTY; without even the implied warranty of
# MERCHANTABILITY or FITNESS FOR A PARTICULAR PURPOSE.  See the
# GNU General Public License for more details.
#
# You should have received a copy of the GNU General Public License
# along with this program.  If not, see <http://www.gnu.org/licenses/>.

import json
import logging
import os
import tempfile
from textwrap import dedent
from unittest import mock

import fixtures
import pymacaroons
from testtools.matchers import Contains, Equals, FileExists, Is, IsInstance, Not

import tests
from snapcraft import config, storeapi
from snapcraft.storeapi import errors
from snapcraft.storeapi._ubuntu_sso_client import _macaroon_auth
from snapcraft.storeapi.v2 import channel_map, releases
from tests import fixture_setup, unit


class StoreTestCase(unit.TestCase):
    def setUp(self):
        super().setUp()

        self.fake_store = self.useFixture(fixture_setup.FakeStore())
        self.client = storeapi.StoreClient()


class LoginTestCase(StoreTestCase):
    def test_login_successful(self):
        self.client.login(email="dummy email", password="test correct password")
        conf = config.Config()
        self.assertIsNotNone(conf.get("macaroon"))
        self.assertIsNotNone(conf.get("unbound_discharge"))
        self.assertIsNotNone(self.client.auth_client.auth)

    def test_login_successful_with_one_time_password(self):
        self.client.login(
            email="dummy email",
            password="test correct password",
            otp="test correct one-time password",
        )
        conf = config.Config()
        self.assertIsNotNone(conf.get("macaroon"))
        self.assertIsNotNone(conf.get("unbound_discharge"))
        self.assertIsNotNone(self.client.auth_client.auth)

    def test_login_successful_with_package_attenuation(self):
        self.client.login(
            email="dummy email",
            password="test correct password",
            packages=[{"name": "foo", "series": "16"}],
        )
        conf = config.Config()
        self.assertIsNotNone(conf.get("macaroon"))
        self.assertIsNotNone(conf.get("unbound_discharge"))
        self.assertIsNotNone(self.client.auth_client.auth)

    def test_login_successful_with_channel_attenuation(self):
        self.client.login(
            email="dummy email", password="test correct password", channels=["edge"]
        )
        conf = config.Config()
        self.assertIsNotNone(conf.get("macaroon"))
        self.assertIsNotNone(conf.get("unbound_discharge"))
        self.assertIsNotNone(self.client.auth_client.auth)

    def test_login_successful_fully_attenuated(self):
        self.client.login(
            email="dummy email",
            password="test correct password",
            packages=[{"name": "foo", "series": "16"}],
            channels=["edge"],
            save=False,
        )
        # Client configuration is filled, but it's not saved on disk.
        self.assertIsNotNone(self.client.auth_client._conf.get("macaroon"))
        self.assertIsNotNone(self.client.auth_client._conf.get("unbound_discharge"))
        self.assertTrue(config.Config().is_empty())
        self.assertIsNotNone(self.client.auth_client.auth)

    def test_login_successful_with_expiration(self):
        self.client.login(
            email="dummy email",
            password="test correct password",
            packages=[{"name": "foo", "series": "16"}],
            channels=["edge"],
            expires="2017-12-22",
        )
        self.assertIsNotNone(self.client.auth_client._conf.get("macaroon"))
        self.assertIsNotNone(self.client.auth_client._conf.get("unbound_discharge"))
<<<<<<< HEAD
=======
        self.assertIsNotNone(self.client.auth_client.auth)
>>>>>>> 85f206ae

    def test_login_with_exported_login(self):
        conf = config.Config()
        conf.set(
            "macaroon",
            "MDAwZWxvY2F0aW9uIAowMDEwaWRlbnRpZmllciAKMDAxNGNpZCB0ZXN0IGNhdmVhdAowMDE5dmlkIHRlc3QgdmVyaWZpYWNpb24KMDAxN2NsIGxvY2FsaG9zdDozNTM1MQowMDBmc2lnbmF0dXJlIAo",
        )
        conf.set(
            "unbound_discharge",
            "MDAwZWxvY2F0aW9uIAowMDEwaWRlbnRpZmllciAKMDAwZnNpZ25hdHVyZSAK",
        )
        with open("test-exported-login", "w+") as config_fd:
            conf.save(config_fd=config_fd)
            config_fd.seek(0)
            self.client.login(config_fd=config_fd)

<<<<<<< HEAD
        # Client configuration is filled, but it's not saved on disk.
        self.assertThat(
            self.client.auth_client._conf.get("macaroon"), Equals("test-macaroon")
        )
        self.assertThat(
            self.client.auth_client._conf.get("unbound_discharge"),
            Equals("test-unbound-discharge"),
=======
        self.assertThat(
            self.client.auth_client._conf.get("macaroon"),
            Equals(
                "MDAwZWxvY2F0aW9uIAowMDEwaWRlbnRpZmllciAKMDAxNGNpZCB0ZXN0IGNhdmVhdAowMDE5dmlkIHRlc3QgdmVyaWZpYWNpb24KMDAxN2NsIGxvY2FsaG9zdDozNTM1MQowMDBmc2lnbmF0dXJlIAo"
            ),
        )
        self.assertThat(
            self.client.auth_client._conf.get("unbound_discharge"),
            Equals("MDAwZWxvY2F0aW9uIAowMDEwaWRlbnRpZmllciAKMDAwZnNpZ25hdHVyZSAK"),
        )
        self.assertThat(
            self.client.auth_client.auth,
            Equals(
                "Macaroon root=MDAwZWxvY2F0aW9uIAowMDEwaWRlbnRpZmllciAKMDAxNGNpZCB0ZXN0IGNhdmVhdAowMDE5dmlkIHRlc3QgdmVyaWZpYWNpb24KMDAxN2NsIGxvY2FsaG9zdDozNTM1MQowMDBmc2lnbmF0dXJlIAo, discharge=MDAwZWxvY2F0aW9uIAowMDEwaWRlbnRpZmllciAKMDAyZnNpZ25hdHVyZSDmRizXTOkAmfmy5hGCm7F0H4LBea16YbJYVhDkAJZ-Ago"
            ),
>>>>>>> 85f206ae
        )

    def test_failed_login_with_wrong_password(self):
        self.assertRaises(
            errors.StoreAuthenticationError,
            self.client.login,
            email="dummy email",
            password="wrong password",
        )

        self.assertTrue(config.Config().is_empty())

    def test_failed_login_requires_one_time_password(self):
        self.assertRaises(
            errors.StoreTwoFactorAuthenticationRequired,
            self.client.login,
            email="dummy email",
            password="test requires 2fa",
        )

        self.assertTrue(config.Config().is_empty())

    def test_failed_login_with_wrong_one_time_password(self):
        self.assertRaises(
            errors.StoreAuthenticationError,
            self.client.login,
            email="dummy email",
            password="test correct password",
            otp="wrong one-time password",
        )

        self.assertTrue(config.Config().is_empty())

    def test_failed_login_with_unregistered_snap(self):
        raised = self.assertRaises(
            errors.StoreAuthenticationError,
            self.client.login,
            email="dummy email",
            password="test correct password",
            packages=[{"name": "unregistered-snap-name", "series": "16"}],
        )

        self.assertThat(str(raised), Contains("not found"))

        self.assertTrue(config.Config().is_empty())


class DownloadTestCase(StoreTestCase):

    # sha3-384 of tests/data/test-snap.snap
    EXPECTED_SHA3_384 = ""

    def test_download_nonexistent_snap_raises_exception(self):
        self.client.login(email="dummy", password="test correct password")

        raised = self.assertRaises(
            errors.SnapNotFoundError,
            self.client.download,
            "nonexistent-snap",
            risk="stable",
            download_path="dummy.snap",
            arch="test-arch",
        )

        self.expectThat(raised._snap_name, Equals("nonexistent-snap"))
        self.expectThat(raised._channel, Is(None))
        self.expectThat(raised._arch, Is(None))

    def test_download_snap(self):
        fake_logger = fixtures.FakeLogger(level=logging.INFO)
        self.useFixture(fake_logger)
        self.client.login(email="dummy", password="test correct password")
        download_path = os.path.join(self.path, "test-snap.snap")
        self.client.download("test-snap", risk="stable", download_path=download_path)
        self.assertThat(download_path, FileExists())

    def test_download_snap_missing_risk(self):
        fake_logger = fixtures.FakeLogger(level=logging.INFO)
        self.useFixture(fake_logger)
        self.client.login(email="dummy", password="test correct password")

        raised = self.assertRaises(
            errors.SnapNotFoundError,
            self.client.download,
            "test-snap",
            risk="beta",
            download_path="dummy.snap",
        )

        self.expectThat(raised._snap_name, Equals("test-snap"))
        self.expectThat(raised._channel, Equals("beta"))
        self.expectThat(raised._arch, Is(None))

    def test_download_from_brand_store_requires_store(self):
        self.client.login(email="dummy", password="test correct password")
        raised = self.assertRaises(
            errors.SnapNotFoundError,
            self.client.download,
            "test-snap-brand-store",
            risk="stable",
            download_path="dummy.snap",
        )

        self.expectThat(raised._snap_name, Equals("test-snap-brand-store"))
        self.expectThat(raised._channel, Is(None))
        self.expectThat(raised._arch, Is(None))

    def test_download_from_branded_store(self):
        # Downloading from a branded-store requires setting the
        # 'SNAPCRAFT_UBUNTU_STORE' environment variable to the
        # correct store 'slug' (the branded store identifier).
        fake_logger = fixtures.FakeLogger(level=logging.INFO)
        self.useFixture(fake_logger)

        self.useFixture(
            fixtures.EnvironmentVariable("SNAPCRAFT_UBUNTU_STORE", "Test-Branded")
        )
        self.client.login(email="dummy", password="test correct password")

        download_path = os.path.join(self.path, "brand.snap")
        self.client.download(
            "test-snap-branded-store", risk="stable", download_path=download_path
        )
        self.assertThat(download_path, FileExists())

    def test_download_already_downloaded_snap(self):
        self.client.login(email="dummy", password="test correct password")
        download_path = os.path.join(self.path, "test-snap.snap")
        # download first time.
        self.client.download("test-snap", risk="stable", download_path=download_path)
        first_stat = os.stat(download_path)
        # download again.
        self.client.download("test-snap", risk="stable", download_path=download_path)
        second_stat = os.stat(download_path)
        # If these are equal it means a second download did not happen.
        self.assertThat(second_stat.st_ctime, Equals(first_stat.st_ctime))

    def test_download_on_sha_mismatch(self):
        fake_logger = fixtures.FakeLogger(level=logging.INFO)
        self.useFixture(fake_logger)
        self.client.login(email="dummy", password="test correct password")
        download_path = os.path.join(self.path, "test-snap.snap")
        # Write a wrong file in the download path.
        open(download_path, "w").close()
        first_stat = os.stat(download_path)
        self.client.download("test-snap", risk="stable", download_path=download_path)
        second_stat = os.stat(download_path)
        # If these are different it means that the download did happen.
        self.assertThat(second_stat, Not(Equals(first_stat)))

    def test_download_with_hash_mismatch_raises_exception(self):
        self.client.login(email="dummy", password="test correct password")
        download_path = os.path.join(self.path, "test-snap.snap")
        self.assertRaises(
            errors.SHAMismatchError,
            self.client.download,
            "test-snap-with-wrong-sha",
            risk="stable",
            download_path=download_path,
        )


class PushSnapBuildTestCase(StoreTestCase):
    def test_push_snap_build_refreshes_macaroon(self):
        self.client.login(email="dummy", password="test correct password")
        self.fake_store.needs_refresh = True
        self.client.push_snap_build("snap-id", "dummy")
        self.assertFalse(self.fake_store.needs_refresh)

    def test_push_snap_build_not_implemented(self):
        # If the "enable_snap_build" feature switch is off in the store, we
        # will get a descriptive error message.
        self.client.login(email="dummy", password="test correct password")
        raised = self.assertRaises(
            errors.StoreServerError,
            self.client.push_snap_build,
            "snap-id",
            "test-not-implemented",
        )
        self.assertThat(raised.error_code, Equals(501))

    def test_push_snap_build_invalid_data(self):
        self.client.login(email="dummy", password="test correct password")
        raised = self.assertRaises(
            errors.StoreSnapBuildError,
            self.client.push_snap_build,
            "snap-id",
            "test-invalid-data",
        )
        self.assertThat(
            str(raised),
            Equals("Could not assert build: The snap-build assertion is not " "valid."),
        )

    def test_push_snap_build_unexpected_data(self):
        # The endpoint in SCA would never return plain/text, however anything
        # might happen in the internet, so we are a little defensive.
        self.client.login(email="dummy", password="test correct password")
        raised = self.assertRaises(
            errors.StoreServerError,
            self.client.push_snap_build,
            "snap-id",
            "test-unexpected-data",
        )
        self.assertThat(raised.error_code, Equals(500))

    def test_push_snap_build_successfully(self):
        self.client.login(email="dummy", password="test correct password")
        # No exception will be raised if this is successful.
        self.client.push_snap_build("snap-id", "dummy")


class GetAccountInformationTestCase(StoreTestCase):
    def test_get_account_information_successfully(self):
        self.client.login(email="dummy", password="test correct password")
        self.assertThat(
            self.client.get_account_information(),
            Equals(
                {
                    "account_id": "abcd",
                    "account_keys": [],
                    "snaps": {
                        "16": {
                            "basic": {
                                "snap-id": "snap-id",
                                "status": "Approved",
                                "private": False,
                                "price": None,
                                "since": "2016-12-12T01:01:01Z",
                            },
                            "core": {
                                "snap-id": "good",
                                "status": "Approved",
                                "private": False,
                                "price": None,
                                "since": "2016-12-12T01:01:01Z",
                            },
                            "core-no-dev": {
                                "snap-id": "no-dev",
                                "status": "Approved",
                                "private": False,
                                "price": None,
                                "since": "2016-12-12T01:01:01Z",
                            },
                            "badrequest": {
                                "snap-id": "badrequest",
                                "status": "Approved",
                                "private": False,
                                "price": None,
                                "since": "2016-12-12T01:01:01Z",
                            },
                            "no-revoked": {
                                "snap-id": "no-revoked",
                                "status": "Approved",
                                "private": False,
                                "price": None,
                                "since": "2016-12-12T01:01:01Z",
                            },
                            "revoked": {
                                "snap-id": "revoked",
                                "status": "Approved",
                                "private": False,
                                "price": None,
                                "since": "2016-12-12T01:01:01Z",
                            },
                            "test-snap-with-dev": {
                                "price": None,
                                "private": False,
                                "since": "2016-12-12T01:01:01Z",
                                "snap-id": "test-snap-id-with-dev",
                                "status": "Approved",
                            },
                            "test-snap-with-no-validations": {
                                "price": None,
                                "private": False,
                                "since": "2016-12-12T01:01:01Z",
                                "snap-id": "test-snap-id-with-no-validations",
                                "status": "Approved",
                            },
                            "no-id": {
                                "snap-id": None,
                                "status": "Approved",
                                "private": False,
                                "price": None,
                                "since": "2016-12-12T01:01:01Z",
                            },
                        }
                    },
                }
            ),
        )

    def test_get_account_information_refreshes_macaroon(self):
        self.client.login(email="dummy", password="test correct password")
        self.fake_store.needs_refresh = True
        self.assertThat(
            self.client.get_account_information(),
            Equals(
                {
                    "account_id": "abcd",
                    "account_keys": [],
                    "snaps": {
                        "16": {
                            "basic": {
                                "snap-id": "snap-id",
                                "status": "Approved",
                                "private": False,
                                "price": None,
                                "since": "2016-12-12T01:01:01Z",
                            },
                            "core": {
                                "snap-id": "good",
                                "status": "Approved",
                                "private": False,
                                "price": None,
                                "since": "2016-12-12T01:01:01Z",
                            },
                            "core-no-dev": {
                                "snap-id": "no-dev",
                                "status": "Approved",
                                "private": False,
                                "price": None,
                                "since": "2016-12-12T01:01:01Z",
                            },
                            "badrequest": {
                                "snap-id": "badrequest",
                                "status": "Approved",
                                "private": False,
                                "price": None,
                                "since": "2016-12-12T01:01:01Z",
                            },
                            "no-revoked": {
                                "snap-id": "no-revoked",
                                "status": "Approved",
                                "private": False,
                                "price": None,
                                "since": "2016-12-12T01:01:01Z",
                            },
                            "revoked": {
                                "snap-id": "revoked",
                                "status": "Approved",
                                "private": False,
                                "price": None,
                                "since": "2016-12-12T01:01:01Z",
                            },
                            "test-snap-with-dev": {
                                "price": None,
                                "private": False,
                                "since": "2016-12-12T01:01:01Z",
                                "snap-id": "test-snap-id-with-dev",
                                "status": "Approved",
                            },
                            "test-snap-with-no-validations": {
                                "price": None,
                                "private": False,
                                "since": "2016-12-12T01:01:01Z",
                                "snap-id": "test-snap-id-with-no-validations",
                                "status": "Approved",
                            },
                            "no-id": {
                                "snap-id": None,
                                "status": "Approved",
                                "private": False,
                                "price": None,
                                "since": "2016-12-12T01:01:01Z",
                            },
                        }
                    },
                }
            ),
        )
        self.assertFalse(self.fake_store.needs_refresh)


class RegisterKeyTestCase(StoreTestCase):
    def test_register_key_successfully(self):
        self.client.login(email="dummy", password="test correct password")
        # No exception will be raised if this is successful.
        self.client.register_key(
            dedent(
                """\
            name: default
            public-key-sha3-384: abcd
            """
            )
        )

    def test_register_key_refreshes_macaroon(self):
        self.client.login(email="dummy", password="test correct password")
        self.fake_store.needs_refresh = True
        self.client.register_key(
            dedent(
                """\
            name: default
            public-key-sha3-384: abcd
            """
            )
        )
        self.assertFalse(self.fake_store.needs_refresh)

    def test_not_implemented(self):
        # If the enable_account_key feature switch is off in the store, we
        # will get a 501 Not Implemented response.
        self.client.login(email="dummy", password="test correct password")
        raised = self.assertRaises(
            errors.StoreServerError, self.client.register_key, "test-not-implemented"
        )
        self.assertThat(raised.error_code, Equals(501))

    def test_invalid_data(self):
        self.client.login(email="dummy", password="test correct password")
        raised = self.assertRaises(
            errors.StoreKeyRegistrationError,
            self.client.register_key,
            "test-invalid-data",
        )
        self.assertThat(
            str(raised),
            Equals(
                "Key registration failed: "
                "The account-key-request assertion is not valid."
            ),
        )


class RegisterTestCase(StoreTestCase):
    def test_register_name_successfully(self):
        self.client.login(email="dummy", password="test correct password")
        # No exception will be raised if this is successful
        self.client.register("test-good-snap-name")

    def test_register_name_successfully_to_store_id(self):
        self.client.login(email="dummy", password="test correct password")
        # No exception will be raised if this is successful
        self.client.register("test-good-snap-name", store_id="my-brand")

    def test_register_private_name_successfully(self):
        self.client.login(email="dummy", password="test correct password")
        # No exception will be raised if this is successful
        self.client.register("test-good-snap-name", is_private=True)

    def test_register_refreshes_macaroon(self):
        self.client.login(email="dummy", password="test correct password")
        self.fake_store.needs_refresh = True
        self.client.register("test-good-snap-name")
        self.assertFalse(self.fake_store.needs_refresh)

    def test_already_registered(self):
        self.client.login(email="dummy", password="test correct password")
        raised = self.assertRaises(
            errors.StoreRegistrationError,
            self.client.register,
            "test-snap-name-already-registered",
        )
        self.assertThat(
            str(raised),
            Equals(
                "The name 'test-snap-name-already-registered' is already "
                "taken.\n\n"
                "We can if needed rename snaps to ensure they match the "
                "expectations of most users. If you are the publisher most "
                "users expect for 'test-snap-name-already-registered' then "
                "claim the name at 'https://myapps.com/register-name/'"
            ),
        )

    def test_register_a_reserved_name(self):
        self.client.login(email="dummy", password="test correct password")
        raised = self.assertRaises(
            errors.StoreRegistrationError,
            self.client.register,
            "test-reserved-snap-name",
        )
        self.assertThat(
            str(raised),
            Equals(
                "The name 'test-reserved-snap-name' is reserved."
                "\n\n"
                "If you are the publisher most users expect for "
                "'test-reserved-snap-name' then please claim the "
                "name at 'https://myapps.com/register-name/'\n\n"
                "Otherwise, please register another name."
            ),
        )

    def test_register_already_owned_name(self):
        self.client.login(email="dummy", password="test correct password")
        raised = self.assertRaises(
            errors.StoreRegistrationError,
            self.client.register,
            "test-already-owned-snap-name",
        )
        self.assertThat(
            str(raised),
            Equals("You already own the name 'test-already-owned-snap-name'."),
        )

    def test_registering_too_fast_in_a_row(self):
        self.client.login(email="dummy", password="test correct password")
        raised = self.assertRaises(
            errors.StoreRegistrationError, self.client.register, "test-snapcraft-fast"
        )
        self.assertThat(
            str(raised),
            Equals(
                "You must wait 177 seconds before trying to register your " "next snap."
            ),
        )

    def test_registering_name_too_long(self):
        self.client.login(email="dummy", password="test correct password")
        name = "name-too-l{}ng".format("0" * 40)
        raised = self.assertRaises(
            errors.StoreRegistrationError, self.client.register, name
        )
        expected = (
            "The name '{}' is not valid: it should be no longer than 40"
            " characters.".format(name)
        )
        self.assertThat(str(raised), Equals(expected))

    def test_registering_name_invalid(self):
        self.client.login(email="dummy", password="test correct password")
        name = "test_invalid"
        raised = self.assertRaises(
            errors.StoreRegistrationError, self.client.register, name
        )
        expected = (
            "The name '{}' is not valid: it should only have"
            " ASCII lowercase letters, numbers, and hyphens,"
            " and must have at least one letter.".format(name)
        )
        self.assertThat(str(raised), Equals(expected))

    def test_unhandled_registration_error_path(self):
        self.client.login(email="dummy", password="test correct password")
        raised = self.assertRaises(
            errors.StoreRegistrationError,
            self.client.register,
            "snap-name-no-clear-error",
        )
        self.assertThat(str(raised), Equals("Registration failed."))


class ValidationsTestCase(StoreTestCase):
    def setUp(self):
        super().setUp()
        self.fake_logger = fixtures.FakeLogger(level=logging.DEBUG)
        self.useFixture(self.fake_logger)

    def test_get_success(self):
        self.client.login(email="dummy", password="test correct password")
        expected = [
            {
                "approved-snap-id": "snap-id-1",
                "approved-snap-revision": "3",
                "approved-snap-name": "snap-1",
                "authority-id": "dev-1",
                "series": "16",
                "sign-key-sha3-384": "1234567890",
                "snap-id": "snap-id-gating",
                "timestamp": "2016-09-19T21:07:27.756001Z",
                "type": "validation",
                "revoked": "false",
                "required": True,
            },
            {
                "approved-snap-id": "snap-id-2",
                "approved-snap-revision": "5",
                "approved-snap-name": "snap-2",
                "authority-id": "dev-1",
                "series": "16",
                "sign-key-sha3-384": "1234567890",
                "snap-id": "snap-id-gating",
                "timestamp": "2016-09-19T21:07:27.756001Z",
                "type": "validation",
                "revoked": "false",
                "required": False,
            },
            {
                "approved-snap-id": "snap-id-3",
                "approved-snap-revision": "-",
                "approved-snap-name": "snap-3",
                "authority-id": "dev-1",
                "series": "16",
                "sign-key-sha3-384": "1234567890",
                "snap-id": "snap-id-gating",
                "timestamp": "2016-09-19T21:07:27.756001Z",
                "type": "validation",
                "revoked": "false",
                "required": True,
            },
        ]
        result = self.client.get_assertion("good", "validations")
        self.assertThat(result, Equals(expected))

    def test_get_bad_response(self):
        self.client.login(email="dummy", password="test correct password")

        err = self.assertRaises(
            errors.StoreValidationError, self.client.get_assertion, "bad", "validations"
        )

        expected = "Received error 200: 'Invalid response from the server'"
        self.assertThat(str(err), Equals(expected))
        self.assertIn("Invalid response from the server", self.fake_logger.output)

    def test_get_error_response(self):
        self.client.login(email="dummy", password="test correct password")

        err = self.assertRaises(
            errors.StoreNetworkError, self.client.get_assertion, "err", "validations"
        )

        expected = "maximum retries exceeded"
        self.assertThat(str(err), Contains(expected))

    def test_push_success(self):
        self.client.login(email="dummy", password="test correct password")
        assertion = json.dumps({"foo": "bar"}).encode("utf-8")

        result = self.client.push_assertion("good", assertion, "validations")

        expected = {"assertion": '{"foo": "bar"}'}
        self.assertThat(result, Equals(expected))

    def test_push_bad_response(self):
        self.client.login(email="dummy", password="test correct password")
        assertion = json.dumps({"foo": "bar"}).encode("utf-8")

        err = self.assertRaises(
            errors.StoreValidationError,
            self.client.push_assertion,
            "bad",
            assertion,
            "validations",
        )

        expected = "Received error 200: 'Invalid response from the server'"
        self.assertThat(str(err), Equals(expected))
        self.assertIn("Invalid response from the server", self.fake_logger.output)

    def test_push_error_response(self):
        self.client.login(email="dummy", password="test correct password")
        assertion = json.dumps({"foo": "bar"}).encode("utf-8")

        err = self.assertRaises(
            errors.StoreServerError,
            self.client.push_assertion,
            "err",
            assertion,
            "validations",
        )
        self.assertThat(err.error_code, Equals(501))


class UploadTestCase(StoreTestCase):
    def setUp(self):
        super().setUp()
        self.snap_path = os.path.join(
            os.path.dirname(tests.__file__), "data", "test-snap.snap"
        )
        # These should eventually converge to the same module
        pbars = (
            "snapcraft.storeapi._upload.ProgressBar",
            "snapcraft.storeapi._status_tracker.ProgressBar",
        )
        for pbar in pbars:
            patcher = mock.patch(pbar, new=unit.SilentProgressBar)
            patcher.start()
            self.addCleanup(patcher.stop)

    def test_upload_snap(self):
        self.client.login(email="dummy", password="test correct password")
        self.client.register("test-snap")
        tracker = self.client.upload("test-snap", self.snap_path)
        self.assertTrue(isinstance(tracker, storeapi._status_tracker.StatusTracker))
        result = tracker.track()
        expected_result = {
            "code": "ready_to_release",
            "revision": "1",
            "url": "/dev/click-apps/5349/rev/1",
            "can_release": True,
            "processed": True,
        }
        self.assertThat(result, Equals(expected_result))

        # This should not raise
        tracker.raise_for_code()

    def test_upload_refreshes_macaroon(self):
        self.client.login(email="dummy", password="test correct password")
        self.client.register("test-snap")
        self.fake_store.needs_refresh = True
        tracker = self.client.upload("test-snap", self.snap_path)
        result = tracker.track()
        expected_result = {
            "code": "ready_to_release",
            "revision": "1",
            "url": "/dev/click-apps/5349/rev/1",
            "can_release": True,
            "processed": True,
        }
        self.assertThat(result, Equals(expected_result))

        # This should not raise
        tracker.raise_for_code()

        self.assertFalse(self.fake_store.needs_refresh)

    def test_upload_snap_fails_due_to_upload_fail(self):
        # Tells the fake updown server to return a 5xx response
        self.useFixture(fixtures.EnvironmentVariable("UPDOWN_BROKEN", "1"))

        self.client.login(email="dummy", password="test correct password")

        raised = self.assertRaises(
            errors.StoreServerError, self.client.upload, "test-snap", self.snap_path
        )
        self.assertThat(raised.error_code, Equals(500))

    def test_upload_snap_requires_review(self):
        self.client.login(email="dummy", password="test correct password")
        self.client.register("test-review-snap")
        tracker = self.client.upload("test-review-snap", self.snap_path)
        self.assertTrue(isinstance(tracker, storeapi._status_tracker.StatusTracker))
        result = tracker.track()
        expected_result = {
            "code": "need_manual_review",
            "revision": "1",
            "url": "/dev/click-apps/5349/rev/1",
            "can_release": False,
            "processed": True,
        }
        self.assertThat(result, Equals(expected_result))

        self.assertRaises(errors.StoreReviewError, tracker.raise_for_code)

    def test_upload_duplicate_snap(self):
        self.client.login(email="dummy", password="test correct password")
        self.client.register("test-duplicate-snap")
        tracker = self.client.upload("test-duplicate-snap", self.snap_path)
        self.assertTrue(isinstance(tracker, storeapi._status_tracker.StatusTracker))
        result = tracker.track()
        expected_result = {
            "code": "processing_error",
            "revision": "1",
            "url": "/dev/click-apps/5349/rev/1",
            "can_release": False,
            "processed": True,
            "errors": [{"message": "Duplicate snap already uploaded"}],
        }
        self.assertThat(result, Equals(expected_result))

        raised = self.assertRaises(errors.StoreReviewError, tracker.raise_for_code)

        self.assertThat(
            str(raised),
            Equals(
                "The store was unable to accept this snap.\n"
                "  - Duplicate snap already uploaded"
            ),
        )

    def test_braces_in_error_messages_are_literals(self):
        self.client.login(email="dummy", password="test correct password")
        self.client.register("test-scan-error-with-braces")
        tracker = self.client.upload("test-scan-error-with-braces", self.snap_path)
        self.assertTrue(isinstance(tracker, storeapi._status_tracker.StatusTracker))
        result = tracker.track()
        expected_result = {
            "code": "processing_error",
            "revision": "1",
            "url": "/dev/click-apps/5349/rev/1",
            "can_release": False,
            "processed": True,
            "errors": [{"message": "Error message with {braces}"}],
        }
        self.assertThat(result, Equals(expected_result))

        raised = self.assertRaises(errors.StoreReviewError, tracker.raise_for_code)

        self.assertThat(
            str(raised),
            Equals(
                "The store was unable to accept this snap.\n"
                "  - Error message with {braces}"
            ),
        )

    def test_upload_unregistered_snap(self):
        self.client.login(email="dummy", password="test correct password")
        raised = self.assertRaises(
            errors.StoreUploadError,
            self.client.upload,
            "test-snap-unregistered",
            self.snap_path,
        )
        self.assertThat(
            str(raised),
            Equals("This snap is not registered. Register the snap and try again."),
        )

    def test_upload_forbidden_snap(self):
        self.client.login(email="dummy", password="test correct password")
        raised = self.assertRaises(
            errors.StoreUploadError,
            self.client.upload,
            "test-snap-forbidden",
            self.snap_path,
        )
        self.assertThat(
            str(raised),
            Equals(
                "You are not the publisher or allowed to upload revisions for "
                "this snap. Ensure you are logged in with the proper account "
                "and try again."
            ),
        )


class ReleaseTest(StoreTestCase):
    def test_release_snap(self):
        self.client.login(email="dummy", password="test correct password")
        channel_map = self.client.release("test-snap", "19", ["beta"])
        expected_channel_map = {
            "opened_channels": ["beta"],
            "channel_map": [
                {"channel": "stable", "info": "none"},
                {"channel": "candidate", "info": "none"},
                {"revision": 19, "channel": "beta", "version": "0", "info": "specific"},
                {"channel": "edge", "info": "tracking"},
            ],
        }
        self.assertThat(channel_map, Equals(expected_channel_map))

    def test_progressive_release_snap(self):
        self.client.login(email="dummy", password="test correct password")
        channel_map = self.client.release(
            "test-snap", "19", ["beta"], progressive_percentage=10
        )
        expected_channel_map = {
            "opened_channels": ["beta"],
            "channel_map": [
                {"channel": "stable", "info": "none"},
                {"channel": "candidate", "info": "none"},
                {"revision": 19, "channel": "beta", "version": "0", "info": "specific"},
                {"channel": "edge", "info": "tracking"},
            ],
        }
        # The channel map would be the same as if no progressive release was
        # done.
        self.assertThat(channel_map, Equals(expected_channel_map))

    def test_release_refreshes_macaroon(self):
        self.client.login(email="dummy", password="test correct password")
        self.fake_store.needs_refresh = True
        channel_map = self.client.release("test-snap", "19", ["beta"])
        expected_channel_map = {
            "opened_channels": ["beta"],
            "channel_map": [
                {"channel": "stable", "info": "none"},
                {"channel": "candidate", "info": "none"},
                {"revision": 19, "channel": "beta", "version": "0", "info": "specific"},
                {"channel": "edge", "info": "tracking"},
            ],
        }
        self.assertThat(channel_map, Equals(expected_channel_map))
        self.assertFalse(self.fake_store.needs_refresh)

    def test_release_snap_to_invalid_channel(self):
        self.client.login(email="dummy", password="test correct password")
        raised = self.assertRaises(
            errors.StoreReleaseError, self.client.release, "test-snap", "19", ["alpha"]
        )

        self.assertThat(str(raised), Equals("Not a valid channel: alpha"))

    def test_release_snap_to_bad_channel(self):
        self.client.login(email="dummy", password="test correct password")
        self.assertRaises(
            errors.StoreServerError,
            self.client.release,
            "test-snap",
            "19",
            ["bad-channel"],
        )

    def test_release_unregistered_snap(self):
        self.client.login(email="dummy", password="test correct password")
        raised = self.assertRaises(
            errors.StoreReleaseError,
            self.client.release,
            "test-snap-unregistered",
            "19",
            ["alpha"],
        )

        self.assertThat(
            str(raised),
            Equals(
                "Sorry, try `snapcraft register test-snap-unregistered` "
                "before trying to release or choose an existing "
                "revision."
            ),
        )

    def test_release_with_invalid_revision(self):
        self.client.login(email="dummy", password="test correct password")
        raised = self.assertRaises(
            errors.StoreReleaseError,
            self.client.release,
            "test-snap-invalid-data",
            "notanumber",
            ["beta"],
        )

        self.assertThat(
            str(raised),
            Equals("invalid-field: The 'revision' field must be an integer"),
        )

    def test_release_to_curly_braced_channel(self):
        self.client.login(email="dummy", password="test correct password")
        raised = self.assertRaises(
            errors.StoreReleaseError,
            self.client.release,
            "test-snap",
            "19",
            ["edge/{curly}"],
        )

        self.assertThat(
            str(raised),
            Equals(
                "invalid-field: Invalid branch name: {curly}. Enter a value consisting of "
                "letters, numbers or hyphens. Hyphens cannot occur at the start or end of the "
                "chosen value."
            ),
        )


class CloseChannelsTestCase(StoreTestCase):
    def setUp(self):
        super().setUp()
        self.fake_logger = fixtures.FakeLogger(level=logging.DEBUG)
        self.useFixture(self.fake_logger)

    def test_close_refreshes_macaroon(self):
        self.client.login(email="dummy", password="test correct password")
        self.fake_store.needs_refresh = True
        self.client.close_channels("snap-id", ["dummy"])
        self.assertFalse(self.fake_store.needs_refresh)

    def test_close_invalid_data(self):
        self.client.login(email="dummy", password="test correct password")
        raised = self.assertRaises(
            errors.StoreChannelClosingError,
            self.client.close_channels,
            "snap-id",
            ["invalid"],
        )
        self.assertThat(
            str(raised),
            Equals(
                "Could not close channel: The 'channels' field content " "is not valid."
            ),
        )

    def test_close_unexpected_data(self):
        # The endpoint in SCA would never return plain/text, however anything
        # might happen in the internet, so we are a little defensive.
        self.client.login(email="dummy", password="test correct password")
        raised = self.assertRaises(
            errors.StoreServerError,
            self.client.close_channels,
            "snap-id",
            ["unexpected"],
        )
        self.assertThat(raised.error_code, Equals(500))

    def test_close_broken_store_plain(self):
        # If the contract is broken by the Store, users will be have additional
        # debug information available.
        self.client.login(email="dummy", password="test correct password")
        raised = self.assertRaises(
            errors.StoreChannelClosingError,
            self.client.close_channels,
            "snap-id",
            ["broken-plain"],
        )
        self.assertThat(str(raised), Equals("Could not close channel: 200 OK"))

        expected_lines = [
            "Invalid response from the server on channel closing:",
            "200 OK",
            "b'plain data'",
        ]

        actual_lines = []
        for line in self.fake_logger.output.splitlines():
            line = line.strip()
            if line in expected_lines:
                actual_lines.append(line)

        self.assertThat(actual_lines, Equals(expected_lines))

    def test_close_broken_store_json(self):
        self.client.login(email="dummy", password="test correct password")
        raised = self.assertRaises(
            errors.StoreChannelClosingError,
            self.client.close_channels,
            "snap-id",
            ["broken-json"],
        )
        self.assertThat(str(raised), Equals("Could not close channel: 200 OK"))

        expected_lines = [
            "Invalid response from the server on channel closing:",
            "200 OK",
            'b\'{"closed_channels": ["broken-json"]}\'',
        ]

        actual_lines = []
        for line in self.fake_logger.output.splitlines():
            line = line.strip()
            if line in expected_lines:
                actual_lines.append(line)

        self.assertThat(actual_lines, Equals(expected_lines))

    def test_close_successfully(self):
        # Successfully closing a channels returns 'closed_channels'
        # and 'channel_map_tree' from the Store.
        self.client.login(email="dummy", password="test correct password")
        closed_channels, channel_map_tree = self.client.close_channels(
            "snap-id", ["beta"]
        )
        self.assertThat(closed_channels, Equals(["beta"]))
        self.assertThat(
            channel_map_tree,
            Equals(
                {
                    "latest": {
                        "16": {
                            "amd64": [
                                {"channel": "stable", "info": "none"},
                                {"channel": "candidate", "info": "none"},
                                {
                                    "channel": "beta",
                                    "info": "specific",
                                    "revision": 42,
                                    "version": "1.1",
                                },
                                {"channel": "edge", "info": "tracking"},
                            ]
                        }
                    }
                }
            ),
        )


class MacaroonsTestCase(unit.TestCase):
    def test_invalid_macaroon_root_raises_exception(self):
        conf = config.Config()
        conf.set("macaroon", 'inval"id')
        conf.save()
        self.assertRaises(
            errors.InvalidCredentialsError, _macaroon_auth, conf,
        )

    def test_invalid_discharge_raises_exception(self):
        conf = config.Config()
        conf.set("macaroon", pymacaroons.Macaroon().serialize())
        conf.set("unbound_discharge", "inval*id")
        conf.save()
        self.assertRaises(errors.InvalidCredentialsError, _macaroon_auth, conf)


class GetSnapStatusTestCase(StoreTestCase):
    def setUp(self):
        super().setUp()
        self.expected = {
            "channel_map_tree": {
                "latest": {
                    "16": {
                        "i386": [
                            {"channel": "stable", "info": "none"},
                            {"channel": "candidate", "info": "none"},
                            {
                                "channel": "beta",
                                "info": "specific",
                                "revision": 6,
                                "version": "1.1-amd64",
                            },
                            {
                                "channel": "edge",
                                "info": "specific",
                                "revision": 3,
                                "version": "1.0-i386",
                            },
                            {
                                "channel": "edge/test",
                                "info": "branch",
                                "revision": 9,
                                "version": "1.1-i386",
                                "expires_at": "2019-05-30T01:17:06.465504",
                            },
                        ],
                        "all": [
                            {"channel": "stable", "info": "none"},
                            {"channel": "candidate", "info": "none"},
                            {
                                "channel": "beta",
                                "info": "specific",
                                "revision": 6,
                                "version": "1.1-amd64",
                            },
                            {
                                "channel": "edge",
                                "info": "specific",
                                "revision": 3,
                                "version": "1.0-i386",
                            },
                            {
                                "channel": "edge/test",
                                "info": "branch",
                                "revision": 9,
                                "version": "1.1-i386",
                                "expires_at": "2019-05-30T01:17:06.465504",
                            },
                        ],
                        "amd64": [
                            {
                                "channel": "stable",
                                "info": "specific",
                                "revision": 2,
                                "version": "1.0-amd64",
                            },
                            {"channel": "candidate", "info": "none"},
                            {
                                "channel": "beta",
                                "info": "specific",
                                "revision": 4,
                                "version": "1.1-amd64",
                            },
                            {"channel": "edge", "info": "tracking"},
                            {
                                "channel": "edge/test",
                                "info": "branch",
                                "revision": 10,
                                "version": "1.1-amd64",
                                "expires_at": "2019-05-30T01:17:06.465504",
                            },
                        ],
                    }
                }
            }
        }

    def test_get_snap_status_successfully(self):
        self.client.login(email="dummy", password="test correct password")
        self.assertThat(self.client.get_snap_status("basic"), Equals(self.expected))

    def test_get_snap_status_filter_by_arch(self):
        self.client.login(email="dummy", password="test correct password")
        exp_arch = self.expected["channel_map_tree"]["latest"]["16"]["amd64"]
        self.assertThat(
            self.client.get_snap_status("basic", arch="amd64"),
            Equals({"channel_map_tree": {"latest": {"16": {"amd64": exp_arch}}}}),
        )

    def test_get_snap_status_filter_by_unknown_arch(self):
        self.client.login(email="dummy", password="test correct password")

        raised = self.assertRaises(
            storeapi.errors.SnapNotFoundError,
            self.client.get_snap_status,
            "basic",
            arch="some-arch",
        )

        self.expectThat(raised._snap_name, Equals("basic"))
        self.expectThat(raised._channel, Is(None))
        self.expectThat(raised._arch, Is("some-arch"))

    def test_get_snap_status_no_id(self):
        self.client.login(email="dummy", password="test correct password")
        e = self.assertRaises(
            storeapi.errors.NoSnapIdError, self.client.get_snap_status, "no-id"
        )
        self.assertThat(e.snap_name, Equals("no-id"))

    def test_get_snap_status_refreshes_macaroon(self):
        self.client.login(email="dummy", password="test correct password")
        self.fake_store.needs_refresh = True
        self.assertThat(self.client.get_snap_status("basic"), Equals(self.expected))
        self.assertFalse(self.fake_store.needs_refresh)

    @mock.patch.object(storeapi.StoreClient, "get_account_information")
    @mock.patch.object(storeapi._dashboard_api.DashboardAPI, "get")
    def test_get_snap_status_server_error(self, mock_sca_get, mock_account_info):
        mock_account_info.return_value = {
            "snaps": {"16": {"basic": {"snap-id": "my_snap_id"}}}
        }

        mock_sca_get.return_value = mock.Mock(
            ok=False, status_code=500, reason="Server error", json=lambda: {}
        )

        self.client.login(email="dummy", password="test correct password")
        e = self.assertRaises(
            storeapi.errors.StoreSnapStatusError, self.client.get_snap_status, "basic"
        )
        self.assertThat(
            str(e),
            Equals(
                "Error fetching status of snap id 'my_snap_id' for 'any arch' "
                "in '16' series: 500 Server error."
            ),
        )


class SnapChannelMapTest(StoreTestCase):
    def test_get_snap_channel_map(self):
        self.client.login(email="dummy", password="test correct password")
        self.assertThat(
            self.client.get_snap_channel_map(snap_name="basic"),
            IsInstance(channel_map.ChannelMap),
        )


class SnapReleasesTest(StoreTestCase):
    def test_get_snap_releases(self):
        self.client.login(email="dummy", password="test correct password")
        self.assertThat(
            self.client.get_snap_releases(snap_name="basic"),
            IsInstance(releases.Releases),
        )


class SignDeveloperAgreementTestCase(StoreTestCase):
    def test_sign_dev_agreement_success(self):
        self.client.login(email="dummy", password="test correct password")
        response = {
            "content": {
                "latest_tos_accepted": True,
                "tos_url": "http://fake-url.com",
                "latest_tos_date": "2000-01-01",
                "accepted_tos_date": "2010-10-10",
            }
        }
        self.assertThat(
            response,
            Equals(self.client.sign_developer_agreement(latest_tos_accepted=True)),
        )

    def test_sign_dev_agreement_exception(self):
        self.client.login(email="dummy", password="test correct password")
        raised = self.assertRaises(
            errors.DeveloperAgreementSignError,
            self.client.sign_developer_agreement,
            False,
        )
        self.assertIn(
            "There was an error while signing developer agreement.\n"
            "Reason: 'Bad Request'\n",
            str(raised),
        )

    def test_sign_dev_agreement_exception_store_down(self):
        self.useFixture(fixtures.EnvironmentVariable("STORE_DOWN", "1"))
        self.client.login(email="dummy", password="test correct password")
        raised = self.assertRaises(
            errors.StoreServerError,
            self.client.sign_developer_agreement,
            latest_tos_accepted=True,
        )
        self.assertThat(raised.error_code, Equals(500))


class UploadMetadataTestCase(StoreTestCase):
    def setUp(self):
        super().setUp()
        self.fake_logger = fixtures.FakeLogger(level=logging.DEBUG)
        self.useFixture(self.fake_logger)

    def _setup_snap(self):
        """Login, register and upload a snap.

        These are all the previous steps needed to upload metadata.
        """
        self.client.login(email="dummy", password="test correct password")
        self.client.register("basic")
        path = os.path.join(os.path.dirname(tests.__file__), "data", "test-snap.snap")
        tracker = self.client.upload("basic", path)
        tracker.track()

    def test_refreshes_macaroon(self):
        self._setup_snap()
        self.fake_store.needs_refresh = True
        metadata = {"field_ok": "foo"}
        self.client.upload_metadata("basic", metadata, False)
        self.assertFalse(self.fake_store.needs_refresh)

    def test_invalid_data(self):
        self._setup_snap()
        metadata = {"invalid": "foo"}
        raised = self.assertRaises(
            errors.StoreMetadataError,
            self.client.upload_metadata,
            "basic",
            metadata,
            False,
        )
        self.assertThat(str(raised), Equals("Received 400: 'Invalid field: invalid'"))

    def test_all_ok(self):
        self._setup_snap()
        metadata = {"field_ok": "foo"}
        result = self.client.upload_metadata("basic", metadata, False)
        self.assertIsNone(result)

    def test_conflicting_simple_normal(self):
        self._setup_snap()
        metadata = {"test-conflict": "value"}
        raised = self.assertRaises(
            errors.StoreMetadataError,
            self.client.upload_metadata,
            "basic",
            metadata,
            False,
        )
        should = """
            Metadata not uploaded!
            Conflict in 'test-conflict' field:
                In snapcraft.yaml: 'value'
                In the Store:      'value-changed'
            You can repeat the upload-metadata command with --force to force the local values into the Store
        """  # NOQA
        self.assertThat(str(raised), Equals(dedent(should).strip()))

    def test_conflicting_multiple_normal(self):
        self._setup_snap()
        metadata = {"test-conflict-1": "value-1", "test-conflict-2": "value-2"}
        raised = self.assertRaises(
            errors.StoreMetadataError,
            self.client.upload_metadata,
            "basic",
            metadata,
            False,
        )
        should = """
            Metadata not uploaded!
            Conflict in 'test-conflict-1' field:
                In snapcraft.yaml: 'value-1'
                In the Store:      'value-1-changed'
            Conflict in 'test-conflict-2' field:
                In snapcraft.yaml: 'value-2'
                In the Store:      'value-2-changed'
            You can repeat the upload-metadata command with --force to force the local values into the Store
        """  # NOQA
        self.assertThat(str(raised), Equals(dedent(should).strip()))

    def test_conflicting_force(self):
        self._setup_snap()
        metadata = {"test-conflict": "value"}
        # force the update, even on conflicts!
        result = self.client.upload_metadata("basic", metadata, True)
        self.assertIsNone(result)

    def test_braces_in_error_messages_are_literals(self):
        self._setup_snap()
        metadata = {"test-conflict-with-braces": "value"}
        raised = self.assertRaises(
            errors.StoreMetadataError,
            self.client.upload_metadata,
            "basic",
            metadata,
            False,
        )
        should = """
            Metadata not uploaded!
            Conflict in 'test-conflict-with-braces' field:
                In snapcraft.yaml: 'value'
                In the Store:      'value with {braces}'
            You can repeat the upload-metadata command with --force to force the local values into the Store
        """  # NOQA
        self.assertThat(str(raised), Equals(dedent(should).strip()))


class UploadBinaryMetadataTestCase(StoreTestCase):
    def setUp(self):
        super().setUp()
        self.fake_logger = fixtures.FakeLogger(level=logging.DEBUG)
        self.useFixture(self.fake_logger)

    def _setup_snap(self):
        """Login, register and upload a snap.

        These are all the previous steps needed to upload binary metadata.
        """
        self.client.login(email="dummy", password="test correct password")
        self.client.register("basic")
        path = os.path.join(os.path.dirname(tests.__file__), "data", "test-snap.snap")
        tracker = self.client.upload("basic", path)
        tracker.track()

    def test_refreshes_macaroon(self):
        self._setup_snap()
        self.fake_store.needs_refresh = True
        with tempfile.NamedTemporaryFile(suffix="ok") as f:
            metadata = {"icon": f}
            self.client.upload_binary_metadata("basic", metadata, False)
        self.assertFalse(self.fake_store.needs_refresh)

    def test_invalid_data(self):
        self._setup_snap()
        with tempfile.NamedTemporaryFile(suffix="invalid") as f:
            metadata = {"icon": f}
            raised = self.assertRaises(
                errors.StoreMetadataError,
                self.client.upload_binary_metadata,
                "basic",
                metadata,
                False,
            )
        self.assertThat(str(raised), Equals("Received 400: 'Invalid field: icon'"))

    def test_all_ok(self):
        self._setup_snap()
        with tempfile.NamedTemporaryFile(suffix="ok") as f:
            metadata = {"icon": f}
            result = self.client.upload_binary_metadata("basic", metadata, False)
        self.assertIsNone(result)

    def test_conflicting_simple_normal(self):
        self._setup_snap()
        with tempfile.NamedTemporaryFile(suffix="conflict") as f:
            filename = os.path.basename(f.name)
            metadata = {"icon": f}
            raised = self.assertRaises(
                errors.StoreMetadataError,
                self.client.upload_binary_metadata,
                "basic",
                metadata,
                False,
            )
        should = """
            Metadata not uploaded!
            Conflict in 'icon' field:
                In snapcraft.yaml: '{}'
                In the Store:      'original-icon'
            You can repeat the upload-metadata command with --force to force the local values into the Store
        """.format(
            filename
        )  # NOQA
        self.assertThat(str(raised), Equals(dedent(should).strip()))

    def test_conflicting_force(self):
        self._setup_snap()
        with tempfile.NamedTemporaryFile(suffix="conflict") as f:
            metadata = {"icon": f}
            # force the update, even on conflicts!
            result = self.client.upload_binary_metadata("basic", metadata, True)
        self.assertIsNone(result)

    def test_braces_in_error_messages_are_literals(self):
        self._setup_snap()
        with tempfile.NamedTemporaryFile(suffix="conflict-with-braces") as f:
            filename = os.path.basename(f.name)
            metadata = {"icon": f}
            raised = self.assertRaises(
                errors.StoreMetadataError,
                self.client.upload_binary_metadata,
                "basic",
                metadata,
                False,
            )
        should = """
            Metadata not uploaded!
            Conflict in 'icon' field:
                In snapcraft.yaml: '{}'
                In the Store:      'original icon with {{braces}}'
            You can repeat the upload-metadata command with --force to force the local values into the Store
        """.format(
            filename
        )  # NOQA
        self.assertThat(str(raised), Equals(dedent(should).strip()))


class SnapNotFoundTestCase(StoreTestCase):
    def _setup_snap(self):
        """Login, register and upload a snap.

        These are all the previous steps needed to upload binary metadata.
        """
        self.client.login(email="dummy", password="test correct password")
        self.client.register("basic")
        path = os.path.join(os.path.dirname(tests.__file__), "data", "test-snap.snap")
        tracker = self.client.upload("basic", path)
        tracker.track()

    def assert_raises(self, method):
        self._setup_snap()

        metadata = {"field_ok": "dummy"}

        raised = self.assertRaises(
            errors.SnapNotFoundError,
            getattr(self.client, method),
            "test-nonexistent-snap",
            metadata,
            False,
        )

        self.expectThat(raised._snap_name, Equals("test-nonexistent-snap"))
        self.expectThat(raised._channel, Is(None))
        self.expectThat(raised._arch, Is(None))

    def test_snap_not_found_upload_metadata(self):
        self.assert_raises("upload_metadata")

    def test_snap_not_found_upload_binary_metadata(self):
        self.assert_raises("upload_binary_metadata")<|MERGE_RESOLUTION|>--- conflicted
+++ resolved
@@ -104,10 +104,7 @@
         )
         self.assertIsNotNone(self.client.auth_client._conf.get("macaroon"))
         self.assertIsNotNone(self.client.auth_client._conf.get("unbound_discharge"))
-<<<<<<< HEAD
-=======
         self.assertIsNotNone(self.client.auth_client.auth)
->>>>>>> 85f206ae
 
     def test_login_with_exported_login(self):
         conf = config.Config()
@@ -124,15 +121,6 @@
             config_fd.seek(0)
             self.client.login(config_fd=config_fd)
 
-<<<<<<< HEAD
-        # Client configuration is filled, but it's not saved on disk.
-        self.assertThat(
-            self.client.auth_client._conf.get("macaroon"), Equals("test-macaroon")
-        )
-        self.assertThat(
-            self.client.auth_client._conf.get("unbound_discharge"),
-            Equals("test-unbound-discharge"),
-=======
         self.assertThat(
             self.client.auth_client._conf.get("macaroon"),
             Equals(
@@ -148,7 +136,6 @@
             Equals(
                 "Macaroon root=MDAwZWxvY2F0aW9uIAowMDEwaWRlbnRpZmllciAKMDAxNGNpZCB0ZXN0IGNhdmVhdAowMDE5dmlkIHRlc3QgdmVyaWZpYWNpb24KMDAxN2NsIGxvY2FsaG9zdDozNTM1MQowMDBmc2lnbmF0dXJlIAo, discharge=MDAwZWxvY2F0aW9uIAowMDEwaWRlbnRpZmllciAKMDAyZnNpZ25hdHVyZSDmRizXTOkAmfmy5hGCm7F0H4LBea16YbJYVhDkAJZ-Ago"
             ),
->>>>>>> 85f206ae
         )
 
     def test_failed_login_with_wrong_password(self):
