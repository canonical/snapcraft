--- conflicted
+++ resolved
@@ -275,22 +275,6 @@
     )
 
 
-<<<<<<< HEAD
-@pytest.mark.parametrize("testing_env", ("TRAVIS_TESTING", "AUTOPKGTEST_TMP"))
-def test_useragent_linux_with_testing(monkeypatch, testing_env):
-    """Construct a user-agent as a patched Linux machine"""
-    monkeypatch.setenv(testing_env, "1")
-    os_platform = OSPlatform(
-        system="Arch Linux", release="5.10.10-arch1-1", machine="x86_64"
-    )
-
-    assert client.build_user_agent(version="7.1.0", os_platform=os_platform) == (
-        "snapcraft/7.1.0 (testing) Arch Linux/5.10.10-arch1-1 (x86_64)"
-    )
-
-
-=======
->>>>>>> 155753d5
 #####################
 # Store Environment #
 #####################
