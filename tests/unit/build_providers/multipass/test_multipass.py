# -*- Mode:Python; indent-tabs-mode:nil; tab-width:4 -*-
#
# Copyright (C) 2018 Canonical Ltd
#
# This program is free software: you can redistribute it and/or modify
# it under the terms of the GNU General Public License version 3 as
# published by the Free Software Foundation.
#
# This program is distributed in the hope that it will be useful,
# but WITHOUT ANY WARRANTY; without even the implied warranty of
# MERCHANTABILITY or FITNESS FOR A PARTICULAR PURPOSE.  See the
# GNU General Public License for more details.
#
# You should have received a copy of the GNU General Public License
# along with this program.  If not, see <http://www.gnu.org/licenses/>.

import os
import sys
import subprocess
from textwrap import dedent
from unittest import mock
from xdg import BaseDirectory

import fixtures
from testtools.matchers import Equals

from tests.unit.build_providers import (
    BaseProviderBaseTest,
    BaseProviderWithBasesBaseTest,
    get_project,
)
from snapcraft.internal import steps
from snapcraft.internal.errors import SnapcraftEnvironmentError
from snapcraft.internal.build_providers import errors
from snapcraft.internal.build_providers._multipass import Multipass, MultipassCommand


_DEFAULT_INSTANCE_INFO = dedent(
    """\
    {
        "errors": [
        ],
        "info": {
            "snapcraft-project-name": {
                "disks": {
                    "sda1": {
                        "total": "5136297984",
                        "used": "1076072448"
                    }
                },
                "image_hash": "bc990872f070249450fc187d668bf65e2f87ffa3d7cf6e2934cb84b62af368e1",
                "image_release": "16.04 LTS",
                "ipv4": [
                    "10.74.70.141"
                ],
                "load": [
                    0,
                    0,
                    0
                ],
                "memory": {
                    "total": 1040318464,
                    "used": 42754048
                },
                "mounts": {
                },
                "release": "Ubuntu 16.04.4 LTS",
                "state": "RUNNING"
            }
        }
    }
    """
)  # noqa: E501


class MultipassTest(BaseProviderBaseTest):
    def setUp(self):
        super().setUp()

        patcher = mock.patch(
            "snapcraft.internal.build_providers._multipass."
            "_multipass.MultipassCommand",
            spec=MultipassCommand,
        )
        self.multipass_cmd_mock = patcher.start()
        self.addCleanup(patcher.stop)

        patcher = mock.patch(
            "snapcraft.internal.build_providers._base_provider.Provider.clean_project",
            return_value=True,
        )
        patcher.start()
        self.addCleanup(patcher.stop)

        # default data returned for info so launch is triggered
        self.multipass_cmd_mock().info.side_effect = [
            errors.ProviderInfoError(
                provider_name="multipass", exit_code=1, stderr=b"error"
            ),
            _DEFAULT_INSTANCE_INFO.encode(),
            _DEFAULT_INSTANCE_INFO.encode(),
        ]

    def test_ephemeral_instance_with_contextmanager(self):
        with Multipass(
            project=self.project, echoer=self.echoer_mock, is_ephemeral=True
        ) as instance:
            instance.execute_step(steps.PULL)
            instance.execute_step(steps.BUILD)

        self.multipass_cmd_mock().launch.assert_called_once_with(
            instance_name=self.instance_name,
            cpus="2",
            mem="2G",
            disk="256G",
            image="snapcraft:core16",
            cloud_init=mock.ANY,
        )
        # Given SnapInjector is mocked, we only need to verify the commands
        # called from the Multipass class.
        self.multipass_cmd_mock().execute.assert_has_calls(
            [
                mock.call(
                    instance_name=self.instance_name,
                    hide_output=False,
                    command=[
                        "sudo",
                        "-i",
                        "env",
                        "SNAPCRAFT_HAS_TTY=False",
                        "snapcraft",
                        "refresh",
                    ],
                ),
                mock.call(
                    instance_name=self.instance_name,
                    hide_output=False,
                    command=[
                        "sudo",
                        "-i",
                        "env",
                        "SNAPCRAFT_HAS_TTY=False",
                        "snapcraft",
                        "pull",
                    ],
                ),
                mock.call(
                    instance_name=self.instance_name,
                    hide_output=False,
                    command=[
                        "sudo",
                        "-i",
                        "env",
                        "SNAPCRAFT_HAS_TTY=False",
                        "snapcraft",
                        "build",
                    ],
                ),
            ]
        )
        self.assertThat(self.multipass_cmd_mock().info.call_count, Equals(3))
        self.multipass_cmd_mock().info.assert_has_calls(
            [
                mock.call(instance_name=self.instance_name, output_format="json"),
                mock.call(instance_name=self.instance_name, output_format="json"),
            ]
        )
<<<<<<< HEAD

        self.multipass_cmd_mock().push_file.assert_called_once_with(
            source="source.tar", instance=self.instance_name, destination="source.tar"
=======
        self.assertThat(self.multipass_cmd_mock().execute.call_count, Equals(3))
        self.multipass_cmd_mock().execute.assert_has_calls(
            [
                mock.call(
                    command=[
                        "sudo",
                        "-i",
                        "env",
                        "SNAPCRAFT_HAS_TTY=False",
                        "snapcraft",
                        "refresh",
                    ],
                    hide_output=False,
                    instance_name="snapcraft-project-name",
                ),
                mock.call(
                    command=[
                        "sudo",
                        "-i",
                        "env",
                        "SNAPCRAFT_HAS_TTY=False",
                        "snapcraft",
                        "pull",
                    ],
                    hide_output=False,
                    instance_name="snapcraft-project-name",
                ),
                mock.call(
                    command=[
                        "sudo",
                        "-i",
                        "env",
                        "SNAPCRAFT_HAS_TTY=False",
                        "snapcraft",
                        "build",
                    ],
                    hide_output=False,
                    instance_name="snapcraft-project-name",
                ),
            ]
>>>>>>> 4308dd8d
        )

        self.multipass_cmd_mock().pull_file.assert_called_once_with(
            instance=self.instance_name,
            source="~/project/project-name_{}.snap".format(self.project.deb_arch),
            destination="project-name_{}.snap".format(self.project.deb_arch),
        )

        self.multipass_cmd_mock().stop.assert_called_once_with(
            instance_name=self.instance_name, time=10
        )
        self.multipass_cmd_mock().delete.assert_called_once_with(
            instance_name=self.instance_name, purge=True
        )

    def test_launch_with_cpus_from_environment(self):
        self.useFixture(
            fixtures.EnvironmentVariable("SNAPCRAFT_BUILD_ENVIRONMENT_CPU", "64")
        )

        instance = Multipass(project=self.project, echoer=self.echoer_mock)
        instance.create()

        self.multipass_cmd_mock().launch.assert_called_once_with(
            instance_name=self.instance_name,
            cpus="64",
            mem="2G",
            disk="256G",
            image="snapcraft:core16",
            cloud_init=mock.ANY,
        )

    def test_launch_with_ram_from_environment(self):
        self.useFixture(
            fixtures.EnvironmentVariable("SNAPCRAFT_BUILD_ENVIRONMENT_MEMORY", "4G")
        )

        instance = Multipass(project=self.project, echoer=self.echoer_mock)
        instance.create()

        self.multipass_cmd_mock().launch.assert_called_once_with(
            instance_name=self.instance_name,
            cpus="2",
            mem="4G",
            disk="256G",
            image="snapcraft:core16",
            cloud_init=mock.ANY,
        )

    def test_launch_with_disk_from_environment(self):
        self.useFixture(
            fixtures.EnvironmentVariable("SNAPCRAFT_BUILD_ENVIRONMENT_DISK", "400G")
        )

        instance = Multipass(project=self.project, echoer=self.echoer_mock)
        instance.create()

        self.multipass_cmd_mock().launch.assert_called_once_with(
            instance_name=self.instance_name,
            cpus="2",
            mem="2G",
            disk="400G",
            image="snapcraft:core16",
            cloud_init=mock.ANY,
        )

<<<<<<< HEAD
    def test_provision_project(self):
        multipass = Multipass(project=self.project, echoer=self.echoer_mock)

        # In the real world, MultipassCommand would return an error when
        # calling this on an instance that does not exist.
        multipass.provision_project("source.tar")

        self.multipass_cmd_mock().execute.assert_has_calls(
            [
                mock.call(
                    instance_name=self.instance_name,
                    command=["sudo", "-i", "mkdir", "~/project"],
                ),
                mock.call(
                    instance_name=self.instance_name,
                    command=[
                        "sudo",
                        "-i",
                        "tar",
                        "-xvf",
                        "source.tar",
                        "-C",
                        "~/project",
                    ],
                ),
            ]
        )
        self.multipass_cmd_mock().push_file.assert_called_once_with(
            source="source.tar", instance=self.instance_name, destination="source.tar"
        )

        self.multipass_cmd_mock().pull_file.assert_not_called()
        self.multipass_cmd_mock().launch.assert_not_called()
        self.multipass_cmd_mock().info.assert_not_called()
        self.multipass_cmd_mock().stop.assert_not_called()
        self.multipass_cmd_mock().delete.assert_not_called()

    def test_build_project(self):
        multipass = Multipass(project=self.project, echoer=self.echoer_mock)

        # In the real world, MultipassCommand would return an error when
        # calling this on an instance that does not exist.
        multipass.build_project()

        self.multipass_cmd_mock().execute.assert_called_once_with(
            instance_name=self.instance_name,
            command=[
                "sudo",
                "-i",
                "snapcraft",
                "snap",
                "--output",
                "project-name_{}.snap".format(self.project.deb_arch),
            ],
        )

        self.multipass_cmd_mock().pull_file.assert_not_called()
        self.multipass_cmd_mock().push_file.assert_not_called()
        self.multipass_cmd_mock().launch.assert_not_called()
        self.multipass_cmd_mock().info.assert_not_called()
        self.multipass_cmd_mock().stop.assert_not_called()
        self.multipass_cmd_mock().delete.assert_not_called()

    def test_retrieve_snap(self):
        multipass = Multipass(project=self.project, echoer=self.echoer_mock)

        # In the real world, MultipassCommand would return an error when
        # calling this on an instance that does not exist.
        multipass.retrieve_snap()

        self.multipass_cmd_mock().pull_file.assert_called_once_with(
            instance=self.instance_name,
            source="~/project/project-name_{}.snap".format(self.project.deb_arch),
            destination="project-name_{}.snap".format(self.project.deb_arch),
        )

        self.multipass_cmd_mock().push_file.assert_not_called()
        self.multipass_cmd_mock().execute.assert_not_called()
        self.multipass_cmd_mock().launch.assert_not_called()
        self.multipass_cmd_mock().info.assert_not_called()
        self.multipass_cmd_mock().stop.assert_not_called()
        self.multipass_cmd_mock().delete.assert_not_called()

=======
>>>>>>> 4308dd8d
    def test_pull_file(self):
        multipass = Multipass(project=self.project, echoer=self.echoer_mock)

        multipass.pull_file("src.txt", "dest.txt")

        self.multipass_cmd_mock().execute.assert_called_once_with(
            command=["test", "-f", "src.txt"], instance_name="snapcraft-project-name"
        )

        self.multipass_cmd_mock().copy_files.assert_called_once_with(
            destination="dest.txt", source="{}:src.txt".format(self.instance_name)
        )

        self.multipass_cmd_mock().info.assert_not_called()
        self.multipass_cmd_mock().stop.assert_not_called()
        self.multipass_cmd_mock().delete.assert_not_called()

    def test_pull_and_delete_file(self):
        multipass = Multipass(project=self.project, echoer=self.echoer_mock)

        multipass.pull_file("src.txt", "dest.txt", delete=True)

        self.multipass_cmd_mock().copy_files.assert_called_once_with(
            destination="dest.txt", source="{}:src.txt".format(self.instance_name)
        )

        self.multipass_cmd_mock().execute.assert_has_calls(
            [
                mock.call(
                    command=["test", "-f", "src.txt"],
                    instance_name="snapcraft-project-name",
                ),
                mock.call(
                    command=["sudo", "-i", "rm", "src.txt"],
                    instance_name="snapcraft-project-name",
                ),
            ]
        )
        self.multipass_cmd_mock().info.assert_not_called()
        self.multipass_cmd_mock().stop.assert_not_called()
        self.multipass_cmd_mock().delete.assert_not_called()

    def test_instance_does_not_exist_on_destroy(self):
        # An error is raised if the queried image does not exist
        self.multipass_cmd_mock().info.side_effect = errors.ProviderInfoError(
            provider_name=self.instance_name, exit_code=2, stderr=b"error"
        )

        multipass = Multipass(project=self.project, echoer=self.echoer_mock)

        multipass.destroy()

        self.multipass_cmd_mock().stop.assert_not_called()
        self.multipass_cmd_mock().delete.assert_not_called()

    def test_destroy_instance_with_stop_delay(self):
        self.useFixture(
            fixtures.EnvironmentVariable("SNAPCRAFT_BUILD_ENVIRONMENT_STOP_TIME", "60")
        )

        multipass = Multipass(project=self.project, echoer=self.echoer_mock)

        multipass.create()
        multipass.destroy()

        self.multipass_cmd_mock().stop.assert_called_once_with(
            instance_name=self.instance_name, time=60
        )
        self.multipass_cmd_mock().delete.assert_not_called()

    def test_destroy_instance_with_stop_delay_0(self):
        self.useFixture(
            fixtures.EnvironmentVariable("SNAPCRAFT_BUILD_ENVIRONMENT_STOP_TIME", "0")
        )

        multipass = Multipass(project=self.project, echoer=self.echoer_mock)

        multipass.create()
        multipass.destroy()

        self.multipass_cmd_mock().stop.assert_called_once_with(
            instance_name=self.instance_name
        )
        self.multipass_cmd_mock().delete.assert_not_called()

    def test_destroy_instance_with_stop_delay_invalid(self):
        self.useFixture(
            fixtures.EnvironmentVariable("SNAPCRAFT_BUILD_ENVIRONMENT_STOP_TIME", "A")
        )

        multipass = Multipass(project=self.project, echoer=self.echoer_mock)

        multipass.create()

        self.assertRaises(SnapcraftEnvironmentError, multipass.destroy)

        self.multipass_cmd_mock().stop.assert_not_called()
        self.multipass_cmd_mock().delete.assert_not_called()


class MultipassWithBasesTest(BaseProviderWithBasesBaseTest):

    scenarios = (
        (
            "linux",
            dict(platform="linux", base="core16", expected_image="snapcraft:core16"),
        ),
        (
            "linux",
            dict(platform="linux", base="core18", expected_image="snapcraft:core18"),
        ),
        (
            "darwin",
            dict(platform="darwin", base="core18", expected_image="snapcraft:core18"),
        ),
        (
            "darwin",
            dict(platform="darwin", base="core16", expected_image="snapcraft:core16"),
        ),
    )

    def setUp(self):
        super().setUp()

        patcher = mock.patch(
            "snapcraft.internal.build_providers._multipass."
            "_multipass.MultipassCommand",
            spec=MultipassCommand,
        )
        self.multipass_cmd_mock = patcher.start()
        self.addCleanup(patcher.stop)

        self.project = get_project(base=self.base)

        def execute_effect(*, command, instance_name, hide_output):
            if command == ["sudo", "-i", "printenv", "HOME"]:
                return "/root".encode()
            elif hide_output:
                return None
            else:
                return b""

        self.multipass_cmd_mock().execute.side_effect = execute_effect

        # default data returned for info so launch is triggered
        self.multipass_cmd_mock().info.side_effect = [
            errors.ProviderInfoError(
                provider_name="multipass", exit_code=1, stderr=b"error"
            ),
            _DEFAULT_INSTANCE_INFO.encode(),
            _DEFAULT_INSTANCE_INFO.encode(),
        ]

        self.expected_uid_map = {str(os.getuid()): "0"}
        self.expected_gid_map = {str(os.getgid()): "0"}

    def test_lifecycle(self):
        with Multipass(
            project=self.project, echoer=self.echoer_mock, is_ephemeral=False
        ) as instance:
            instance.mount_project()
            instance.execute_step(steps.PULL)

        self.multipass_cmd_mock().launch.assert_called_once_with(
            instance_name=self.instance_name,
            cpus="2",
            mem="2G",
            disk="256G",
            image=self.expected_image,
            cloud_init=mock.ANY,
        )
        self.multipass_cmd_mock().execute.assert_has_calls(
            [
                mock.call(
                    instance_name=self.instance_name,
                    hide_output=True,
                    command=["sudo", "-i", "printenv", "HOME"],
                ),
                mock.call(
                    instance_name=self.instance_name,
                    hide_output=False,
                    command=[
                        "sudo",
                        "-i",
                        "env",
                        "SNAPCRAFT_HAS_TTY=False",
                        "snapcraft",
                        "pull",
                    ],
                ),
            ]
        )
        self.multipass_cmd_mock().mount.assert_called_once_with(
            source=mock.ANY,
            target="{}:{}".format(self.instance_name, "/root/project"),
            uid_map=self.expected_uid_map,
            gid_map=self.expected_gid_map,
        )
        self.multipass_cmd_mock().umount.assert_not_called()
        self.assertThat(self.multipass_cmd_mock().info.call_count, Equals(3))
        self.multipass_cmd_mock().info.assert_has_calls(
            [
                mock.call(instance_name=self.instance_name, output_format="json"),
                mock.call(instance_name=self.instance_name, output_format="json"),
            ]
        )
        self.multipass_cmd_mock().pull_file.assert_not_called()
        self.multipass_cmd_mock().push_file.assert_not_called()
        self.multipass_cmd_mock().stop.assert_called_once_with(
            instance_name=self.instance_name, time=10
        )
        self.multipass_cmd_mock().delete.assert_not_called()


class MultipassPlatformBehaviourTest(BaseProviderBaseTest):

    scenarios = (
        (
            "linux-multipass-confined",
            dict(platform="linux", returncode=2, expected_confined=True),
        ),
        (
            "linux-multipass-unconfined",
            dict(platform="linux", returncode=0, expected_confined=False),
        ),
        ("darwin", dict(platform="darwin", expected_confined=False)),
        ("windows", dict(platform="win32", expected_confined=False)),
    )

    def setUp(self):
        super().setUp()

        patcher = mock.patch(
            "snapcraft.internal.build_providers._multipass."
            "_multipass.MultipassCommand",
            spec=MultipassCommand,
        )
        self.multipass_cmd_mock = patcher.start()
        self.addCleanup(patcher.stop)

        # default data returned for info so launch is triggered
        self.multipass_cmd_mock().info.side_effect = [
            errors.ProviderInfoError(
                provider_name="multipass", exit_code=1, stderr=b"error"
            ),
            _DEFAULT_INSTANCE_INFO.encode(),
            _DEFAULT_INSTANCE_INFO.encode(),
        ]

        patcher = mock.patch("subprocess.run")
        self.popen_mock = patcher.start()
        self.addCleanup(patcher.stop)

    def test_confinement_check(self):
        if hasattr(self, "returncode"):
            self.popen_mock().returncode = self.returncode

        with mock.patch("sys.platform", self.platform):
            with Multipass(project=self.project, echoer=self.echoer_mock) as instance:
                self.assertEqual(
                    instance._is_multipass_confined(), self.expected_confined
                )

        if hasattr(self, "returncode"):
            self.popen_mock.assert_has_calls(
                [
                    mock.call(
                        ["snap", "run", "--shell", "multipass"],
                        input="ls '{}'\n".format(
                            BaseDirectory.save_data_path("snapcraft")
                        ),
                        encoding="utf-8",
                        stdout=subprocess.DEVNULL,
                        stderr=subprocess.DEVNULL,
                    )
                ]
            )
        else:
            self.popen_mock.assert_not_called()<|MERGE_RESOLUTION|>--- conflicted
+++ resolved
@@ -165,11 +165,6 @@
                 mock.call(instance_name=self.instance_name, output_format="json"),
             ]
         )
-<<<<<<< HEAD
-
-        self.multipass_cmd_mock().push_file.assert_called_once_with(
-            source="source.tar", instance=self.instance_name, destination="source.tar"
-=======
         self.assertThat(self.multipass_cmd_mock().execute.call_count, Equals(3))
         self.multipass_cmd_mock().execute.assert_has_calls(
             [
@@ -210,7 +205,6 @@
                     instance_name="snapcraft-project-name",
                 ),
             ]
->>>>>>> 4308dd8d
         )
 
         self.multipass_cmd_mock().pull_file.assert_called_once_with(
@@ -277,92 +271,6 @@
             cloud_init=mock.ANY,
         )
 
-<<<<<<< HEAD
-    def test_provision_project(self):
-        multipass = Multipass(project=self.project, echoer=self.echoer_mock)
-
-        # In the real world, MultipassCommand would return an error when
-        # calling this on an instance that does not exist.
-        multipass.provision_project("source.tar")
-
-        self.multipass_cmd_mock().execute.assert_has_calls(
-            [
-                mock.call(
-                    instance_name=self.instance_name,
-                    command=["sudo", "-i", "mkdir", "~/project"],
-                ),
-                mock.call(
-                    instance_name=self.instance_name,
-                    command=[
-                        "sudo",
-                        "-i",
-                        "tar",
-                        "-xvf",
-                        "source.tar",
-                        "-C",
-                        "~/project",
-                    ],
-                ),
-            ]
-        )
-        self.multipass_cmd_mock().push_file.assert_called_once_with(
-            source="source.tar", instance=self.instance_name, destination="source.tar"
-        )
-
-        self.multipass_cmd_mock().pull_file.assert_not_called()
-        self.multipass_cmd_mock().launch.assert_not_called()
-        self.multipass_cmd_mock().info.assert_not_called()
-        self.multipass_cmd_mock().stop.assert_not_called()
-        self.multipass_cmd_mock().delete.assert_not_called()
-
-    def test_build_project(self):
-        multipass = Multipass(project=self.project, echoer=self.echoer_mock)
-
-        # In the real world, MultipassCommand would return an error when
-        # calling this on an instance that does not exist.
-        multipass.build_project()
-
-        self.multipass_cmd_mock().execute.assert_called_once_with(
-            instance_name=self.instance_name,
-            command=[
-                "sudo",
-                "-i",
-                "snapcraft",
-                "snap",
-                "--output",
-                "project-name_{}.snap".format(self.project.deb_arch),
-            ],
-        )
-
-        self.multipass_cmd_mock().pull_file.assert_not_called()
-        self.multipass_cmd_mock().push_file.assert_not_called()
-        self.multipass_cmd_mock().launch.assert_not_called()
-        self.multipass_cmd_mock().info.assert_not_called()
-        self.multipass_cmd_mock().stop.assert_not_called()
-        self.multipass_cmd_mock().delete.assert_not_called()
-
-    def test_retrieve_snap(self):
-        multipass = Multipass(project=self.project, echoer=self.echoer_mock)
-
-        # In the real world, MultipassCommand would return an error when
-        # calling this on an instance that does not exist.
-        multipass.retrieve_snap()
-
-        self.multipass_cmd_mock().pull_file.assert_called_once_with(
-            instance=self.instance_name,
-            source="~/project/project-name_{}.snap".format(self.project.deb_arch),
-            destination="project-name_{}.snap".format(self.project.deb_arch),
-        )
-
-        self.multipass_cmd_mock().push_file.assert_not_called()
-        self.multipass_cmd_mock().execute.assert_not_called()
-        self.multipass_cmd_mock().launch.assert_not_called()
-        self.multipass_cmd_mock().info.assert_not_called()
-        self.multipass_cmd_mock().stop.assert_not_called()
-        self.multipass_cmd_mock().delete.assert_not_called()
-
-=======
->>>>>>> 4308dd8d
     def test_pull_file(self):
         multipass = Multipass(project=self.project, echoer=self.echoer_mock)
 
